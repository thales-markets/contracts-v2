[
  {
    "inputs": [
      {
        "internalType": "address",
        "name": "target",
        "type": "address"
      }
    ],
    "name": "AddressEmptyCode",
    "type": "error"
  },
  {
    "inputs": [
      {
        "internalType": "address",
        "name": "account",
        "type": "address"
      }
    ],
    "name": "AddressInsufficientBalance",
    "type": "error"
  },
  {
    "inputs": [],
    "name": "ERC1167FailedCreateClone",
    "type": "error"
  },
  {
    "inputs": [],
    "name": "FailedInnerCall",
    "type": "error"
  },
  {
    "inputs": [],
    "name": "InvalidInitialization",
    "type": "error"
  },
  {
    "inputs": [],
    "name": "NotInitializing",
    "type": "error"
  },
  {
    "inputs": [
      {
        "internalType": "address",
        "name": "token",
        "type": "address"
      }
    ],
    "name": "SafeERC20FailedOperation",
    "type": "error"
  },
  {
    "anonymous": false,
    "inputs": [
      {
        "indexed": false,
        "internalType": "address",
        "name": "defaultCollateral",
        "type": "address"
      },
      {
        "indexed": false,
        "internalType": "address",
        "name": "riskManager",
        "type": "address"
      }
    ],
    "name": "AddressesUpdated",
    "type": "event"
  },
  {
    "anonymous": false,
    "inputs": [
      {
        "indexed": false,
        "internalType": "uint256",
        "name": "safeBoxFee",
        "type": "uint256"
      }
    ],
    "name": "AmountsUpdated",
    "type": "event"
  },
  {
    "anonymous": false,
    "inputs": [
      {
        "indexed": false,
        "internalType": "bytes32",
        "name": "game",
        "type": "bytes32"
      },
      {
        "indexed": false,
        "internalType": "bytes32",
        "name": "root",
        "type": "bytes32"
      }
    ],
    "name": "GameRootUpdated",
    "type": "event"
  },
  {
    "anonymous": false,
    "inputs": [
      {
        "indexed": false,
        "internalType": "uint64",
        "name": "version",
        "type": "uint64"
      }
    ],
    "name": "Initialized",
    "type": "event"
  },
  {
    "anonymous": false,
    "inputs": [
      {
        "components": [
          {
            "internalType": "bytes32",
            "name": "gameId",
            "type": "bytes32"
          },
          {
            "internalType": "uint16",
            "name": "sportId",
            "type": "uint16"
          },
          {
            "internalType": "uint16",
            "name": "typeId",
            "type": "uint16"
          },
          {
            "internalType": "uint256",
            "name": "maturity",
            "type": "uint256"
          },
          {
            "internalType": "uint8",
            "name": "status",
            "type": "uint8"
          },
          {
            "internalType": "int24",
            "name": "line",
            "type": "int24"
          },
          {
            "internalType": "uint16",
            "name": "playerId",
            "type": "uint16"
          },
          {
            "internalType": "uint8",
            "name": "position",
            "type": "uint8"
          },
          {
            "internalType": "uint256",
            "name": "odd",
            "type": "uint256"
          },
          {
            "components": [
              {
                "internalType": "uint16",
                "name": "typeId",
                "type": "uint16"
              },
              {
                "internalType": "uint8",
                "name": "position",
                "type": "uint8"
              },
              {
                "internalType": "int24",
                "name": "line",
                "type": "int24"
              }
            ],
            "internalType": "struct ISportsAMMV2.CombinedPosition[]",
            "name": "combinedPositions",
            "type": "tuple[]"
          }
        ],
        "indexed": false,
        "internalType": "struct Ticket.MarketData[]",
        "name": "markets",
        "type": "tuple[]"
      },
      {
        "indexed": false,
        "internalType": "address",
        "name": "ticket",
        "type": "address"
      },
      {
        "indexed": false,
        "internalType": "uint256",
        "name": "buyInAmount",
        "type": "uint256"
      },
      {
        "indexed": false,
        "internalType": "uint256",
        "name": "payout",
        "type": "uint256"
      }
    ],
    "name": "NewTicket",
    "type": "event"
  },
  {
    "anonymous": false,
    "inputs": [
      {
        "indexed": false,
        "internalType": "address",
        "name": "oldOwner",
        "type": "address"
      },
      {
        "indexed": false,
        "internalType": "address",
        "name": "newOwner",
        "type": "address"
      }
    ],
    "name": "OwnerChanged",
    "type": "event"
  },
  {
    "anonymous": false,
    "inputs": [
      {
        "indexed": false,
        "internalType": "address",
        "name": "newOwner",
        "type": "address"
      }
    ],
    "name": "OwnerNominated",
    "type": "event"
  },
  {
    "anonymous": false,
    "inputs": [
      {
        "indexed": false,
        "internalType": "bool",
        "name": "isPaused",
        "type": "bool"
      }
    ],
    "name": "PauseChanged",
    "type": "event"
  },
  {
    "anonymous": false,
    "inputs": [
      {
        "indexed": false,
        "internalType": "address",
        "name": "refferer",
        "type": "address"
      },
      {
        "indexed": false,
        "internalType": "address",
        "name": "trader",
        "type": "address"
      },
      {
        "indexed": false,
        "internalType": "uint256",
        "name": "amount",
        "type": "uint256"
      },
      {
        "indexed": false,
        "internalType": "uint256",
        "name": "volume",
        "type": "uint256"
      }
    ],
    "name": "ReferrerPaid",
    "type": "event"
  },
  {
    "anonymous": false,
    "inputs": [
      {
        "indexed": false,
        "internalType": "uint256",
        "name": "safeBoxFee",
        "type": "uint256"
      },
      {
        "indexed": false,
        "internalType": "uint256",
        "name": "safeBoxAmount",
        "type": "uint256"
      }
    ],
    "name": "SafeBoxFeePaid",
    "type": "event"
  },
  {
    "anonymous": false,
    "inputs": [
      {
        "indexed": false,
        "internalType": "address",
<<<<<<< HEAD
        "name": "collateral",
=======
        "name": "freeBetsHolder",
        "type": "address"
      }
    ],
    "name": "SetFreeBetsHolder",
    "type": "event"
  },
  {
    "anonymous": false,
    "inputs": [
      {
        "indexed": false,
        "internalType": "address",
        "name": "liquidityPool",
>>>>>>> 3fdf7183
        "type": "address"
      },
      {
        "indexed": false,
        "internalType": "address",
        "name": "liquidityPool",
        "type": "address"
      }
    ],
    "name": "SetLiquidityPoolForCollateral",
    "type": "event"
  },
  {
    "anonymous": false,
    "inputs": [
      {
        "indexed": false,
        "internalType": "address",
        "name": "onOffRamper",
        "type": "address"
      },
      {
        "indexed": false,
        "internalType": "bool",
        "name": "enabled",
        "type": "bool"
      }
    ],
    "name": "SetMultiCollateralOnOffRamp",
    "type": "event"
  },
  {
    "anonymous": false,
    "inputs": [
      {
        "indexed": false,
        "internalType": "address",
        "name": "ticket",
        "type": "address"
      },
      {
        "indexed": false,
        "internalType": "address",
        "name": "differentRecipient",
        "type": "address"
      },
      {
        "indexed": false,
        "internalType": "uint256",
        "name": "buyInAmount",
        "type": "uint256"
      },
      {
        "indexed": false,
        "internalType": "uint256",
        "name": "fees",
        "type": "uint256"
      },
      {
        "indexed": false,
        "internalType": "uint256",
        "name": "payout",
        "type": "uint256"
      },
      {
        "indexed": false,
        "internalType": "uint256",
        "name": "totalQuote",
        "type": "uint256"
      }
    ],
    "name": "TicketCreated",
    "type": "event"
  },
  {
    "anonymous": false,
    "inputs": [
      {
        "indexed": false,
        "internalType": "address",
        "name": "ticketMastercopy",
        "type": "address"
      }
    ],
    "name": "TicketMastercopyUpdated",
    "type": "event"
  },
  {
    "anonymous": false,
    "inputs": [
      {
        "indexed": false,
        "internalType": "address",
        "name": "ticket",
        "type": "address"
      },
      {
        "indexed": false,
        "internalType": "address",
        "name": "ticketOwner",
        "type": "address"
      },
      {
        "indexed": false,
        "internalType": "bool",
        "name": "isUserTheWinner",
        "type": "bool"
      }
    ],
    "name": "TicketResolved",
    "type": "event"
  },
  {
    "inputs": [],
    "name": "acceptOwnership",
    "outputs": [],
    "stateMutability": "nonpayable",
    "type": "function"
  },
  {
    "inputs": [],
    "name": "addressManager",
    "outputs": [
      {
        "internalType": "contract IAddressManager",
        "name": "",
        "type": "address"
      }
    ],
    "stateMutability": "view",
    "type": "function"
  },
  {
<<<<<<< HEAD
    "inputs": [],
    "name": "defaultCollateral",
    "outputs": [
      {
        "internalType": "contract IERC20",
        "name": "",
        "type": "address"
      }
    ],
    "stateMutability": "view",
    "type": "function"
  },
  {
=======
>>>>>>> 3fdf7183
    "inputs": [
      {
        "internalType": "address",
        "name": "_ticket",
        "type": "address"
      }
    ],
    "name": "exerciseTicket",
    "outputs": [],
    "stateMutability": "nonpayable",
    "type": "function"
  },
  {
    "inputs": [
      {
        "internalType": "address",
        "name": "_ticket",
        "type": "address"
      },
      {
        "internalType": "address",
        "name": "_exerciseCollateral",
        "type": "address"
      },
      {
        "internalType": "bool",
        "name": "_inEth",
        "type": "bool"
      }
    ],
    "name": "exerciseTicketOffRamp",
    "outputs": [],
    "stateMutability": "nonpayable",
    "type": "function"
  },
  {
    "inputs": [
      {
        "internalType": "address[]",
        "name": "_tickets",
        "type": "address[]"
      }
    ],
    "name": "expireTickets",
    "outputs": [],
    "stateMutability": "nonpayable",
    "type": "function"
  },
  {
    "inputs": [
      {
        "internalType": "uint256",
        "name": "_index",
        "type": "uint256"
      },
      {
        "internalType": "uint256",
        "name": "_pageSize",
        "type": "uint256"
      }
    ],
    "name": "getActiveTickets",
    "outputs": [
      {
        "internalType": "address[]",
        "name": "",
        "type": "address[]"
      }
    ],
    "stateMutability": "view",
    "type": "function"
  },
  {
    "inputs": [
      {
        "internalType": "uint256",
        "name": "_index",
        "type": "uint256"
      },
      {
        "internalType": "uint256",
        "name": "_pageSize",
        "type": "uint256"
      },
      {
        "internalType": "address",
        "name": "_user",
        "type": "address"
      }
    ],
    "name": "getActiveTicketsPerUser",
    "outputs": [
      {
        "internalType": "address[]",
        "name": "",
        "type": "address[]"
      }
    ],
    "stateMutability": "view",
    "type": "function"
  },
  {
    "inputs": [
      {
        "internalType": "uint256",
        "name": "_index",
        "type": "uint256"
      },
      {
        "internalType": "uint256",
        "name": "_pageSize",
        "type": "uint256"
      },
      {
        "internalType": "address",
        "name": "_user",
        "type": "address"
      }
    ],
    "name": "getResolvedTicketsPerUser",
    "outputs": [
      {
        "internalType": "address[]",
        "name": "",
        "type": "address[]"
      }
    ],
    "stateMutability": "view",
    "type": "function"
  },
  {
    "inputs": [
      {
        "internalType": "uint256",
        "name": "_index",
        "type": "uint256"
      },
      {
        "internalType": "uint256",
        "name": "_pageSize",
        "type": "uint256"
      },
      {
        "internalType": "bytes32",
        "name": "_gameId",
        "type": "bytes32"
      }
    ],
    "name": "getTicketsPerGame",
    "outputs": [
      {
        "internalType": "address[]",
        "name": "",
        "type": "address[]"
      }
    ],
    "stateMutability": "view",
    "type": "function"
  },
  {
    "inputs": [],
    "name": "initNonReentrant",
    "outputs": [],
    "stateMutability": "nonpayable",
    "type": "function"
  },
  {
    "inputs": [
      {
        "internalType": "address",
        "name": "_owner",
        "type": "address"
      },
      {
        "internalType": "contract IERC20",
        "name": "_defaultCollateral",
        "type": "address"
      },
      {
        "internalType": "contract ISportsAMMV2RiskManager",
        "name": "_riskManager",
        "type": "address"
      },
      {
        "internalType": "contract IAddressManager",
        "name": "_addressManager",
        "type": "address"
      }
    ],
    "name": "initialize",
    "outputs": [],
    "stateMutability": "nonpayable",
    "type": "function"
  },
  {
    "inputs": [
      {
        "internalType": "address",
        "name": "_ticket",
        "type": "address"
      }
    ],
    "name": "isActiveTicket",
    "outputs": [
      {
        "internalType": "bool",
        "name": "",
        "type": "bool"
      }
    ],
    "stateMutability": "view",
    "type": "function"
  },
  {
    "inputs": [],
    "name": "lastPauseTime",
    "outputs": [
      {
        "internalType": "uint256",
        "name": "",
        "type": "uint256"
      }
    ],
    "stateMutability": "view",
    "type": "function"
  },
  {
    "inputs": [
      {
        "internalType": "address",
        "name": "",
        "type": "address"
      }
    ],
    "name": "liquidityPoolForCollateral",
    "outputs": [
      {
        "internalType": "address",
        "name": "",
        "type": "address"
      }
    ],
    "stateMutability": "view",
    "type": "function"
  },
  {
    "inputs": [],
    "name": "multiCollateralOnOffRamp",
    "outputs": [
      {
        "internalType": "contract IMultiCollateralOnOffRamp",
        "name": "",
        "type": "address"
      }
    ],
    "stateMutability": "view",
    "type": "function"
  },
  {
    "inputs": [],
    "name": "multicollateralEnabled",
    "outputs": [
      {
        "internalType": "bool",
        "name": "",
        "type": "bool"
      }
    ],
    "stateMutability": "view",
    "type": "function"
  },
  {
    "inputs": [
      {
        "internalType": "address",
        "name": "_owner",
        "type": "address"
      }
    ],
    "name": "nominateNewOwner",
    "outputs": [],
    "stateMutability": "nonpayable",
    "type": "function"
  },
  {
    "inputs": [],
    "name": "nominatedOwner",
    "outputs": [
      {
        "internalType": "address",
        "name": "",
        "type": "address"
      }
    ],
    "stateMutability": "view",
    "type": "function"
  },
  {
    "inputs": [],
    "name": "numOfActiveTickets",
    "outputs": [
      {
        "internalType": "uint256",
        "name": "",
        "type": "uint256"
      }
    ],
    "stateMutability": "view",
    "type": "function"
  },
  {
    "inputs": [
      {
        "internalType": "address",
        "name": "_user",
        "type": "address"
      }
    ],
    "name": "numOfActiveTicketsPerUser",
    "outputs": [
      {
        "internalType": "uint256",
        "name": "",
        "type": "uint256"
      }
    ],
    "stateMutability": "view",
    "type": "function"
  },
  {
    "inputs": [
      {
        "internalType": "address",
        "name": "_user",
        "type": "address"
      }
    ],
    "name": "numOfResolvedTicketsPerUser",
    "outputs": [
      {
        "internalType": "uint256",
        "name": "",
        "type": "uint256"
      }
    ],
    "stateMutability": "view",
    "type": "function"
  },
  {
    "inputs": [
      {
        "internalType": "bytes32",
        "name": "_gameId",
        "type": "bytes32"
      }
    ],
    "name": "numOfTicketsPerGame",
    "outputs": [
      {
        "internalType": "uint256",
        "name": "",
        "type": "uint256"
      }
    ],
    "stateMutability": "view",
    "type": "function"
  },
  {
    "inputs": [],
    "name": "owner",
    "outputs": [
      {
        "internalType": "address",
        "name": "",
        "type": "address"
      }
    ],
    "stateMutability": "view",
    "type": "function"
  },
  {
    "inputs": [],
    "name": "paused",
    "outputs": [
      {
        "internalType": "bool",
        "name": "",
        "type": "bool"
      }
    ],
    "stateMutability": "view",
    "type": "function"
  },
  {
    "inputs": [],
    "name": "riskManager",
    "outputs": [
      {
        "internalType": "contract ISportsAMMV2RiskManager",
        "name": "",
        "type": "address"
      }
    ],
    "stateMutability": "view",
    "type": "function"
  },
  {
    "inputs": [
      {
        "internalType": "bytes32",
        "name": "",
        "type": "bytes32"
      }
    ],
    "name": "rootPerGame",
    "outputs": [
      {
        "internalType": "bytes32",
        "name": "",
        "type": "bytes32"
      }
    ],
    "stateMutability": "view",
    "type": "function"
  },
  {
    "inputs": [],
    "name": "safeBoxFee",
    "outputs": [
      {
        "internalType": "uint256",
        "name": "",
        "type": "uint256"
      }
    ],
    "stateMutability": "view",
    "type": "function"
  },
  {
    "inputs": [
      {
        "internalType": "contract IERC20",
        "name": "_defaultCollateral",
        "type": "address"
      },
      {
        "internalType": "address",
        "name": "_riskManager",
        "type": "address"
      }
    ],
    "name": "setAddresses",
    "outputs": [],
    "stateMutability": "nonpayable",
    "type": "function"
  },
  {
    "inputs": [
      {
        "internalType": "uint256",
        "name": "_safeBoxFee",
        "type": "uint256"
      }
    ],
    "name": "setAmounts",
    "outputs": [],
    "stateMutability": "nonpayable",
    "type": "function"
  },
  {
    "inputs": [
      {
        "internalType": "address",
<<<<<<< HEAD
=======
        "name": "_freeBetsHolder",
        "type": "address"
      }
    ],
    "name": "setFreeBetsHolder",
    "outputs": [],
    "stateMutability": "nonpayable",
    "type": "function"
  },
  {
    "inputs": [
      {
        "internalType": "address",
>>>>>>> 3fdf7183
        "name": "_collateralAddress",
        "type": "address"
      },
      {
        "internalType": "address",
        "name": "_liquidityPool",
        "type": "address"
      }
    ],
    "name": "setLiquidityPoolForCollateral",
    "outputs": [],
    "stateMutability": "nonpayable",
    "type": "function"
  },
  {
    "inputs": [
      {
        "internalType": "address",
        "name": "_onOffRamper",
        "type": "address"
      },
      {
        "internalType": "bool",
        "name": "_enabled",
        "type": "bool"
      }
    ],
    "name": "setMultiCollateralOnOffRamp",
    "outputs": [],
    "stateMutability": "nonpayable",
    "type": "function"
  },
  {
    "inputs": [
      {
        "internalType": "address",
        "name": "_owner",
        "type": "address"
      }
    ],
    "name": "setOwner",
    "outputs": [],
    "stateMutability": "nonpayable",
    "type": "function"
  },
  {
    "inputs": [
      {
        "internalType": "bool",
        "name": "_paused",
        "type": "bool"
      }
    ],
    "name": "setPaused",
    "outputs": [],
    "stateMutability": "nonpayable",
    "type": "function"
  },
  {
    "inputs": [
      {
        "internalType": "address[]",
        "name": "_tickets",
        "type": "address[]"
      },
      {
        "internalType": "bool",
        "name": "_paused",
        "type": "bool"
      }
    ],
    "name": "setPausedTickets",
    "outputs": [],
    "stateMutability": "nonpayable",
    "type": "function"
  },
  {
    "inputs": [
      {
        "internalType": "bytes32[]",
        "name": "_games",
        "type": "bytes32[]"
      },
      {
        "internalType": "bytes32[]",
        "name": "_roots",
        "type": "bytes32[]"
      }
    ],
    "name": "setRootsPerGames",
    "outputs": [],
    "stateMutability": "nonpayable",
    "type": "function"
  },
  {
    "inputs": [
      {
        "internalType": "address",
        "name": "_ticketMastercopy",
        "type": "address"
      }
    ],
    "name": "setTicketMastercopy",
    "outputs": [],
    "stateMutability": "nonpayable",
    "type": "function"
  },
  {
    "inputs": [],
    "name": "ticketMastercopy",
    "outputs": [
      {
        "internalType": "address",
        "name": "",
        "type": "address"
      }
    ],
    "stateMutability": "view",
    "type": "function"
  },
  {
    "inputs": [
      {
        "components": [
          {
            "internalType": "bytes32",
            "name": "gameId",
            "type": "bytes32"
          },
          {
            "internalType": "uint16",
            "name": "sportId",
            "type": "uint16"
          },
          {
            "internalType": "uint16",
            "name": "typeId",
            "type": "uint16"
          },
          {
            "internalType": "uint256",
            "name": "maturity",
            "type": "uint256"
          },
          {
            "internalType": "uint8",
            "name": "status",
            "type": "uint8"
          },
          {
            "internalType": "int24",
            "name": "line",
            "type": "int24"
          },
          {
            "internalType": "uint16",
            "name": "playerId",
            "type": "uint16"
          },
          {
            "internalType": "uint256[]",
            "name": "odds",
            "type": "uint256[]"
          },
          {
            "internalType": "bytes32[]",
            "name": "merkleProof",
            "type": "bytes32[]"
          },
          {
            "internalType": "uint8",
            "name": "position",
            "type": "uint8"
          },
          {
            "components": [
              {
                "internalType": "uint16",
                "name": "typeId",
                "type": "uint16"
              },
              {
                "internalType": "uint8",
                "name": "position",
                "type": "uint8"
              },
              {
                "internalType": "int24",
                "name": "line",
                "type": "int24"
              }
            ],
            "internalType": "struct ISportsAMMV2.CombinedPosition[][]",
            "name": "combinedPositions",
            "type": "tuple[][]"
          }
        ],
        "internalType": "struct ISportsAMMV2.TradeData[]",
        "name": "_tradeData",
        "type": "tuple[]"
      },
      {
        "internalType": "uint256",
        "name": "_buyInAmount",
        "type": "uint256"
      },
      {
        "internalType": "uint256",
        "name": "_expectedPayout",
        "type": "uint256"
      },
      {
        "internalType": "uint256",
        "name": "_additionalSlippage",
        "type": "uint256"
      },
      {
        "internalType": "address",
        "name": "_differentRecipient",
        "type": "address"
      },
      {
        "internalType": "address",
        "name": "_referrer",
        "type": "address"
      },
      {
        "internalType": "address",
        "name": "_collateral",
        "type": "address"
      },
      {
        "internalType": "bool",
        "name": "_isEth",
        "type": "bool"
      }
    ],
    "name": "trade",
    "outputs": [
      {
        "internalType": "address",
        "name": "_createdTicket",
        "type": "address"
      }
    ],
    "stateMutability": "payable",
    "type": "function"
  },
  {
    "inputs": [
      {
        "components": [
          {
            "internalType": "bytes32",
            "name": "gameId",
            "type": "bytes32"
          },
          {
            "internalType": "uint16",
            "name": "sportId",
            "type": "uint16"
          },
          {
            "internalType": "uint16",
            "name": "typeId",
            "type": "uint16"
          },
          {
            "internalType": "uint256",
            "name": "maturity",
            "type": "uint256"
          },
          {
            "internalType": "uint8",
            "name": "status",
            "type": "uint8"
          },
          {
            "internalType": "int24",
            "name": "line",
            "type": "int24"
          },
          {
            "internalType": "uint16",
            "name": "playerId",
            "type": "uint16"
          },
          {
            "internalType": "uint256[]",
            "name": "odds",
            "type": "uint256[]"
          },
          {
            "internalType": "bytes32[]",
            "name": "merkleProof",
            "type": "bytes32[]"
          },
          {
            "internalType": "uint8",
            "name": "position",
            "type": "uint8"
          },
          {
            "components": [
              {
                "internalType": "uint16",
                "name": "typeId",
                "type": "uint16"
              },
              {
                "internalType": "uint8",
                "name": "position",
                "type": "uint8"
              },
              {
                "internalType": "int24",
                "name": "line",
                "type": "int24"
              }
            ],
            "internalType": "struct ISportsAMMV2.CombinedPosition[][]",
            "name": "combinedPositions",
            "type": "tuple[][]"
          }
        ],
        "internalType": "struct ISportsAMMV2.TradeData[]",
        "name": "_tradeData",
        "type": "tuple[]"
      },
      {
        "internalType": "address",
        "name": "_requester",
        "type": "address"
      },
      {
        "internalType": "uint256",
        "name": "_buyInAmount",
        "type": "uint256"
      },
      {
        "internalType": "uint256",
        "name": "_expectedPayout",
        "type": "uint256"
      },
      {
        "internalType": "address",
        "name": "_differentRecipient",
        "type": "address"
      },
      {
        "internalType": "address",
        "name": "_referrer",
        "type": "address"
      },
      {
        "internalType": "address",
        "name": "_collateral",
        "type": "address"
      }
    ],
    "name": "tradeLive",
    "outputs": [
      {
        "internalType": "address",
        "name": "_createdTicket",
        "type": "address"
      }
    ],
    "stateMutability": "nonpayable",
    "type": "function"
  },
  {
    "inputs": [
      {
        "components": [
          {
            "internalType": "bytes32",
            "name": "gameId",
            "type": "bytes32"
          },
          {
            "internalType": "uint16",
            "name": "sportId",
            "type": "uint16"
          },
          {
            "internalType": "uint16",
            "name": "typeId",
            "type": "uint16"
          },
          {
            "internalType": "uint256",
            "name": "maturity",
            "type": "uint256"
          },
          {
            "internalType": "uint8",
            "name": "status",
            "type": "uint8"
          },
          {
            "internalType": "int24",
            "name": "line",
            "type": "int24"
          },
          {
            "internalType": "uint16",
            "name": "playerId",
            "type": "uint16"
          },
          {
            "internalType": "uint256[]",
            "name": "odds",
            "type": "uint256[]"
          },
          {
            "internalType": "bytes32[]",
            "name": "merkleProof",
            "type": "bytes32[]"
          },
          {
            "internalType": "uint8",
            "name": "position",
            "type": "uint8"
          },
          {
            "components": [
              {
                "internalType": "uint16",
                "name": "typeId",
                "type": "uint16"
              },
              {
                "internalType": "uint8",
                "name": "position",
                "type": "uint8"
              },
              {
                "internalType": "int24",
                "name": "line",
                "type": "int24"
              }
            ],
            "internalType": "struct ISportsAMMV2.CombinedPosition[][]",
            "name": "combinedPositions",
            "type": "tuple[][]"
          }
        ],
        "internalType": "struct ISportsAMMV2.TradeData[]",
        "name": "_tradeData",
        "type": "tuple[]"
      },
      {
        "internalType": "uint256",
        "name": "_buyInAmount",
        "type": "uint256"
      },
      {
        "internalType": "address",
        "name": "_collateral",
        "type": "address"
      }
    ],
    "name": "tradeQuote",
    "outputs": [
      {
        "internalType": "uint256",
        "name": "totalQuote",
        "type": "uint256"
      },
      {
        "internalType": "uint256",
        "name": "payout",
        "type": "uint256"
      },
      {
        "internalType": "uint256",
        "name": "fees",
        "type": "uint256"
      },
      {
        "internalType": "uint256[]",
        "name": "amountsToBuy",
        "type": "uint256[]"
      },
      {
        "internalType": "uint256",
        "name": "buyInAmountInDefaultCollateral",
        "type": "uint256"
      },
      {
        "internalType": "enum ISportsAMMV2RiskManager.RiskStatus",
        "name": "riskStatus",
        "type": "uint8"
      }
    ],
    "stateMutability": "view",
    "type": "function"
  },
  {
    "inputs": [
      {
        "internalType": "address",
        "name": "proxyAddress",
        "type": "address"
      }
    ],
    "name": "transferOwnershipAtInit",
    "outputs": [],
    "stateMutability": "nonpayable",
    "type": "function"
  },
  {
    "stateMutability": "payable",
    "type": "receive"
  }
]<|MERGE_RESOLUTION|>--- conflicted
+++ resolved
@@ -317,30 +317,13 @@
       {
         "indexed": false,
         "internalType": "address",
-<<<<<<< HEAD
+        "name": "liquidityPool",
+        "type": "address"
+      },
+      {
+        "indexed": false,
+        "internalType": "address",
         "name": "collateral",
-=======
-        "name": "freeBetsHolder",
-        "type": "address"
-      }
-    ],
-    "name": "SetFreeBetsHolder",
-    "type": "event"
-  },
-  {
-    "anonymous": false,
-    "inputs": [
-      {
-        "indexed": false,
-        "internalType": "address",
-        "name": "liquidityPool",
->>>>>>> 3fdf7183
-        "type": "address"
-      },
-      {
-        "indexed": false,
-        "internalType": "address",
-        "name": "liquidityPool",
         "type": "address"
       }
     ],
@@ -468,7 +451,6 @@
     "type": "function"
   },
   {
-<<<<<<< HEAD
     "inputs": [],
     "name": "defaultCollateral",
     "outputs": [
@@ -482,8 +464,6 @@
     "type": "function"
   },
   {
-=======
->>>>>>> 3fdf7183
     "inputs": [
       {
         "internalType": "address",
@@ -731,6 +711,19 @@
   },
   {
     "inputs": [],
+    "name": "manager",
+    "outputs": [
+      {
+        "internalType": "contract ISportsAMMV2Manager",
+        "name": "",
+        "type": "address"
+      }
+    ],
+    "stateMutability": "view",
+    "type": "function"
+  },
+  {
+    "inputs": [],
     "name": "multiCollateralOnOffRamp",
     "outputs": [
       {
@@ -957,22 +950,6 @@
     "inputs": [
       {
         "internalType": "address",
-<<<<<<< HEAD
-=======
-        "name": "_freeBetsHolder",
-        "type": "address"
-      }
-    ],
-    "name": "setFreeBetsHolder",
-    "outputs": [],
-    "stateMutability": "nonpayable",
-    "type": "function"
-  },
-  {
-    "inputs": [
-      {
-        "internalType": "address",
->>>>>>> 3fdf7183
         "name": "_collateralAddress",
         "type": "address"
       },
