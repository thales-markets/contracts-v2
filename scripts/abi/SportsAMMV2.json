[
  {
    "inputs": [
      {
        "internalType": "address",
        "name": "target",
        "type": "address"
      }
    ],
    "name": "AddressEmptyCode",
    "type": "error"
  },
  {
    "inputs": [
      {
        "internalType": "address",
        "name": "account",
        "type": "address"
      }
    ],
    "name": "AddressInsufficientBalance",
    "type": "error"
  },
  {
    "inputs": [],
    "name": "ERC1167FailedCreateClone",
    "type": "error"
  },
  {
    "inputs": [],
    "name": "FailedInnerCall",
    "type": "error"
  },
  {
    "inputs": [],
    "name": "InvalidInitialization",
    "type": "error"
  },
  {
    "inputs": [],
    "name": "NotInitializing",
    "type": "error"
  },
  {
    "inputs": [
      {
        "internalType": "address",
        "name": "token",
        "type": "address"
      }
    ],
    "name": "SafeERC20FailedOperation",
    "type": "error"
  },
  {
    "anonymous": false,
    "inputs": [
      {
        "indexed": false,
        "internalType": "contract IERC20",
        "name": "defaultCollateral",
        "type": "address"
      },
      {
        "indexed": false,
        "internalType": "address",
        "name": "manager",
        "type": "address"
      },
      {
        "indexed": false,
        "internalType": "address",
        "name": "riskManager",
        "type": "address"
      },
      {
        "indexed": false,
        "internalType": "address",
        "name": "resultManager",
        "type": "address"
      },
      {
        "indexed": false,
        "internalType": "address",
        "name": "referrals",
        "type": "address"
      },
      {
        "indexed": false,
        "internalType": "address",
        "name": "stakingThales",
        "type": "address"
      },
      {
        "indexed": false,
        "internalType": "address",
        "name": "safeBox",
        "type": "address"
      }
    ],
    "name": "AddressesUpdated",
    "type": "event"
  },
  {
    "anonymous": false,
    "inputs": [
      {
        "indexed": false,
        "internalType": "uint256",
        "name": "safeBoxFee",
        "type": "uint256"
      },
      {
        "indexed": false,
        "internalType": "uint256",
        "name": "minBuyInAmount",
        "type": "uint256"
      },
      {
        "indexed": false,
        "internalType": "uint256",
        "name": "maxTicketSize",
        "type": "uint256"
      },
      {
        "indexed": false,
        "internalType": "uint256",
        "name": "maxSupportedAmount",
        "type": "uint256"
      },
      {
        "indexed": false,
        "internalType": "uint256",
        "name": "maxSupportedOdds",
        "type": "uint256"
      }
    ],
    "name": "AmountsUpdated",
    "type": "event"
  },
  {
    "anonymous": false,
    "inputs": [
      {
        "indexed": false,
        "internalType": "bytes32",
        "name": "game",
        "type": "bytes32"
      },
      {
        "indexed": false,
        "internalType": "bytes32",
        "name": "root",
        "type": "bytes32"
      }
    ],
    "name": "GameRootUpdated",
    "type": "event"
  },
  {
    "anonymous": false,
    "inputs": [
      {
        "indexed": false,
        "internalType": "uint64",
        "name": "version",
        "type": "uint64"
      }
    ],
    "name": "Initialized",
    "type": "event"
  },
  {
    "anonymous": false,
    "inputs": [
      {
        "components": [
          {
            "internalType": "bytes32",
            "name": "gameId",
            "type": "bytes32"
          },
          {
            "internalType": "uint16",
            "name": "sportId",
            "type": "uint16"
          },
          {
            "internalType": "uint16",
            "name": "typeId",
            "type": "uint16"
          },
          {
            "internalType": "uint256",
            "name": "maturity",
            "type": "uint256"
          },
          {
            "internalType": "uint8",
            "name": "status",
            "type": "uint8"
          },
          {
            "internalType": "int24",
            "name": "line",
            "type": "int24"
          },
          {
            "internalType": "uint16",
            "name": "playerId",
            "type": "uint16"
          },
          {
            "internalType": "uint8",
            "name": "position",
            "type": "uint8"
          },
          {
            "internalType": "uint256",
            "name": "odd",
            "type": "uint256"
          },
          {
            "components": [
              {
                "internalType": "uint16",
                "name": "typeId",
                "type": "uint16"
              },
              {
                "internalType": "uint8",
                "name": "position",
                "type": "uint8"
              },
              {
                "internalType": "int24",
                "name": "line",
                "type": "int24"
              }
            ],
            "internalType": "struct ISportsAMMV2.CombinedPosition[]",
            "name": "combinedPositions",
            "type": "tuple[]"
          }
        ],
        "indexed": false,
        "internalType": "struct Ticket.MarketData[]",
        "name": "markets",
        "type": "tuple[]"
      },
      {
        "indexed": false,
        "internalType": "address",
        "name": "ticket",
        "type": "address"
      },
      {
        "indexed": false,
        "internalType": "uint256",
        "name": "buyInAmount",
        "type": "uint256"
      },
      {
        "indexed": false,
        "internalType": "uint256",
        "name": "payout",
        "type": "uint256"
      }
    ],
    "name": "NewTicket",
    "type": "event"
  },
  {
    "anonymous": false,
    "inputs": [
      {
        "indexed": false,
        "internalType": "address",
        "name": "oldOwner",
        "type": "address"
      },
      {
        "indexed": false,
        "internalType": "address",
        "name": "newOwner",
        "type": "address"
      }
    ],
    "name": "OwnerChanged",
    "type": "event"
  },
  {
    "anonymous": false,
    "inputs": [
      {
        "indexed": false,
        "internalType": "address",
        "name": "newOwner",
        "type": "address"
      }
    ],
    "name": "OwnerNominated",
    "type": "event"
  },
  {
    "anonymous": false,
    "inputs": [
      {
        "indexed": false,
        "internalType": "bool",
        "name": "isPaused",
        "type": "bool"
      }
    ],
    "name": "PauseChanged",
    "type": "event"
  },
  {
    "anonymous": false,
    "inputs": [
      {
        "indexed": false,
        "internalType": "address",
        "name": "refferer",
        "type": "address"
      },
      {
        "indexed": false,
        "internalType": "address",
        "name": "trader",
        "type": "address"
      },
      {
        "indexed": false,
        "internalType": "uint256",
        "name": "amount",
        "type": "uint256"
      },
      {
        "indexed": false,
        "internalType": "uint256",
        "name": "volume",
        "type": "uint256"
      }
    ],
    "name": "ReferrerPaid",
    "type": "event"
  },
  {
    "anonymous": false,
    "inputs": [
      {
        "indexed": false,
        "internalType": "uint256",
        "name": "safeBoxFee",
        "type": "uint256"
      },
      {
        "indexed": false,
        "internalType": "uint256",
        "name": "safeBoxAmount",
        "type": "uint256"
      }
    ],
    "name": "SafeBoxFeePaid",
    "type": "event"
  },
  {
    "anonymous": false,
    "inputs": [
      {
        "indexed": false,
        "internalType": "address",
        "name": "liquidityPool",
        "type": "address"
      }
    ],
    "name": "SetLiquidityPool",
    "type": "event"
  },
  {
    "anonymous": false,
    "inputs": [
      {
        "indexed": false,
        "internalType": "address",
<<<<<<< HEAD
        "name": "liquidityPool",
        "type": "address"
      },
      {
        "indexed": false,
        "internalType": "address",
        "name": "collateral",
        "type": "address"
      }
    ],
    "name": "SetLiquidityPoolForCollateral",
=======
        "name": "liveTradingProcessor",
        "type": "address"
      }
    ],
    "name": "SetLiveTradingProcessor",
>>>>>>> 4731258b
    "type": "event"
  },
  {
    "anonymous": false,
    "inputs": [
      {
        "indexed": false,
        "internalType": "address",
        "name": "onOffRamper",
        "type": "address"
      },
      {
        "indexed": false,
        "internalType": "bool",
        "name": "enabled",
        "type": "bool"
      }
    ],
    "name": "SetMultiCollateralOnOffRamp",
    "type": "event"
  },
  {
    "anonymous": false,
    "inputs": [
      {
        "indexed": false,
        "internalType": "address",
        "name": "ticket",
        "type": "address"
      },
      {
        "indexed": false,
        "internalType": "address",
        "name": "differentRecipient",
        "type": "address"
      },
      {
        "indexed": false,
        "internalType": "uint256",
        "name": "buyInAmount",
        "type": "uint256"
      },
      {
        "indexed": false,
        "internalType": "uint256",
        "name": "fees",
        "type": "uint256"
      },
      {
        "indexed": false,
        "internalType": "uint256",
        "name": "payout",
        "type": "uint256"
      },
      {
        "indexed": false,
        "internalType": "uint256",
        "name": "totalQuote",
        "type": "uint256"
      }
    ],
    "name": "TicketCreated",
    "type": "event"
  },
  {
    "anonymous": false,
    "inputs": [
      {
        "indexed": false,
        "internalType": "address",
        "name": "ticketMastercopy",
        "type": "address"
      }
    ],
    "name": "TicketMastercopyUpdated",
    "type": "event"
  },
  {
    "anonymous": false,
    "inputs": [
      {
        "indexed": false,
        "internalType": "address",
        "name": "ticket",
        "type": "address"
      },
      {
        "indexed": false,
        "internalType": "address",
        "name": "ticketOwner",
        "type": "address"
      },
      {
        "indexed": false,
        "internalType": "bool",
        "name": "isUserTheWinner",
        "type": "bool"
      }
    ],
    "name": "TicketResolved",
    "type": "event"
  },
  {
    "anonymous": false,
    "inputs": [
      {
        "indexed": false,
        "internalType": "uint256",
        "name": "minimalTimeLeftToMaturity",
        "type": "uint256"
      },
      {
        "indexed": false,
        "internalType": "uint256",
        "name": "expiryDuration",
        "type": "uint256"
      }
    ],
    "name": "TimesUpdated",
    "type": "event"
  },
  {
    "inputs": [],
    "name": "acceptOwnership",
    "outputs": [],
    "stateMutability": "nonpayable",
    "type": "function"
  },
  {
    "inputs": [
      {
        "internalType": "address",
        "name": "",
        "type": "address"
      }
    ],
    "name": "collateralPool",
    "outputs": [
      {
        "internalType": "address",
        "name": "",
        "type": "address"
      }
    ],
    "stateMutability": "view",
    "type": "function"
  },
  {
    "inputs": [],
    "name": "defaultCollateral",
    "outputs": [
      {
        "internalType": "contract IERC20",
        "name": "",
        "type": "address"
      }
    ],
    "stateMutability": "view",
    "type": "function"
  },
  {
    "inputs": [
      {
        "internalType": "address",
        "name": "_ticket",
        "type": "address"
      }
    ],
    "name": "exerciseTicket",
    "outputs": [],
    "stateMutability": "nonpayable",
    "type": "function"
  },
  {
    "inputs": [
      {
        "internalType": "address[]",
        "name": "_tickets",
        "type": "address[]"
      }
    ],
    "name": "expireTickets",
    "outputs": [],
    "stateMutability": "nonpayable",
    "type": "function"
  },
  {
    "inputs": [],
    "name": "expiryDuration",
    "outputs": [
      {
        "internalType": "uint256",
        "name": "",
        "type": "uint256"
      }
    ],
    "stateMutability": "view",
    "type": "function"
  },
  {
    "inputs": [
      {
        "internalType": "uint256",
        "name": "_index",
        "type": "uint256"
      },
      {
        "internalType": "uint256",
        "name": "_pageSize",
        "type": "uint256"
      }
    ],
    "name": "getActiveTickets",
    "outputs": [
      {
        "internalType": "address[]",
        "name": "",
        "type": "address[]"
      }
    ],
    "stateMutability": "view",
    "type": "function"
  },
  {
    "inputs": [
      {
        "internalType": "uint256",
        "name": "_index",
        "type": "uint256"
      },
      {
        "internalType": "uint256",
        "name": "_pageSize",
        "type": "uint256"
      },
      {
        "internalType": "address",
        "name": "_user",
        "type": "address"
      }
    ],
    "name": "getActiveTicketsPerUser",
    "outputs": [
      {
        "internalType": "address[]",
        "name": "",
        "type": "address[]"
      }
    ],
    "stateMutability": "view",
    "type": "function"
  },
  {
    "inputs": [
      {
        "internalType": "uint256",
        "name": "_index",
        "type": "uint256"
      },
      {
        "internalType": "uint256",
        "name": "_pageSize",
        "type": "uint256"
      },
      {
        "internalType": "address",
        "name": "_user",
        "type": "address"
      }
    ],
    "name": "getResolvedTicketsPerUser",
    "outputs": [
      {
        "internalType": "address[]",
        "name": "",
        "type": "address[]"
      }
    ],
    "stateMutability": "view",
    "type": "function"
  },
  {
    "inputs": [
      {
        "internalType": "uint256",
        "name": "_index",
        "type": "uint256"
      },
      {
        "internalType": "uint256",
        "name": "_pageSize",
        "type": "uint256"
      },
      {
        "internalType": "bytes32",
        "name": "_gameId",
        "type": "bytes32"
      }
    ],
    "name": "getTicketsPerGame",
    "outputs": [
      {
        "internalType": "address[]",
        "name": "",
        "type": "address[]"
      }
    ],
    "stateMutability": "view",
    "type": "function"
  },
  {
    "inputs": [],
    "name": "initNonReentrant",
    "outputs": [],
    "stateMutability": "nonpayable",
    "type": "function"
  },
  {
    "inputs": [
      {
        "internalType": "address",
        "name": "_owner",
        "type": "address"
      },
      {
        "internalType": "contract IERC20",
        "name": "_defaultCollateral",
        "type": "address"
      },
      {
        "internalType": "contract ISportsAMMV2Manager",
        "name": "_manager",
        "type": "address"
      },
      {
        "internalType": "contract ISportsAMMV2RiskManager",
        "name": "_riskManager",
        "type": "address"
      },
      {
        "internalType": "contract ISportsAMMV2ResultManager",
        "name": "_resultManager",
        "type": "address"
      },
      {
        "internalType": "contract IReferrals",
        "name": "_referrals",
        "type": "address"
      },
      {
        "internalType": "contract IStakingThales",
        "name": "_stakingThales",
        "type": "address"
      },
      {
        "internalType": "address",
        "name": "_safeBox",
        "type": "address"
      }
    ],
    "name": "initialize",
    "outputs": [],
    "stateMutability": "nonpayable",
    "type": "function"
  },
  {
    "inputs": [
      {
        "internalType": "address",
        "name": "_ticket",
        "type": "address"
      }
    ],
    "name": "isActiveTicket",
    "outputs": [
      {
        "internalType": "bool",
        "name": "",
        "type": "bool"
      }
    ],
    "stateMutability": "view",
    "type": "function"
  },
  {
    "inputs": [],
    "name": "lastPauseTime",
    "outputs": [
      {
        "internalType": "uint256",
        "name": "",
        "type": "uint256"
      }
    ],
    "stateMutability": "view",
    "type": "function"
  },
  {
    "inputs": [],
    "name": "liquidityPool",
    "outputs": [
      {
        "internalType": "contract ISportsAMMV2LiquidityPool",
        "name": "",
        "type": "address"
      }
    ],
    "stateMutability": "view",
    "type": "function"
  },
  {
    "inputs": [],
    "name": "liveTradingProcessor",
    "outputs": [
      {
        "internalType": "address",
        "name": "",
        "type": "address"
      }
    ],
    "stateMutability": "view",
    "type": "function"
  },
  {
    "inputs": [],
    "name": "manager",
    "outputs": [
      {
        "internalType": "contract ISportsAMMV2Manager",
        "name": "",
        "type": "address"
      }
    ],
    "stateMutability": "view",
    "type": "function"
  },
  {
    "inputs": [],
    "name": "maxSupportedAmount",
    "outputs": [
      {
        "internalType": "uint256",
        "name": "",
        "type": "uint256"
      }
    ],
    "stateMutability": "view",
    "type": "function"
  },
  {
    "inputs": [],
    "name": "maxSupportedOdds",
    "outputs": [
      {
        "internalType": "uint256",
        "name": "",
        "type": "uint256"
      }
    ],
    "stateMutability": "view",
    "type": "function"
  },
  {
    "inputs": [],
    "name": "maxTicketSize",
    "outputs": [
      {
        "internalType": "uint256",
        "name": "",
        "type": "uint256"
      }
    ],
    "stateMutability": "view",
    "type": "function"
  },
  {
    "inputs": [],
    "name": "minBuyInAmount",
    "outputs": [
      {
        "internalType": "uint256",
        "name": "",
        "type": "uint256"
      }
    ],
    "stateMutability": "view",
    "type": "function"
  },
  {
    "inputs": [],
    "name": "minimalTimeLeftToMaturity",
    "outputs": [
      {
        "internalType": "uint256",
        "name": "",
        "type": "uint256"
      }
    ],
    "stateMutability": "view",
    "type": "function"
  },
  {
    "inputs": [],
    "name": "multiCollateralOnOffRamp",
    "outputs": [
      {
        "internalType": "contract IMultiCollateralOnOffRamp",
        "name": "",
        "type": "address"
      }
    ],
    "stateMutability": "view",
    "type": "function"
  },
  {
    "inputs": [],
    "name": "multicollateralEnabled",
    "outputs": [
      {
        "internalType": "bool",
        "name": "",
        "type": "bool"
      }
    ],
    "stateMutability": "view",
    "type": "function"
  },
  {
    "inputs": [
      {
        "internalType": "address",
        "name": "_owner",
        "type": "address"
      }
    ],
    "name": "nominateNewOwner",
    "outputs": [],
    "stateMutability": "nonpayable",
    "type": "function"
  },
  {
    "inputs": [],
    "name": "nominatedOwner",
    "outputs": [
      {
        "internalType": "address",
        "name": "",
        "type": "address"
      }
    ],
    "stateMutability": "view",
    "type": "function"
  },
  {
    "inputs": [],
    "name": "numOfActiveTickets",
    "outputs": [
      {
        "internalType": "uint256",
        "name": "",
        "type": "uint256"
      }
    ],
    "stateMutability": "view",
    "type": "function"
  },
  {
    "inputs": [
      {
        "internalType": "address",
        "name": "_user",
        "type": "address"
      }
    ],
    "name": "numOfActiveTicketsPerUser",
    "outputs": [
      {
        "internalType": "uint256",
        "name": "",
        "type": "uint256"
      }
    ],
    "stateMutability": "view",
    "type": "function"
  },
  {
    "inputs": [
      {
        "internalType": "address",
        "name": "_user",
        "type": "address"
      }
    ],
    "name": "numOfResolvedTicketsPerUser",
    "outputs": [
      {
        "internalType": "uint256",
        "name": "",
        "type": "uint256"
      }
    ],
    "stateMutability": "view",
    "type": "function"
  },
  {
    "inputs": [
      {
        "internalType": "bytes32",
        "name": "_gameId",
        "type": "bytes32"
      }
    ],
    "name": "numOfTicketsPerGame",
    "outputs": [
      {
        "internalType": "uint256",
        "name": "",
        "type": "uint256"
      }
    ],
    "stateMutability": "view",
    "type": "function"
  },
  {
    "inputs": [],
    "name": "owner",
    "outputs": [
      {
        "internalType": "address",
        "name": "",
        "type": "address"
      }
    ],
    "stateMutability": "view",
    "type": "function"
  },
  {
    "inputs": [],
    "name": "paused",
    "outputs": [
      {
        "internalType": "bool",
        "name": "",
        "type": "bool"
      }
    ],
    "stateMutability": "view",
    "type": "function"
  },
  {
    "inputs": [],
    "name": "referrals",
    "outputs": [
      {
        "internalType": "contract IReferrals",
        "name": "",
        "type": "address"
      }
    ],
    "stateMutability": "view",
    "type": "function"
  },
  {
    "inputs": [
      {
        "internalType": "address",
        "name": "_ticketOwner",
        "type": "address"
      },
      {
        "internalType": "bool",
        "name": "_hasUserWon",
        "type": "bool"
      },
      {
        "internalType": "bool",
        "name": "_cancelled",
        "type": "bool"
      },
      {
        "internalType": "uint256",
        "name": "_buyInAmount",
        "type": "uint256"
      },
      {
        "internalType": "address",
        "name": "_ticketCreator",
        "type": "address"
      },
      {
        "internalType": "address",
        "name": "_collateral",
        "type": "address"
      }
    ],
    "name": "resolveTicket",
    "outputs": [],
    "stateMutability": "nonpayable",
    "type": "function"
  },
  {
    "inputs": [],
    "name": "resultManager",
    "outputs": [
      {
        "internalType": "contract ISportsAMMV2ResultManager",
        "name": "",
        "type": "address"
      }
    ],
    "stateMutability": "view",
    "type": "function"
  },
  {
    "inputs": [],
    "name": "riskManager",
    "outputs": [
      {
        "internalType": "contract ISportsAMMV2RiskManager",
        "name": "",
        "type": "address"
      }
    ],
    "stateMutability": "view",
    "type": "function"
  },
  {
    "inputs": [
      {
        "internalType": "bytes32",
        "name": "",
        "type": "bytes32"
      },
      {
        "internalType": "uint256",
        "name": "",
        "type": "uint256"
      },
      {
        "internalType": "uint256",
        "name": "",
        "type": "uint256"
      },
      {
        "internalType": "uint256",
        "name": "",
        "type": "uint256"
      },
      {
        "internalType": "int256",
        "name": "",
        "type": "int256"
      },
      {
        "internalType": "uint256",
        "name": "",
        "type": "uint256"
      }
    ],
    "name": "riskPerMarketAndPosition",
    "outputs": [
      {
        "internalType": "uint256",
        "name": "",
        "type": "uint256"
      }
    ],
    "stateMutability": "view",
    "type": "function"
  },
  {
    "inputs": [
      {
        "internalType": "bytes32",
        "name": "",
        "type": "bytes32"
      }
    ],
    "name": "rootPerGame",
    "outputs": [
      {
        "internalType": "bytes32",
        "name": "",
        "type": "bytes32"
      }
    ],
    "stateMutability": "view",
    "type": "function"
  },
  {
    "inputs": [],
    "name": "safeBox",
    "outputs": [
      {
        "internalType": "address",
        "name": "",
        "type": "address"
      }
    ],
    "stateMutability": "view",
    "type": "function"
  },
  {
    "inputs": [],
    "name": "safeBoxFee",
    "outputs": [
      {
        "internalType": "uint256",
        "name": "",
        "type": "uint256"
      }
    ],
    "stateMutability": "view",
    "type": "function"
  },
  {
    "inputs": [
      {
        "internalType": "address",
        "name": "",
        "type": "address"
      }
    ],
    "name": "safeBoxFeePerAddress",
    "outputs": [
      {
        "internalType": "uint256",
        "name": "",
        "type": "uint256"
      }
    ],
    "stateMutability": "view",
    "type": "function"
  },
  {
    "inputs": [
      {
        "internalType": "contract IERC20",
        "name": "_defaultCollateral",
        "type": "address"
      },
      {
        "internalType": "address",
        "name": "_manager",
        "type": "address"
      },
      {
        "internalType": "address",
        "name": "_riskManager",
        "type": "address"
      },
      {
        "internalType": "address",
        "name": "_resultManager",
        "type": "address"
      },
      {
        "internalType": "address",
        "name": "_referrals",
        "type": "address"
      },
      {
        "internalType": "address",
        "name": "_stakingThales",
        "type": "address"
      },
      {
        "internalType": "address",
        "name": "_safeBox",
        "type": "address"
      }
    ],
    "name": "setAddresses",
    "outputs": [],
    "stateMutability": "nonpayable",
    "type": "function"
  },
  {
    "inputs": [
      {
        "internalType": "uint256",
        "name": "_safeBoxFee",
        "type": "uint256"
      },
      {
        "internalType": "uint256",
        "name": "_minBuyInAmount",
        "type": "uint256"
      },
      {
        "internalType": "uint256",
        "name": "_maxTicketSize",
        "type": "uint256"
      },
      {
        "internalType": "uint256",
        "name": "_maxSupportedAmount",
        "type": "uint256"
      },
      {
        "internalType": "uint256",
        "name": "_maxSupportedOdds",
        "type": "uint256"
      }
    ],
    "name": "setAmounts",
    "outputs": [],
    "stateMutability": "nonpayable",
    "type": "function"
  },
  {
    "inputs": [
      {
        "internalType": "address",
        "name": "_collateralAddress",
        "type": "address"
      },
      {
        "internalType": "address",
        "name": "_liquidityPool",
        "type": "address"
      }
    ],
    "name": "setCollateralLiquidityPool",
    "outputs": [],
    "stateMutability": "nonpayable",
    "type": "function"
  },
  {
    "inputs": [
      {
        "internalType": "address",
        "name": "_liquidityPool",
        "type": "address"
      }
    ],
    "name": "setLiquidityPool",
    "outputs": [],
    "stateMutability": "nonpayable",
    "type": "function"
  },
  {
    "inputs": [
      {
        "internalType": "address",
        "name": "_liveTradingProcessor",
        "type": "address"
      }
    ],
    "name": "setLiveTradingProcessor",
    "outputs": [],
    "stateMutability": "nonpayable",
    "type": "function"
  },
  {
    "inputs": [
      {
        "internalType": "address",
        "name": "_onOffRamper",
        "type": "address"
      },
      {
        "internalType": "bool",
        "name": "_enabled",
        "type": "bool"
      }
    ],
    "name": "setMultiCollateralOnOffRamp",
    "outputs": [],
    "stateMutability": "nonpayable",
    "type": "function"
  },
  {
    "inputs": [
      {
        "internalType": "address",
        "name": "_owner",
        "type": "address"
      }
    ],
    "name": "setOwner",
    "outputs": [],
    "stateMutability": "nonpayable",
    "type": "function"
  },
  {
    "inputs": [
      {
        "internalType": "bool",
        "name": "_paused",
        "type": "bool"
      }
    ],
    "name": "setPaused",
    "outputs": [],
    "stateMutability": "nonpayable",
    "type": "function"
  },
  {
    "inputs": [
      {
        "internalType": "address[]",
        "name": "_tickets",
        "type": "address[]"
      },
      {
        "internalType": "bool",
        "name": "_paused",
        "type": "bool"
      }
    ],
    "name": "setPausedTickets",
    "outputs": [],
    "stateMutability": "nonpayable",
    "type": "function"
  },
  {
    "inputs": [
      {
        "internalType": "bytes32[]",
        "name": "_games",
        "type": "bytes32[]"
      },
      {
        "internalType": "bytes32[]",
        "name": "_roots",
        "type": "bytes32[]"
      }
    ],
    "name": "setRootsPerGames",
    "outputs": [],
    "stateMutability": "nonpayable",
    "type": "function"
  },
  {
    "inputs": [
      {
        "internalType": "address",
        "name": "_ticketMastercopy",
        "type": "address"
      }
    ],
    "name": "setTicketMastercopy",
    "outputs": [],
    "stateMutability": "nonpayable",
    "type": "function"
  },
  {
    "inputs": [
      {
        "internalType": "uint256",
        "name": "_minimalTimeLeftToMaturity",
        "type": "uint256"
      },
      {
        "internalType": "uint256",
        "name": "_expiryDuration",
        "type": "uint256"
      }
    ],
    "name": "setTimes",
    "outputs": [],
    "stateMutability": "nonpayable",
    "type": "function"
  },
  {
    "inputs": [
      {
        "internalType": "bytes32",
        "name": "",
        "type": "bytes32"
      }
    ],
    "name": "spentPerParent",
    "outputs": [
      {
        "internalType": "uint256",
        "name": "",
        "type": "uint256"
      }
    ],
    "stateMutability": "view",
    "type": "function"
  },
  {
    "inputs": [],
    "name": "stakingThales",
    "outputs": [
      {
        "internalType": "contract IStakingThales",
        "name": "",
        "type": "address"
      }
    ],
    "stateMutability": "view",
    "type": "function"
  },
  {
    "inputs": [],
    "name": "ticketMastercopy",
    "outputs": [
      {
        "internalType": "address",
        "name": "",
        "type": "address"
      }
    ],
    "stateMutability": "view",
    "type": "function"
  },
  {
    "inputs": [
      {
        "components": [
          {
            "internalType": "bytes32",
            "name": "gameId",
            "type": "bytes32"
          },
          {
            "internalType": "uint16",
            "name": "sportId",
            "type": "uint16"
          },
          {
            "internalType": "uint16",
            "name": "typeId",
            "type": "uint16"
          },
          {
            "internalType": "uint256",
            "name": "maturity",
            "type": "uint256"
          },
          {
            "internalType": "uint8",
            "name": "status",
            "type": "uint8"
          },
          {
            "internalType": "int24",
            "name": "line",
            "type": "int24"
          },
          {
            "internalType": "uint16",
            "name": "playerId",
            "type": "uint16"
          },
          {
            "internalType": "uint256[]",
            "name": "odds",
            "type": "uint256[]"
          },
          {
            "internalType": "bytes32[]",
            "name": "merkleProof",
            "type": "bytes32[]"
          },
          {
            "internalType": "uint8",
            "name": "position",
            "type": "uint8"
          },
          {
            "components": [
              {
                "internalType": "uint16",
                "name": "typeId",
                "type": "uint16"
              },
              {
                "internalType": "uint8",
                "name": "position",
                "type": "uint8"
              },
              {
                "internalType": "int24",
                "name": "line",
                "type": "int24"
              }
            ],
            "internalType": "struct ISportsAMMV2.CombinedPosition[][]",
            "name": "combinedPositions",
            "type": "tuple[][]"
          }
        ],
        "internalType": "struct ISportsAMMV2.TradeData[]",
        "name": "_tradeData",
        "type": "tuple[]"
      },
      {
        "internalType": "uint256",
        "name": "_buyInAmount",
        "type": "uint256"
      },
      {
        "internalType": "uint256",
        "name": "_expectedPayout",
        "type": "uint256"
      },
      {
        "internalType": "uint256",
        "name": "_additionalSlippage",
        "type": "uint256"
      },
      {
        "internalType": "address",
        "name": "_differentRecipient",
        "type": "address"
      },
      {
        "internalType": "address",
        "name": "_referrer",
        "type": "address"
      },
      {
        "internalType": "address",
        "name": "_collateral",
        "type": "address"
      },
      {
        "internalType": "bool",
        "name": "_isEth",
        "type": "bool"
      }
    ],
    "name": "trade",
    "outputs": [],
    "stateMutability": "payable",
    "type": "function"
  },
  {
    "inputs": [
      {
        "components": [
          {
            "internalType": "bytes32",
            "name": "gameId",
            "type": "bytes32"
          },
          {
            "internalType": "uint16",
            "name": "sportId",
            "type": "uint16"
          },
          {
            "internalType": "uint16",
            "name": "typeId",
            "type": "uint16"
          },
          {
            "internalType": "uint256",
            "name": "maturity",
            "type": "uint256"
          },
          {
            "internalType": "uint8",
            "name": "status",
            "type": "uint8"
          },
          {
            "internalType": "int24",
            "name": "line",
            "type": "int24"
          },
          {
            "internalType": "uint16",
            "name": "playerId",
            "type": "uint16"
          },
          {
            "internalType": "uint256[]",
            "name": "odds",
            "type": "uint256[]"
          },
          {
            "internalType": "bytes32[]",
            "name": "merkleProof",
            "type": "bytes32[]"
          },
          {
            "internalType": "uint8",
            "name": "position",
            "type": "uint8"
          },
          {
            "components": [
              {
                "internalType": "uint16",
                "name": "typeId",
                "type": "uint16"
              },
              {
                "internalType": "uint8",
                "name": "position",
                "type": "uint8"
              },
              {
                "internalType": "int24",
                "name": "line",
                "type": "int24"
              }
            ],
            "internalType": "struct ISportsAMMV2.CombinedPosition[][]",
            "name": "combinedPositions",
            "type": "tuple[][]"
          }
        ],
        "internalType": "struct ISportsAMMV2.TradeData[]",
        "name": "_tradeData",
        "type": "tuple[]"
      },
      {
        "internalType": "address",
        "name": "_requester",
        "type": "address"
      },
      {
        "internalType": "uint256",
        "name": "_buyInAmount",
        "type": "uint256"
      },
      {
        "internalType": "uint256",
        "name": "_expectedPayout",
        "type": "uint256"
      },
      {
        "internalType": "address",
        "name": "_differentRecipient",
        "type": "address"
      },
      {
        "internalType": "address",
        "name": "_referrer",
        "type": "address"
      },
      {
        "internalType": "address",
        "name": "_collateral",
        "type": "address"
      }
    ],
    "name": "tradeLive",
    "outputs": [],
    "stateMutability": "nonpayable",
    "type": "function"
  },
  {
    "inputs": [
      {
        "components": [
          {
            "internalType": "bytes32",
            "name": "gameId",
            "type": "bytes32"
          },
          {
            "internalType": "uint16",
            "name": "sportId",
            "type": "uint16"
          },
          {
            "internalType": "uint16",
            "name": "typeId",
            "type": "uint16"
          },
          {
            "internalType": "uint256",
            "name": "maturity",
            "type": "uint256"
          },
          {
            "internalType": "uint8",
            "name": "status",
            "type": "uint8"
          },
          {
            "internalType": "int24",
            "name": "line",
            "type": "int24"
          },
          {
            "internalType": "uint16",
            "name": "playerId",
            "type": "uint16"
          },
          {
            "internalType": "uint256[]",
            "name": "odds",
            "type": "uint256[]"
          },
          {
            "internalType": "bytes32[]",
            "name": "merkleProof",
            "type": "bytes32[]"
          },
          {
            "internalType": "uint8",
            "name": "position",
            "type": "uint8"
          },
          {
            "components": [
              {
                "internalType": "uint16",
                "name": "typeId",
                "type": "uint16"
              },
              {
                "internalType": "uint8",
                "name": "position",
                "type": "uint8"
              },
              {
                "internalType": "int24",
                "name": "line",
                "type": "int24"
              }
            ],
            "internalType": "struct ISportsAMMV2.CombinedPosition[][]",
            "name": "combinedPositions",
            "type": "tuple[][]"
          }
        ],
        "internalType": "struct ISportsAMMV2.TradeData[]",
        "name": "_tradeData",
        "type": "tuple[]"
      },
      {
        "internalType": "uint256",
        "name": "_buyInAmount",
        "type": "uint256"
      },
      {
        "internalType": "address",
        "name": "_collateral",
        "type": "address"
      }
    ],
    "name": "tradeQuote",
    "outputs": [
      {
        "internalType": "uint256",
        "name": "collateralQuote",
        "type": "uint256"
      },
      {
        "internalType": "uint256",
        "name": "fees",
        "type": "uint256"
      },
      {
        "internalType": "uint256",
        "name": "payout",
        "type": "uint256"
      },
      {
        "internalType": "uint256",
        "name": "totalQuote",
        "type": "uint256"
      },
      {
        "internalType": "uint256[]",
        "name": "finalQuotes",
        "type": "uint256[]"
      },
      {
        "internalType": "uint256[]",
        "name": "amountsToBuy",
        "type": "uint256[]"
      }
    ],
    "stateMutability": "view",
    "type": "function"
  },
  {
    "inputs": [
      {
        "internalType": "address",
        "name": "proxyAddress",
        "type": "address"
      }
    ],
    "name": "transferOwnershipAtInit",
    "outputs": [],
    "stateMutability": "nonpayable",
    "type": "function"
  }
]<|MERGE_RESOLUTION|>--- conflicted
+++ resolved
@@ -384,7 +384,6 @@
       {
         "indexed": false,
         "internalType": "address",
-<<<<<<< HEAD
         "name": "liquidityPool",
         "type": "address"
       },
@@ -396,13 +395,19 @@
       }
     ],
     "name": "SetLiquidityPoolForCollateral",
-=======
+    "type": "event"
+  },
+  {
+    "anonymous": false,
+    "inputs": [
+      {
+        "indexed": false,
+        "internalType": "address",
         "name": "liveTradingProcessor",
         "type": "address"
       }
     ],
     "name": "SetLiveTradingProcessor",
->>>>>>> 4731258b
     "type": "event"
   },
   {
@@ -1717,123 +1722,6 @@
         "type": "tuple[]"
       },
       {
-        "internalType": "address",
-        "name": "_requester",
-        "type": "address"
-      },
-      {
-        "internalType": "uint256",
-        "name": "_buyInAmount",
-        "type": "uint256"
-      },
-      {
-        "internalType": "uint256",
-        "name": "_expectedPayout",
-        "type": "uint256"
-      },
-      {
-        "internalType": "address",
-        "name": "_differentRecipient",
-        "type": "address"
-      },
-      {
-        "internalType": "address",
-        "name": "_referrer",
-        "type": "address"
-      },
-      {
-        "internalType": "address",
-        "name": "_collateral",
-        "type": "address"
-      }
-    ],
-    "name": "tradeLive",
-    "outputs": [],
-    "stateMutability": "nonpayable",
-    "type": "function"
-  },
-  {
-    "inputs": [
-      {
-        "components": [
-          {
-            "internalType": "bytes32",
-            "name": "gameId",
-            "type": "bytes32"
-          },
-          {
-            "internalType": "uint16",
-            "name": "sportId",
-            "type": "uint16"
-          },
-          {
-            "internalType": "uint16",
-            "name": "typeId",
-            "type": "uint16"
-          },
-          {
-            "internalType": "uint256",
-            "name": "maturity",
-            "type": "uint256"
-          },
-          {
-            "internalType": "uint8",
-            "name": "status",
-            "type": "uint8"
-          },
-          {
-            "internalType": "int24",
-            "name": "line",
-            "type": "int24"
-          },
-          {
-            "internalType": "uint16",
-            "name": "playerId",
-            "type": "uint16"
-          },
-          {
-            "internalType": "uint256[]",
-            "name": "odds",
-            "type": "uint256[]"
-          },
-          {
-            "internalType": "bytes32[]",
-            "name": "merkleProof",
-            "type": "bytes32[]"
-          },
-          {
-            "internalType": "uint8",
-            "name": "position",
-            "type": "uint8"
-          },
-          {
-            "components": [
-              {
-                "internalType": "uint16",
-                "name": "typeId",
-                "type": "uint16"
-              },
-              {
-                "internalType": "uint8",
-                "name": "position",
-                "type": "uint8"
-              },
-              {
-                "internalType": "int24",
-                "name": "line",
-                "type": "int24"
-              }
-            ],
-            "internalType": "struct ISportsAMMV2.CombinedPosition[][]",
-            "name": "combinedPositions",
-            "type": "tuple[][]"
-          }
-        ],
-        "internalType": "struct ISportsAMMV2.TradeData[]",
-        "name": "_tradeData",
-        "type": "tuple[]"
-      },
-      {
         "internalType": "uint256",
         "name": "_buyInAmount",
         "type": "uint256"
