--- conflicted
+++ resolved
@@ -28,37 +28,23 @@
   {
     "inputs": [],
     "name": "manager",
+    "inputs": [],
+    "name": "manager",
     "outputs": [
       {
         "internalType": "contract ISportsAMMV2Manager",
         "name": "",
-<<<<<<< HEAD
-=======
-        "type": "address[]"
-      }
-    ],
-    "stateMutability": "view",
-    "type": "function"
-  },
-  {
-    "inputs": [],
-    "name": "manager",
+        "type": "address"
+      }
+    ],
+    "stateMutability": "view",
+    "type": "function"
+  },
+  {
     "outputs": [
       {
         "internalType": "contract ISportsAMMV2Manager",
         "name": "",
-        "type": "address"
-      }
-    ],
-    "stateMutability": "view",
-    "type": "function"
-  },
-  {
-    "inputs": [
-      {
-        "internalType": "address",
-        "name": "_user",
->>>>>>> 52d5bcb0
         "type": "address"
       }
     ],
