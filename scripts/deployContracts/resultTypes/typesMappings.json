[
	{
		"id": 10004,
		"result_type": 3,
		"name": "CHILD_COMBINED"
	},
	{
		"id": 10006,
		"result_type": 3,
		"name": "HALFTIME_FULLTIME"
	},
	{
		"id": 10007,
		"result_type": 3,
		"name": "GOALS"
	},
	{
		"id": 10008,
		"result_type": 3,
		"name": "HALFTIME_FULLTIME_GOALS"
	},
	{
		"id": 0,
		"result_type": 1,
		"name": "MONEYLINE"
	},
	{
		"id": 10001,
		"result_type": 4,
		"name": "CHILD_SPREAD"
	},
	{
		"id": 10002,
		"result_type": 2,
		"name": "CHILD_TOTALS"
	},
	{
		"id": 10003,
		"result_type": 1,
		"name": "CHILD_DOUBLE_CHANCE"
	},
	{
		"id": 10005,
		"result_type": 1,
		"name": "CHILD_ODD_EVEN"
	},
	{
		"id": 10009,
		"result_type": 1,
		"name": "CHILD_SCORE_SCORE"
	},
	{
		"id": 10011,
		"result_type": 1,
		"name": "CHILD_SECOND_MONEYLINE"
	},
	{
		"id": 10012,
		"result_type": 1,
		"name": "CHILD_THIRD_MONEYLINE"
	},
	{
		"id": 10013,
		"result_type": 4,
		"name": "CHILD_SECOND_SPREAD"
	},
	{
		"id": 10014,
		"result_type": 2,
		"name": "CHILD_SECOND_TOTAL"
	},
	{
		"id": 10015,
		"result_type": 1,
		"name": "CHILD_FIRST_PERIOD_DOUBLE_CHANCE"
	},
	{
		"id": 10016,
		"result_type": 1,
		"name": "CHILD_SECOND_PERIOD_DOUBLE_CHANCE"
	},
	{
		"id": 10021,
		"result_type": 1,
		"name": "CHILD_FIRST_PERIOD_MONEYLINE"
	},
	{
		"id": 10022,
		"result_type": 1,
		"name": "CHILD_SECOND_PERIOD_MONEYLINE"
	},
	{
		"id": 10023,
		"result_type": 1,
		"name": "CHILD_THIRD_PERIOD_MONEYLINE"
	},
	{
		"id": 10024,
		"result_type": 1,
		"name": "CHILD_FOURTH_PERIOD_MONEYLINE"
	},
	{
		"id": 10025,
		"result_type": 1,
		"name": "CHILD_FIFTH_PERIOD_MONEYLINE"
	},
	{
		"id": 10026,
		"result_type": 1,
		"name": "CHILD_SIXTH_PERIOD_MONEYLINE"
	},
	{
		"id": 10027,
		"result_type": 1,
		"name": "CHILD_SEVENTH_PERIOD_MONEYLINE"
	},
	{
		"id": 10028,
		"result_type": 1,
		"name": "CHILD_EIGHTH_PERIOD_MONEYLINE"
	},
	{
		"id": 10029,
		"result_type": 1,
		"name": "CHILD_NINTH_PERIOD_MONEYLINE"
	},
	{
		"id": 10031,
		"result_type": 2,
		"name": "CHILD_FIRST_PERIOD_TOTAL"
	},
	{
		"id": 10032,
		"result_type": 2,
		"name": "CHILD_SECOND_PERIOD_TOTAL"
	},
	{
		"id": 10033,
		"result_type": 2,
		"name": "CHILD_THIRD_PERIOD_TOTAL"
	},
	{
		"id": 10034,
		"result_type": 2,
		"name": "CHILD_FOURTH_PERIOD_TOTAL"
	},
	{
		"id": 10035,
		"result_type": 2,
		"name": "CHILD_FIFTH_PERIOD_TOTAL"
	},
	{
		"id": 10036,
		"result_type": 2,
		"name": "CHILD_SIXTH_PERIOD_TOTAL"
	},
	{
		"id": 10037,
		"result_type": 2,
		"name": "CHILD_SEVENTH_PERIOD_TOTAL"
	},
	{
		"id": 10038,
		"result_type": 2,
		"name": "CHILD_EIGHTH_PERIOD_TOTAL"
	},
	{
		"id": 10039,
		"result_type": 2,
		"name": "CHILD_NINTH_PERIOD_TOTAL"
	},
	{
		"id": 10041,
		"result_type": 4,
		"name": "CHILD_FIRST_PERIOD_SPREAD"
	},
	{
		"id": 10042,
		"result_type": 4,
		"name": "CHILD_SECOND_PERIOD_SPREAD"
	},
	{
		"id": 10043,
		"result_type": 4,
		"name": "CHILD_THIRD_PERIOD_SPREAD"
	},
	{
		"id": 10044,
		"result_type": 4,
		"name": "CHILD_FOURTH_PERIOD_SPREAD"
	},
	{
		"id": 10045,
		"result_type": 4,
		"name": "CHILD_FIFTH_PERIOD_SPREAD"
	},
	{
		"id": 10046,
		"result_type": 4,
		"name": "CHILD_SIXTH_PERIOD_SPREAD"
	},
	{
		"id": 10047,
		"result_type": 4,
		"name": "CHILD_SEVENTH_PERIOD_SPREAD"
	},
	{
		"id": 10048,
		"result_type": 4,
		"name": "CHILD_EIGHTH_PERIOD_SPREAD"
	},
	{
		"id": 10049,
		"result_type": 4,
		"name": "CHILD_NINTH_PERIOD_SPREAD"
	},
	{
		"id": 10051,
		"result_type": 1,
		"name": "CHILD_FIRST_PERIOD_MONEYLINE_SECONDARY"
	},
	{
		"id": 10052,
		"result_type": 1,
		"name": "CHILD_SECOND_PERIOD_MONEYLINE_SECONDARY"
	},
	{
		"id": 10053,
		"result_type": 1,
		"name": "CHILD_THIRD_PERIOD_MONEYLINE_SECONDARY"
	},
	{
		"id": 10054,
		"result_type": 1,
		"name": "CHILD_FOURTH_PERIOD_MONEYLINE_SECONDARY"
	},
	{
		"id": 10055,
		"result_type": 1,
		"name": "CHILD_FIFTH_PERIOD_MONEYLINE_SECONDARY"
	},
	{
		"id": 10056,
		"result_type": 1,
		"name": "CHILD_SIXTH_PERIOD_MONEYLINE_SECONDARY"
	},
	{
		"id": 10057,
		"result_type": 1,
		"name": "CHILD_SEVENTH_PERIOD_MONEYLINE_SECONDARY"
	},
	{
		"id": 10058,
		"result_type": 1,
		"name": "CHILD_EIGHTH_PERIOD_MONEYLINE_SECONDARY"
	},
	{
		"id": 10059,
		"result_type": 1,
		"name": "CHILD_NINTH_PERIOD_MONEYLINE_SECONDARY"
	},
	{
		"id": 10061,
		"result_type": 2,
		"name": "CHILD_FIRST_PERIOD_TOTAL_SECONDARY"
	},
	{
		"id": 10062,
		"result_type": 2,
		"name": "CHILD_SECOND_PERIOD_TOTAL_SECONDARY"
	},
	{
		"id": 10063,
		"result_type": 2,
		"name": "CHILD_THIRD_PERIOD_TOTAL_SECONDARY"
	},
	{
		"id": 10064,
		"result_type": 2,
		"name": "CHILD_FOURTH_PERIOD_TOTAL_SECONDARY"
	},
	{
		"id": 10065,
		"result_type": 2,
		"name": "CHILD_FIFTH_PERIOD_TOTAL_SECONDARY"
	},
	{
		"id": 10066,
		"result_type": 2,
		"name": "CHILD_SIXTH_PERIOD_TOTAL_SECONDARY"
	},
	{
		"id": 10067,
		"result_type": 2,
		"name": "CHILD_SEVENTH_PERIOD_TOTAL_SECONDARY"
	},
	{
		"id": 10068,
		"result_type": 2,
		"name": "CHILD_EIGHTH_PERIOD_TOTAL_SECONDARY"
	},
	{
		"id": 10069,
		"result_type": 2,
		"name": "CHILD_NINTH_PERIOD_TOTAL_SECONDARY"
	},
	{
		"id": 10071,
		"result_type": 4,
		"name": "CHILD_FIRST_PERIOD_SPREAD_SECONDARY"
	},
	{
		"id": 10072,
		"result_type": 4,
		"name": "CHILD_SECOND_PERIOD_SPREAD_SECONDARY"
	},
	{
		"id": 10073,
		"result_type": 4,
		"name": "CHILD_THIRD_PERIOD_SPREAD_SECONDARY"
	},
	{
		"id": 10074,
		"result_type": 4,
		"name": "CHILD_FOURTH_PERIOD_SPREAD_SECONDARY"
	},
	{
		"id": 10075,
		"result_type": 4,
		"name": "CHILD_FIFTH_PERIOD_SPREAD_SECONDARY"
	},
	{
		"id": 10076,
		"result_type": 4,
		"name": "CHILD_SIXTH_PERIOD_SPREAD_SECONDARY"
	},
	{
		"id": 10077,
		"result_type": 4,
		"name": "CHILD_SEVENTH_PERIOD_SPREAD_SECONDARY"
	},
	{
		"id": 10078,
		"result_type": 4,
		"name": "CHILD_EIGHTH_PERIOD_SPREAD_SECONDARY"
	},
	{
		"id": 10079,
		"result_type": 4,
		"name": "CHILD_NINTH_PERIOD_SPREAD_SECONDARY"
	},
	{
		"id": 10081,
		"result_type": 1,
		"name": "CHILD_FIRST_PERIOD_ODD_EVEN"
	},
	{
		"id": 10082,
		"result_type": 1,
		"name": "CHILD_SECOND_PERIOD_ODD_EVEN"
	},
	{
		"id": 10083,
		"result_type": 1,
		"name": "CHILD_THIRD_PERIOD_ODD_EVEN"
	},
	{
		"id": 10084,
		"result_type": 1,
		"name": "CHILD_FOURTH_PERIOD_ODD_EVEN"
	},
	{
		"id": 10085,
		"result_type": 1,
		"name": "CHILD_FIFTH_PERIOD_ODD_EVEN"
	},
	{
		"id": 10086,
		"result_type": 1,
		"name": "CHILD_SIXTH_PERIOD_ODD_EVEN"
	},
	{
		"id": 10087,
		"result_type": 1,
		"name": "CHILD_SEVENTH_PERIOD_ODD_EVEN"
	},
	{
		"id": 10088,
		"result_type": 1,
		"name": "CHILD_EIGHTH_PERIOD_ODD_EVEN"
	},
	{
		"id": 10089,
		"result_type": 1,
		"name": "CHILD_NINTH_PERIOD_ODD_EVEN"
	},
	{
		"id": 10091,
		"result_type": 1,
		"name": "CHILD_FIRST_PERIOD_ODD_EVEN_SECONDARY"
	},
	{
		"id": 10092,
		"result_type": 1,
		"name": "CHILD_SECOND_PERIOD_ODD_EVEN_SECONDARY"
	},
	{
		"id": 10093,
		"result_type": 1,
		"name": "CHILD_THIRD_PERIOD_ODD_EVEN_SECONDARY"
	},
	{
		"id": 10094,
		"result_type": 1,
		"name": "CHILD_FOURTH_PERIOD_ODD_EVEN_SECONDARY"
	},
	{
		"id": 10095,
		"result_type": 1,
		"name": "CHILD_FIFTH_PERIOD_ODD_EVEN_SECONDARY"
	},
	{
		"id": 10096,
		"result_type": 1,
		"name": "CHILD_SIXTH_PERIOD_ODD_EVEN_SECONDARY"
	},
	{
		"id": 10097,
		"result_type": 1,
		"name": "CHILD_SEVENTH_PERIOD_ODD_EVEN_SECONDARY"
	},
	{
		"id": 10098,
		"result_type": 1,
		"name": "CHILD_EIGHTH_PERIOD_ODD_EVEN_SECONDARY"
	},
	{
		"id": 10099,
		"result_type": 1,
		"name": "CHILD_NINTH_PERIOD_ODD_EVEN_SECONDARY"
	},
	{
		"id": 10101,
		"result_type": 1,
		"name": "CHILD_FIRST_PERIOD_SCORE_SCORE"
	},
	{
		"id": 10102,
		"result_type": 1,
		"name": "CHILD_SECOND_PERIOD_SCORE_SCORE"
	},
	{
		"id": 10103,
		"result_type": 1,
		"name": "CHILD_THIRD_PERIOD_SCORE_SCORE"
	},
	{
		"id": 10104,
		"result_type": 1,
		"name": "CHILD_FOURTH_PERIOD_SCORE_SCORE"
	},
	{
		"id": 10105,
		"result_type": 1,
		"name": "CHILD_FIFTH_PERIOD_SCORE_SCORE"
	},
	{
		"id": 10106,
		"result_type": 1,
		"name": "CHILD_SIXTH_PERIOD_SCORE_SCORE"
	},
	{
		"id": 10107,
		"result_type": 1,
		"name": "CHILD_SEVENTH_PERIOD_SCORE_SCORE"
	},
	{
		"id": 10108,
		"result_type": 1,
		"name": "CHILD_EIGHTH_PERIOD_SCORE_SCORE"
	},
	{
		"id": 10109,
		"result_type": 1,
		"name": "CHILD_NINTH_PERIOD_SCORE_SCORE"
	},
	{
		"id": 10017,
		"result_type": 2,
		"name": "CHILD_TOTAL_HOME_TEAM_TO_SCORE"
	},
	{
		"id": 10018,
		"result_type": 2,
		"name": "CHILD_TOTAL_AWAY_TEAM_TO_SCORE"
	},
	{
		"id": 10111,
		"result_type": 2,
		"name": "CHILD_TOTAL_HOME_TEAM_TO_SCORE_FIRST_PERIOD"
	},
	{
		"id": 10112,
		"result_type": 2,
		"name": "CHILD_TOTAL_AWAY_TEAM_TO_SCORE_FIRST_PERIOD"
	},
	{
		"id": 10211,
		"result_type": 2,
		"name": "CHILD_TOTAL_HOME_TEAM_TO_SCORE_SECOND_PERIOD"
	},
	{
		"id": 10212,
		"result_type": 2,
		"name": "CHILD_TOTAL_AWAY_TEAM_TO_SCORE_SECOND_PERIOD"
	},
	{
		"id": 11010,
		"result_type": 2,
		"name": "PROP_HOME_RUNS"
	},
	{
		"id": 11011,
		"result_type": 2,
		"name": "PROP_BASES_RECORDED"
	},
	{
		"id": 11012,
		"result_type": 2,
		"name": "PROP_HITS_RECORDED"
	},
	{
		"id": 11019,
		"result_type": 2,
		"name": "PROP_PITCHED_STRIKEOUTS"
	},
	{
		"id": 11029,
		"result_type": 2,
		"name": "PROP_PLAYER_POINTS"
	},
	{
		"id": 11035,
		"result_type": 2,
		"name": "PROP_PLAYER_REBOUNDS"
	},
	{
		"id": 11038,
		"result_type": 2,
		"name": "PROP_THREE_POINTERS"
	},
	{
		"id": 11039,
		"result_type": 2,
		"name": "PROP_PLAYER_ASSISTS"
	},
	{
		"id": 11047,
		"result_type": 2,
		"name": "PROP_PITCHER_HITS_ALLOWED"
	},
	{
		"id": 11049,
		"result_type": 2,
		"name": "PROP_FIRST_TOUCHDOWN"
	},
	{
		"id": 11051,
		"result_type": 2,
		"name": "PROP_PASSING_YARDS"
	},
	{
		"id": 11052,
		"result_type": 2,
		"name": "PROP_PASSING_TOUCHDOWNS"
	},
	{
		"id": 11053,
		"result_type": 2,
		"name": "PROP_RUSHING_YARDS"
	},
	{
		"id": 11055,
		"result_type": 2,
		"name": "PROP_TOUCHDOWN_SCORED"
	},
	{
		"id": 11056,
		"result_type": 2,
		"name": "PROP_LAST_TOUCHDOWN_SCORED"
	},
	{
		"id": 11057,
		"result_type": 2,
		"name": "PROP_REC_YARDS"
	},
	{
		"id": 11058,
		"result_type": 2,
		"name": "PROP_PLAYER_RECEPTIONS"
	},
	{
		"id": 11060,
		"result_type": 2,
		"name": "PROP_FIELD_GOALS_MADE"
	},
	{
		"id": 11086,
		"result_type": 2,
		"name": "PROP_PLAYER_GOAL_SCORED"
	},
	{
		"id": 11087,
		"result_type": 2,
		"name": "PROP_DOUBLE_DOUBLE"
	},
	{
		"id": 11088,
		"result_type": 2,
		"name": "PROP_TRIPLE_DOUBLE"
	},
	{
		"id": 11097,
		"result_type": 2,
		"name": "PROP_SHOTS_RECORDED"
	},
	{
		"id": 11098,
		"result_type": 2,
		"name": "PROP_BLOCKS_RECORDED"
	},
	{
		"id": 10010,
		"result_type": 4,
		"name": "CHILD_DRAW_NO_BET"
	},
	{
		"id": 10121,
		"result_type": 4,
		"name": "CHILD_FIRST_PERIOD_DRAW_NO_BET"
	},
	{
		"id": 10122,
		"result_type": 4,
		"name": "CHILD_SECOND_PERIOD_DRAW_NO_BET"
	},
	{
		"id": 10123,
		"result_type": 4,
		"name": "CHILD_THIRD_PERIOD_DRAW_NO_BET"
	},
	{
		"id": 10124,
		"result_type": 4,
		"name": "CHILD_FOURTH_PERIOD_DRAW_NO_BET"
	},
	{
		"id": 10131,
		"result_type": 1,
		"name": "CHILD_WILL_THERE_BE_OVERTIME"
	},
	{
		"id": 10132,
		"result_type": 1,
		"name": "CHILD_NO_RUNS_FIRST_INNING"
	},
	{
		"id": 10151,
		"result_type": 1,
		"name": "CHILD_WINNING_ROUND"
	},
	{
		"id": 10154,
		"result_type": 1,
		"name": "CHILD_GO_THE_DISTANCE"
	},
	{
		"id": 10155,
		"result_type": 1,
		"name": "CHILD_WILL_FIGHT_END_IN_FIRST_MINUTE"
	},
	{
		"id": 10156,
		"result_type": 1,
		"name": "CHILD_WILL_POINTS_BE_DEDUCTED"
	},
	{
		"id": 10157,
		"result_type": 1,
		"name": "CHILD_ENDING_METHOD"
	},
	{
		"id": 10158,
		"result_type": 1,
		"name": "CHILD_METHOD_OF_VICTORY"
	},
	{
		"id": 11200,
		"result_type": 2,
		"name": "PROP_TAKEDOWNS"
	},
	{
		"id": 11201,
		"result_type": 2,
		"name": "PROP_SIGNIFICANT_STRIKES"
	},
	{
		"id": 10100,
		"result_type": 1,
		"name": "CHILD_CORRECT_SCORE"
	},
	{
		"id": 10200,
		"result_type": 1,
		"name": "CHILD_CORRECT_SCORE_FIRST_PERIOD"
	},
	{
		"id": 10201,
		"result_type": 1,
		"name": "CHILD_CORRECT_SCORE_SECOND_PERIOD"
	},
	{
		"id": 10143,
		"result_type": 1,
		"name": "CHILD_TOTAL_EXACT_HOME_TEAM"
	},
	{
		"id": 10144,
		"result_type": 1,
		"name": "CHILD_TOTAL_EXACT_AWAY_TEAM"
	},
	{
		"id": 10145,
		"result_type": 1,
		"name": "CHILD_FIRST_PERIOD_TOTAL_EXACT_HOME_TEAM"
	},
	{
		"id": 10146,
		"result_type": 1,
		"name": "CHILD_FIRST_PERIOD_TOTAL_EXACT_AWAY_TEAM"
	},
	{
		"id": 10147,
		"result_type": 1,
		"name": "CHILD_SECOND_PERIOD_TOTAL_EXACT_HOME_TEAM"
	},
	{
		"id": 10148,
		"result_type": 1,
		"name": "CHILD_SECOND_PERIOD_TOTAL_EXACT_AWAY_TEAM"
	},
	{
		"id": 10019,
		"result_type": 1,
		"name": "CHILD_FIRST_SCORE"
	},
	{
		"id": 10020,
		"result_type": 1,
		"name": "CHILD_LAST_SCORE"
	},
	{
		"id": 10130,
		"result_type": 1,
		"name": "CHILD_WHO_WILL_QUALIFY"
	},
	{
		"id": 10118,
		"result_type": 2,
		"name": "CHILD_HOME_TEAM_TO_SCORE_FIRST_PERIOD_SECONDARY"
	},
	{
		"id": 10119,
		"result_type": 2,
		"name": "CHILD_AWAY_TEAM_TO_SCORE_FIRST_PERIOD_SECONDARY"
	},
	{
		"id": 10218,
		"result_type": 2,
		"name": "CHILD_HOME_TEAM_TO_SCORE_SECOND_PERIOD_SECONDARY"
	},
	{
		"id": 10219,
		"result_type": 2,
		"name": "CHILD_AWAY_TEAM_TO_SCORE_SECOND_PERIOD_SECONDARY"
	},
	{
		"id": 11202,
		"result_type": 2,
		"name": "PROP_INTERCEPTIONS"
	},
	{
		"id": 11203,
		"result_type": 2,
		"name": "PROP_KICKING_POINTS"
	},
	{
		"id": 11204,
		"result_type": 2,
		"name": "PROP_PASSING_ATTEMPS"
	},
	{
		"id": 11205,
		"result_type": 2,
		"name": "PROP_PASSING_COMPLETIONS"
	},
	{
		"id": 11206,
		"result_type": 2,
		"name": "PROP_TOUCHDOWNS"
	},
	{
		"id": 11207,
		"result_type": 2,
		"name": "PROP_SACKS"
	},
	{
		"id": 11208,
		"result_type": 2,
		"name": "PROP_PASSING_PLUS_RUSHING_YARDS"
	},
	{
		"id": 11209,
		"result_type": 2,
		"name": "PROP_RUSHING_PLUS_RECEIVING_YARDS"
	},
	{
		"id": 11210,
		"result_type": 2,
		"name": "PROP_LONGEST_RECEPTION"
	},
	{
		"id": 11211,
		"result_type": 2,
		"name": "PROP_EXTRA_POINTS_MADE"
	},
	{
		"id": 11212,
		"result_type": 2,
		"name": "PROP_TACKLES"
	},
	{
		"id": 11100,
		"result_type": 2,
		"name": "PROP_PLAYER_GOALS"
	},
	{
		"id": 11213,
		"result_type": 2,
		"name": "PROP_OUTS_RECORDED"
	},
	{
		"id": 11214,
		"result_type": 2,
		"name": "PROP_RBIS"
	},
	{
		"id": 11215,
		"result_type": 2,
		"name": "PROP_HITS_PLUS_RUNS_PLUS_RBIS"
	},
	{
		"id": 11216,
		"result_type": 2,
		"name": "PROP_EARNED_RUNS_ALLOWED"
	},
	{
		"id": 11217,
		"result_type": 2,
		"name": "PROP_DOUBLES"
	},
	{
		"id": 11218,
		"result_type": 2,
		"name": "PROP_BATTING_WALKS"
	},
	{
		"id": 11219,
		"result_type": 2,
		"name": "PROP_BATTING_STRIKEOUTS"
	},
	{
		"id": 11220,
		"result_type": 2,
		"name": "PROP_SINGLES"
	},
	{
		"id": 11221,
		"result_type": 2,
		"name": "PROP_STOLEN_BASES"
	},
	{
		"id": 11222,
		"result_type": 2,
		"name": "PROP_RUNS_SCORED"
	},
	{
		"id": 11223,
		"result_type": 2,
		"name": "PROP_WALKS_ALLOWED"
	},
	{
		"id": 11225,
		"result_type": 2,
		"name": "PROP_POINTS_PLUS_ASSISTS"
	},
	{
		"id": 11226,
		"result_type": 2,
		"name": "PROP_POINTS_PLUS_REBOUNDS"
	},
	{
		"id": 11227,
		"result_type": 2,
		"name": "PROP_POINTS_PLUS_REBOUNDS_PLUS_ASSISTS"
	},
	{
		"id": 11228,
		"result_type": 2,
		"name": "PROP_REBOUNDS_PLUS_ASSISTS"
	},
	{
		"id": 11229,
		"result_type": 2,
		"name": "PROP_STEALS"
	},
	{
		"id": 11230,
		"result_type": 2,
		"name": "PROP_STEALS_PLUS_BLOCKS"
	},
	{
		"id": 10221,
		"result_type": 4,
		"name": "CHILD_SPREAD_CORNERS"
	},
	{
		"id": 10222,
		"result_type": 2,
		"name": "CHILD_TOTAL_CORNERS"
	},
	{
		"id": 10223,
		"result_type": 2,
		"name": "CHILD_TOTAL_HOME_TEAM_CORNERS"
	},
	{
		"id": 10224,
		"result_type": 2,
		"name": "CHILD_TOTAL_AWAY_TEAM_CORNERS"
	},
	{
		"id": 10225,
		"result_type": 1,
		"name": "CHILD_TOTAL_CORNERS_ODD_EVEN"
	},
	{
		"id": 10226,
		"result_type": 2,
		"name": "CHILD_TOTAL_CORNERS_FIRST_PERIOD"
	},
	{
		"id": 10227,
		"result_type": 2,
		"name": "CHILD_TOTAL_CORNERS_SECOND_PERIOD"
	},
	{
		"id": 10228,
		"result_type": 2,
		"name": "CHILD_TOTAL_HOME_TEAM_CORNERS_FIRST_PERIOD"
	},
	{
		"id": 10229,
		"result_type": 2,
		"name": "CHILD_TOTAL_AWAY_TEAM_CORNERS_FIRST_PERIOD"
	},
	{
		"id": 10230,
		"result_type": 2,
		"name": "CHILD_TOTAL_HOME_TEAM_CORNERS_SECOND_PERIOD"
	},
	{
		"id": 10231,
		"result_type": 2,
		"name": "CHILD_TOTAL_AWAY_TEAM_CORNERS_SECOND_PERIOD"
	},
	{
		"id": 10232,
		"result_type": 2,
		"name": "CHILD_SPREAD_CORNERS_FIRST_PERIOD"
	},
	{
		"id": 10233,
		"result_type": 4,
		"name": "CHILD_SPREAD_CORNERS_SECOND_PERIOD"
	},
	{
		"id": 10234,
		"result_type": 1,
		"name": "CHILD_MOST_CORNERS"
	},
	{
		"id": 10235,
		"result_type": 1,
		"name": "CHILD_MOST_CORNERS_FIRST_PERIOD"
	},
	{
		"id": 10236,
		"result_type": 1,
		"name": "CHILD_MOST_CORNERS_SECOND_PERIOD"
	},
	{
		"id": 10241,
		"result_type": 4,
		"name": "CHILD_SPREAD_CARDS_POINTS"
	},
	{
		"id": 10242,
		"result_type": 2,
		"name": "CHILD_TOTAL_CARDS_POINTS"
	},
	{
		"id": 10243,
		"result_type": 2,
		"name": "CHILD_TOTAL_HOME_TEAM_CARD_POINTS"
	},
	{
		"id": 10244,
		"result_type": 2,
		"name": "CHILD_TOTAL_AWAY_TEAM_CARD_POINTS"
	},
	{
		"id": 10245,
		"result_type": 2,
		"name": "CHILD_TOTAL_RED_CARDS"
	},
	{
		"id": 10246,
		"result_type": 1,
		"name": "CHILD_MOST_CARDS"
	},
	{
		"id": 10247,
		"result_type": 1,
		"name": "CHILD_FIRST_CARD"
	},
	{
		"id": 10248,
		"result_type": 1,
		"name": "CHILD_LAST_CARD"
	},
	{
		"id": 11231,
		"result_type": 2,
		"name": "PLAYER_ACES"
	},
	{
		"id": 11232,
		"result_type": 2,
		"name": "PLAYER_BREAK_POINTS_WON"
	},
	{
		"id": 11234,
		"result_type": 2,
		"name": "ANYTIME_CARD_RECEIVER"
	},
	{
		"id": 11235,
		"result_type": 2,
		"name": "ANYTIME_RED_CARD_RECEIVER"
	},
	{
		"id": 11236,
		"result_type": 2,
		"name": "FIRST_GOAL_SCORER"
	},
	{
		"id": 11237,
		"result_type": 2,
		"name": "LAST_GOAL_SCORER"
	},
	{
		"id": 11238,
		"result_type": 2,
		"name": "PROP_SHOTS_ON_TARGET"
	},
	{
		"id": 11239,
		"result_type": 2,
		"name": "PROP_PLAYER_SHOTS"
	},
	{
		"id": 11240,
		"result_type": 2,
		"name": "PLAYER_DOUBLE_FAULTS"
	},
	{
		"id": 11241,
		"result_type": 2,
		"name": "PLAYER_LONGEST_RUSH"
	},
	{
		"id": 10311,
		"result_type": 2,
		"name": "CHILD_TOTAL_HOME_TEAM_TO_SCORE_THIRD_PERIOD"
	},
	{
		"id": 10312,
		"result_type": 2,
		"name": "CHILD_TOTAL_AWAY_TEAM_TO_SCORE_THIRD_PERIOD"
	},
	{
		"id": 10411,
		"result_type": 2,
		"name": "CHILD_TOTAL_HOME_TEAM_TO_SCORE_FOURTH_PERIOD"
	},
	{
		"id": 10412,
		"result_type": 2,
		"name": "CHILD_TOTAL_AWAY_TEAM_TO_SCORE_FOURTH_PERIOD"
	},
	{
		"id": 10511,
		"result_type": 2,
		"name": "CHILD_TOTAL_HOME_TEAM_TO_SCORE_FIFTH_PERIOD"
	},
	{
		"id": 10512,
		"result_type": 2,
		"name": "CHILD_TOTAL_AWAY_TEAM_TO_SCORE_FIFTH_PERIOD"
	},
	{
		"id": 10611,
		"result_type": 2,
		"name": "CHILD_TOTAL_HOME_TEAM_TO_SCORE_SIXTH_PERIOD"
	},
	{
		"id": 10612,
		"result_type": 2,
		"name": "CHILD_TOTAL_AWAY_TEAM_TO_SCORE_SIXTH_PERIOD"
	},
	{
		"id": 10711,
		"result_type": 2,
		"name": "CHILD_TOTAL_HOME_TEAM_TO_SCORE_SEVENTH_PERIOD"
	},
	{
		"id": 10712,
		"result_type": 2,
		"name": "CHILD_TOTAL_AWAY_TEAM_TO_SCORE_SEVENTH_PERIOD"
	},
	{
		"id": 10811,
		"result_type": 2,
		"name": "CHILD_TOTAL_HOME_TEAM_TO_SCORE_EIGHT_PERIOD"
	},
	{
		"id": 10812,
		"result_type": 2,
		"name": "CHILD_TOTAL_AWAY_TEAM_TO_SCORE_EIGHT_PERIOD"
	},
	{
		"id": 10171,
		"result_type": 2,
		"name": "CHILD_TOTALS_FIRST_THREE_INNINGS"
	},
	{
		"id": 10173,
		"result_type": 2,
		"name": "CHILD_TOTAL_HOME_TEAM_TO_SCORE_FIRST_THREE_INNINGS"
	},
	{
		"id": 10174,
		"result_type": 2,
		"name": "CHILD_TOTAL_AWAY_TEAM_TO_SCORE_FIRST_THREE_INNINGS"
	},
	{
		"id": 10176,
		"result_type": 2,
		"name": "CHILD_TOTALS_FIRST_SEVEN_INNINGS"
	},
	{
		"id": 10178,
		"result_type": 2,
		"name": "CHILD_TOTAL_HOME_TEAM_TO_SCORE_FIRST_SEVEN_INNINGS"
	},
	{
		"id": 10179,
		"result_type": 2,
		"name": "CHILD_TOTAL_AWAY_TEAM_TO_SCORE_FIRST_SEVEN_INNINGS"
	},
	{
		"id": 10170,
		"result_type": 1,
		"name": "CHILD_MONEYLINE_FIRST_THREE_INNINGS"
	},
	{
		"id": 10175,
		"result_type": 1,
		"name": "CHILD_MONEYLINE_FIRST_SEVEN_INNINGS"
	},
	{
		"id": 10172,
		"result_type": 4,
		"name": "CHILD_SPREAD_FIRST_THREE_INNINGS"
	},
	{
		"id": 10177,
		"result_type": 4,
		"name": "CHILD_SPREAD_FIRST_SEVEN_INNINGS"
	},
	{
<<<<<<< HEAD
		"id": 13001,
		"result_type": 1,
		"name": "CHILD_LEAGUE_WINNER"
	},
	{
		"id": 13002,
		"result_type": 1,
		"name": "CHILD_MVP"
	},
	{
		"id": 13003,
		"result_type": 1,
		"name": "CHILD_CUP_WINNER"
	},
	{
		"id": 13004,
		"result_type": 1,
		"name": "CHILD_TO_MAKE_PLAYOFFS"
	},
	{
		"id": 13005,
		"result_type": 1,
		"name": "CHILD_TO_MAKE_FINAL_FOUR"
	},
	{
		"id": 13006,
		"result_type": 1,
		"name": "CHILD_RACE_WINNER"
	},
	{
		"id": 13007,
		"result_type": 1,
		"name": "CHILD_RACE_PODIUM"
	},
	{
		"id": 13008,
		"result_type": 1,
		"name": "CHILD_END_OF_ROUND_ONE_LEADER"
=======
		"id": 10133,
		"result_type": 1,
		"name": "CHILD_WILL_THERE_BE_CENTURY"
	},
	{
		"id": 10134,
		"result_type": 1,
		"name": "CHILD_WILL_THERE_BE_FIFTY"
	},
	{
		"id": 10180,
		"result_type": 2,
		"name": "CHILD_TOTAL_SIXES"
	},
	{
		"id": 10181,
		"result_type": 2,
		"name": "CHILD_TOTAL_FOURS"
	},
	{
		"id": 10182,
		"result_type": 2,
		"name": "CHILD_TOTAL_RUNS_OUTS"
	},
	{
		"id": 10183,
		"result_type": 2,
		"name": "CHILD_TOTAL_HOME_TEAM_SIXERS"
	},
	{
		"id": 10184,
		"result_type": 2,
		"name": "CHILD_TOTAL_AWAY_TEAM_SIXERS"
	},
	{
		"id": 10185,
		"result_type": 2,
		"name": "CHILD_TOTAL_HOME_TEAM_FOURS"
	},
	{
		"id": 10186,
		"result_type": 2,
		"name": "CHILD_TOTAL_AWAY_TEAM_FOURS"
	},
	{
		"id": 10187,
		"result_type": 2,
		"name": "CHILD_TOTAL_HOME_TEAM_RUNS_OUTS"
	},
	{
		"id": 10188,
		"result_type": 2,
		"name": "CHILD_TOTAL_AWAY_TEAM_RUNS_OUTS"
	},
	{
		"id": 10189,
		"result_type": 1,
		"name": "CHILD_MOST_FOURS"
	},
	{
		"id": 10190,
		"result_type": 1,
		"name": "CHILD_MOST_SIXERS"
	},
	{
		"id": 10191,
		"result_type": 1,
		"name": "CHILD_MOST_RUNS_OUTS"
	},
	{
		"id": 11245,
		"result_type": 2,
		"name": "PROP_BLOCKED_SHOTS"
	},
	{
		"id": 11246,
		"result_type": 2,
		"name": "PROP_TURNOVERS"
	},
	{
		"id": 11247,
		"result_type": 2,
		"name": "PROP_MAN_OF_THE_MATCH"
	},
	{
		"id": 11248,
		"result_type": 2,
		"name": "PROP_PLAYER_WICKETS_TAKEN"
	},
	{
		"id": 11249,
		"result_type": 2,
		"name": "PROP_PLAYER_SIXES"
	},
	{
		"id": 11250,
		"result_type": 2,
		"name": "PROP_PLAYER_FOURS"
>>>>>>> 6adbf06e
	}
]<|MERGE_RESOLUTION|>--- conflicted
+++ resolved
@@ -1210,7 +1210,6 @@
 		"name": "CHILD_SPREAD_FIRST_SEVEN_INNINGS"
 	},
 	{
-<<<<<<< HEAD
 		"id": 13001,
 		"result_type": 1,
 		"name": "CHILD_LEAGUE_WINNER"
@@ -1249,7 +1248,8 @@
 		"id": 13008,
 		"result_type": 1,
 		"name": "CHILD_END_OF_ROUND_ONE_LEADER"
-=======
+	},
+	{
 		"id": 10133,
 		"result_type": 1,
 		"name": "CHILD_WILL_THERE_BE_CENTURY"
@@ -1348,6 +1348,5 @@
 		"id": 11250,
 		"result_type": 2,
 		"name": "PROP_PLAYER_FOURS"
->>>>>>> 6adbf06e
 	}
 ]