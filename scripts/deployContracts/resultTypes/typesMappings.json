[
	{
		"id": 10004,
		"result_type": 3,
		"name": "CHILD_COMBINED"
	},
	{
		"id": 10006,
		"result_type": 3,
		"name": "HALFTIME_FULLTIME"
	},
	{
		"id": 10007,
		"result_type": 3,
		"name": "GOALS"
	},
	{
		"id": 10008,
		"result_type": 3,
		"name": "HALFTIME_FULLTIME_GOALS"
	},
	{
		"id": 0,
		"result_type": 1,
		"name": "MONEYLINE"
	},
	{
		"id": 10001,
		"result_type": 4,
		"name": "CHILD_SPREAD"
	},
	{
		"id": 10002,
		"result_type": 2,
		"name": "CHILD_TOTALS"
	},
	{
		"id": 10003,
		"result_type": 1,
		"name": "CHILD_DOUBLE_CHANCE"
	},
	{
		"id": 10005,
		"result_type": 1,
		"name": "CHILD_ODD_EVEN"
	},
	{
		"id": 10009,
		"result_type": 1,
		"name": "CHILD_SCORE_SCORE"
	},
	{
		"id": 10011,
		"result_type": 1,
		"name": "CHILD_SECOND_MONEYLINE"
	},
	{
		"id": 10012,
		"result_type": 1,
		"name": "CHILD_THIRD_MONEYLINE"
	},
	{
		"id": 10013,
		"result_type": 4,
		"name": "CHILD_SECOND_SPREAD"
	},
	{
		"id": 10014,
		"result_type": 2,
		"name": "CHILD_SECOND_TOTAL"
	},
	{
		"id": 10015,
		"result_type": 1,
		"name": "CHILD_FIRST_PERIOD_DOUBLE_CHANCE"
	},
	{
		"id": 10016,
		"result_type": 1,
		"name": "CHILD_SECOND_PERIOD_DOUBLE_CHANCE"
	},
	{
		"id": 10021,
		"result_type": 1,
		"name": "CHILD_FIRST_PERIOD_MONEYLINE"
	},
	{
		"id": 10022,
		"result_type": 1,
		"name": "CHILD_SECOND_PERIOD_MONEYLINE"
	},
	{
		"id": 10023,
		"result_type": 1,
		"name": "CHILD_THIRD_PERIOD_MONEYLINE"
	},
	{
		"id": 10024,
		"result_type": 1,
		"name": "CHILD_FOURTH_PERIOD_MONEYLINE"
	},
	{
		"id": 10025,
		"result_type": 1,
		"name": "CHILD_FIFTH_PERIOD_MONEYLINE"
	},
	{
		"id": 10026,
		"result_type": 1,
		"name": "CHILD_SIXTH_PERIOD_MONEYLINE"
	},
	{
		"id": 10027,
		"result_type": 1,
		"name": "CHILD_SEVENTH_PERIOD_MONEYLINE"
	},
	{
		"id": 10028,
		"result_type": 1,
		"name": "CHILD_EIGHTH_PERIOD_MONEYLINE"
	},
	{
		"id": 10029,
		"result_type": 1,
		"name": "CHILD_NINTH_PERIOD_MONEYLINE"
	},
	{
		"id": 10031,
		"result_type": 2,
		"name": "CHILD_FIRST_PERIOD_TOTAL"
	},
	{
		"id": 10032,
		"result_type": 2,
		"name": "CHILD_SECOND_PERIOD_TOTAL"
	},
	{
		"id": 10033,
		"result_type": 2,
		"name": "CHILD_THIRD_PERIOD_TOTAL"
	},
	{
		"id": 10034,
		"result_type": 2,
		"name": "CHILD_FOURTH_PERIOD_TOTAL"
	},
	{
		"id": 10035,
		"result_type": 2,
		"name": "CHILD_FIFTH_PERIOD_TOTAL"
	},
	{
		"id": 10036,
		"result_type": 2,
		"name": "CHILD_SIXTH_PERIOD_TOTAL"
	},
	{
		"id": 10037,
		"result_type": 2,
		"name": "CHILD_SEVENTH_PERIOD_TOTAL"
	},
	{
		"id": 10038,
		"result_type": 2,
		"name": "CHILD_EIGHTH_PERIOD_TOTAL"
	},
	{
		"id": 10039,
		"result_type": 2,
		"name": "CHILD_NINTH_PERIOD_TOTAL"
	},
	{
		"id": 10041,
		"result_type": 4,
		"name": "CHILD_FIRST_PERIOD_SPREAD"
	},
	{
		"id": 10042,
		"result_type": 4,
		"name": "CHILD_SECOND_PERIOD_SPREAD"
	},
	{
		"id": 10043,
		"result_type": 4,
		"name": "CHILD_THIRD_PERIOD_SPREAD"
	},
	{
		"id": 10044,
		"result_type": 4,
		"name": "CHILD_FOURTH_PERIOD_SPREAD"
	},
	{
		"id": 10045,
		"result_type": 4,
		"name": "CHILD_FIFTH_PERIOD_SPREAD"
	},
	{
		"id": 10046,
		"result_type": 4,
		"name": "CHILD_SIXTH_PERIOD_SPREAD"
	},
	{
		"id": 10047,
		"result_type": 4,
		"name": "CHILD_SEVENTH_PERIOD_SPREAD"
	},
	{
		"id": 10048,
		"result_type": 4,
		"name": "CHILD_EIGHTH_PERIOD_SPREAD"
	},
	{
		"id": 10049,
		"result_type": 4,
		"name": "CHILD_NINTH_PERIOD_SPREAD"
	},
	{
		"id": 10051,
		"result_type": 1,
		"name": "CHILD_FIRST_PERIOD_MONEYLINE_SECONDARY"
	},
	{
		"id": 10052,
		"result_type": 1,
		"name": "CHILD_SECOND_PERIOD_MONEYLINE_SECONDARY"
	},
	{
		"id": 10053,
		"result_type": 1,
		"name": "CHILD_THIRD_PERIOD_MONEYLINE_SECONDARY"
	},
	{
		"id": 10054,
		"result_type": 1,
		"name": "CHILD_FOURTH_PERIOD_MONEYLINE_SECONDARY"
	},
	{
		"id": 10055,
		"result_type": 1,
		"name": "CHILD_FIFTH_PERIOD_MONEYLINE_SECONDARY"
	},
	{
		"id": 10056,
		"result_type": 1,
		"name": "CHILD_SIXTH_PERIOD_MONEYLINE_SECONDARY"
	},
	{
		"id": 10057,
		"result_type": 1,
		"name": "CHILD_SEVENTH_PERIOD_MONEYLINE_SECONDARY"
	},
	{
		"id": 10058,
		"result_type": 1,
		"name": "CHILD_EIGHTH_PERIOD_MONEYLINE_SECONDARY"
	},
	{
		"id": 10059,
		"result_type": 1,
		"name": "CHILD_NINTH_PERIOD_MONEYLINE_SECONDARY"
	},
	{
		"id": 10061,
		"result_type": 2,
		"name": "CHILD_FIRST_PERIOD_TOTAL_SECONDARY"
	},
	{
		"id": 10062,
		"result_type": 2,
		"name": "CHILD_SECOND_PERIOD_TOTAL_SECONDARY"
	},
	{
		"id": 10063,
		"result_type": 2,
		"name": "CHILD_THIRD_PERIOD_TOTAL_SECONDARY"
	},
	{
		"id": 10064,
		"result_type": 2,
		"name": "CHILD_FOURTH_PERIOD_TOTAL_SECONDARY"
	},
	{
		"id": 10065,
		"result_type": 2,
		"name": "CHILD_FIFTH_PERIOD_TOTAL_SECONDARY"
	},
	{
		"id": 10066,
		"result_type": 2,
		"name": "CHILD_SIXTH_PERIOD_TOTAL_SECONDARY"
	},
	{
		"id": 10067,
		"result_type": 2,
		"name": "CHILD_SEVENTH_PERIOD_TOTAL_SECONDARY"
	},
	{
		"id": 10068,
		"result_type": 2,
		"name": "CHILD_EIGHTH_PERIOD_TOTAL_SECONDARY"
	},
	{
		"id": 10069,
		"result_type": 2,
		"name": "CHILD_NINTH_PERIOD_TOTAL_SECONDARY"
	},
	{
		"id": 10071,
		"result_type": 4,
		"name": "CHILD_FIRST_PERIOD_SPREAD_SECONDARY"
	},
	{
		"id": 10072,
		"result_type": 4,
		"name": "CHILD_SECOND_PERIOD_SPREAD_SECONDARY"
	},
	{
		"id": 10073,
		"result_type": 4,
		"name": "CHILD_THIRD_PERIOD_SPREAD_SECONDARY"
	},
	{
		"id": 10074,
		"result_type": 4,
		"name": "CHILD_FOURTH_PERIOD_SPREAD_SECONDARY"
	},
	{
		"id": 10075,
		"result_type": 4,
		"name": "CHILD_FIFTH_PERIOD_SPREAD_SECONDARY"
	},
	{
		"id": 10076,
		"result_type": 4,
		"name": "CHILD_SIXTH_PERIOD_SPREAD_SECONDARY"
	},
	{
		"id": 10077,
		"result_type": 4,
		"name": "CHILD_SEVENTH_PERIOD_SPREAD_SECONDARY"
	},
	{
		"id": 10078,
		"result_type": 4,
		"name": "CHILD_EIGHTH_PERIOD_SPREAD_SECONDARY"
	},
	{
		"id": 10079,
		"result_type": 4,
		"name": "CHILD_NINTH_PERIOD_SPREAD_SECONDARY"
	},
	{
		"id": 10081,
		"result_type": 1,
		"name": "CHILD_FIRST_PERIOD_ODD_EVEN"
	},
	{
		"id": 10082,
		"result_type": 1,
		"name": "CHILD_SECOND_PERIOD_ODD_EVEN"
	},
	{
		"id": 10083,
		"result_type": 1,
		"name": "CHILD_THIRD_PERIOD_ODD_EVEN"
	},
	{
		"id": 10084,
		"result_type": 1,
		"name": "CHILD_FOURTH_PERIOD_ODD_EVEN"
	},
	{
		"id": 10085,
		"result_type": 1,
		"name": "CHILD_FIFTH_PERIOD_ODD_EVEN"
	},
	{
		"id": 10086,
		"result_type": 1,
		"name": "CHILD_SIXTH_PERIOD_ODD_EVEN"
	},
	{
		"id": 10087,
		"result_type": 1,
		"name": "CHILD_SEVENTH_PERIOD_ODD_EVEN"
	},
	{
		"id": 10088,
		"result_type": 1,
		"name": "CHILD_EIGHTH_PERIOD_ODD_EVEN"
	},
	{
		"id": 10089,
		"result_type": 1,
		"name": "CHILD_NINTH_PERIOD_ODD_EVEN"
	},
	{
		"id": 10091,
		"result_type": 1,
		"name": "CHILD_FIRST_PERIOD_ODD_EVEN_SECONDARY"
	},
	{
		"id": 10092,
		"result_type": 1,
		"name": "CHILD_SECOND_PERIOD_ODD_EVEN_SECONDARY"
	},
	{
		"id": 10093,
		"result_type": 1,
		"name": "CHILD_THIRD_PERIOD_ODD_EVEN_SECONDARY"
	},
	{
		"id": 10094,
		"result_type": 1,
		"name": "CHILD_FOURTH_PERIOD_ODD_EVEN_SECONDARY"
	},
	{
		"id": 10095,
		"result_type": 1,
		"name": "CHILD_FIFTH_PERIOD_ODD_EVEN_SECONDARY"
	},
	{
		"id": 10096,
		"result_type": 1,
		"name": "CHILD_SIXTH_PERIOD_ODD_EVEN_SECONDARY"
	},
	{
		"id": 10097,
		"result_type": 1,
		"name": "CHILD_SEVENTH_PERIOD_ODD_EVEN_SECONDARY"
	},
	{
		"id": 10098,
		"result_type": 1,
		"name": "CHILD_EIGHTH_PERIOD_ODD_EVEN_SECONDARY"
	},
	{
		"id": 10099,
		"result_type": 1,
		"name": "CHILD_NINTH_PERIOD_ODD_EVEN_SECONDARY"
	},
	{
		"id": 10101,
		"result_type": 1,
		"name": "CHILD_FIRST_PERIOD_SCORE_SCORE"
	},
	{
		"id": 10102,
		"result_type": 1,
		"name": "CHILD_SECOND_PERIOD_SCORE_SCORE"
	},
	{
		"id": 10103,
		"result_type": 1,
		"name": "CHILD_THIRD_PERIOD_SCORE_SCORE"
	},
	{
		"id": 10104,
		"result_type": 1,
		"name": "CHILD_FOURTH_PERIOD_SCORE_SCORE"
	},
	{
		"id": 10105,
		"result_type": 1,
		"name": "CHILD_FIFTH_PERIOD_SCORE_SCORE"
	},
	{
		"id": 10106,
		"result_type": 1,
		"name": "CHILD_SIXTH_PERIOD_SCORE_SCORE"
	},
	{
		"id": 10107,
		"result_type": 1,
		"name": "CHILD_SEVENTH_PERIOD_SCORE_SCORE"
	},
	{
		"id": 10108,
		"result_type": 1,
		"name": "CHILD_EIGHTH_PERIOD_SCORE_SCORE"
	},
	{
		"id": 10109,
		"result_type": 1,
		"name": "CHILD_NINTH_PERIOD_SCORE_SCORE"
	},
	{
		"id": 10017,
		"result_type": 2,
		"name": "CHILD_TOTAL_HOME_TEAM_TO_SCORE"
	},
	{
		"id": 10018,
		"result_type": 2,
		"name": "CHILD_TOTAL_AWAY_TEAM_TO_SCORE"
	},
	{
		"id": 10111,
		"result_type": 2,
		"name": "CHILD_TOTAL_HOME_TEAM_TO_SCORE_FIRST_PERIOD"
	},
	{
		"id": 10112,
		"result_type": 2,
		"name": "CHILD_TOTAL_AWAY_TEAM_TO_SCORE_FIRST_PERIOD"
	},
	{
		"id": 10211,
		"result_type": 2,
		"name": "CHILD_TOTAL_HOME_TEAM_TO_SCORE_SECOND_PERIOD"
	},
	{
		"id": 10212,
		"result_type": 2,
		"name": "CHILD_TOTAL_AWAY_TEAM_TO_SCORE_SECOND_PERIOD"
	},
	{
		"id": 11010,
		"result_type": 2,
		"name": "PROP_HOME_RUNS"
	},
	{
		"id": 11011,
		"result_type": 2,
		"name": "PROP_BASES_RECORDED"
	},
	{
		"id": 11012,
		"result_type": 2,
		"name": "PROP_HITS_RECORDED"
	},
	{
		"id": 11019,
		"result_type": 2,
		"name": "PROP_PITCHED_STRIKEOUTS"
	},
	{
		"id": 11029,
		"result_type": 2,
		"name": "PROP_PLAYER_POINTS"
	},
	{
		"id": 11035,
		"result_type": 2,
		"name": "PROP_PLAYER_REBOUNDS"
	},
	{
		"id": 11038,
		"result_type": 2,
		"name": "PROP_THREE_POINTERS"
	},
	{
		"id": 11039,
		"result_type": 2,
		"name": "PROP_PLAYER_ASSISTS"
	},
	{
		"id": 11047,
		"result_type": 2,
		"name": "PROP_PITCHER_HITS_ALLOWED"
	},
	{
		"id": 11049,
		"result_type": 2,
		"name": "PROP_FIRST_TOUCHDOWN"
	},
	{
		"id": 11051,
		"result_type": 2,
		"name": "PROP_PASSING_YARDS"
	},
	{
		"id": 11052,
		"result_type": 2,
		"name": "PROP_PASSING_TOUCHDOWNS"
	},
	{
		"id": 11053,
		"result_type": 2,
		"name": "PROP_RUSHING_YARDS"
	},
	{
		"id": 11055,
		"result_type": 2,
		"name": "PROP_TOUCHDOWN_SCORED"
	},
	{
		"id": 11056,
		"result_type": 2,
		"name": "PROP_LAST_TOUCHDOWN_SCORED"
	},
	{
		"id": 11057,
		"result_type": 2,
		"name": "PROP_REC_YARDS"
	},
	{
		"id": 11058,
		"result_type": 2,
		"name": "PROP_PLAYER_RECEPTIONS"
	},
	{
		"id": 11060,
		"result_type": 2,
		"name": "PROP_FIELD_GOALS_MADE"
	},
	{
		"id": 11086,
		"result_type": 2,
		"name": "PROP_PLAYER_GOAL_SCORED"
	},
	{
		"id": 11087,
		"result_type": 2,
		"name": "PROP_DOUBLE_DOUBLE"
	},
	{
		"id": 11088,
		"result_type": 2,
		"name": "PROP_TRIPLE_DOUBLE"
	},
	{
		"id": 11097,
		"result_type": 2,
		"name": "PROP_SHOTS_RECORDED"
	},
	{
		"id": 11098,
		"result_type": 2,
		"name": "PROP_BLOCKS_RECORDED"
	},
	{
		"id": 10010,
		"result_type": 4,
		"name": "CHILD_DRAW_NO_BET"
	},
	{
		"id": 10121,
		"result_type": 4,
		"name": "CHILD_FIRST_PERIOD_DRAW_NO_BET"
	},
	{
		"id": 10122,
		"result_type": 4,
		"name": "CHILD_SECOND_PERIOD_DRAW_NO_BET"
	},
	{
		"id": 10123,
		"result_type": 4,
		"name": "CHILD_THIRD_PERIOD_DRAW_NO_BET"
	},
	{
		"id": 10124,
		"result_type": 4,
		"name": "CHILD_FOURTH_PERIOD_DRAW_NO_BET"
	},
	{
		"id": 10131,
		"result_type": 1,
		"name": "CHILD_WILL_THERE_BE_OVERTIME"
	},
	{
		"id": 10132,
		"result_type": 1,
		"name": "CHILD_NO_RUNS_FIRST_INNING"
	},
	{
		"id": 10151,
		"result_type": 1,
		"name": "CHILD_WINNING_ROUND"
	},
	{
		"id": 10154,
		"result_type": 1,
		"name": "CHILD_GO_THE_DISTANCE"
	},
	{
		"id": 10155,
		"result_type": 1,
		"name": "CHILD_WILL_FIGHT_END_IN_FIRST_MINUTE"
	},
	{
		"id": 10156,
		"result_type": 1,
		"name": "CHILD_WILL_POINTS_BE_DEDUCTED"
	},
	{
		"id": 10157,
		"result_type": 1,
		"name": "CHILD_ENDING_METHOD"
	},
	{
		"id": 10158,
		"result_type": 1,
		"name": "CHILD_METHOD_OF_VICTORY"
	},
	{
		"id": 11200,
		"result_type": 2,
		"name": "PROP_TAKEDOWNS"
	},
	{
		"id": 11201,
		"result_type": 2,
		"name": "PROP_SIGNIFICANT_STRIKES"
	},
	{
		"id": 10100,
		"result_type": 1,
		"name": "CHILD_CORRECT_SCORE"
	},
	{
		"id": 10200,
		"result_type": 1,
		"name": "CHILD_CORRECT_SCORE_FIRST_PERIOD"
	},
	{
		"id": 10201,
		"result_type": 1,
		"name": "CHILD_CORRECT_SCORE_SECOND_PERIOD"
	},
	{
		"id": 10143,
		"result_type": 1,
		"name": "CHILD_TOTAL_EXACT_HOME_TEAM"
	},
	{
		"id": 10144,
		"result_type": 1,
		"name": "CHILD_TOTAL_EXACT_AWAY_TEAM"
	},
	{
		"id": 10145,
		"result_type": 1,
		"name": "CHILD_FIRST_PERIOD_TOTAL_EXACT_HOME_TEAM"
	},
	{
		"id": 10146,
		"result_type": 1,
		"name": "CHILD_FIRST_PERIOD_TOTAL_EXACT_AWAY_TEAM"
	},
	{
		"id": 10147,
		"result_type": 1,
		"name": "CHILD_SECOND_PERIOD_TOTAL_EXACT_HOME_TEAM"
	},
	{
		"id": 10148,
		"result_type": 1,
		"name": "CHILD_SECOND_PERIOD_TOTAL_EXACT_AWAY_TEAM"
	},
	{
		"id": 10019,
		"result_type": 1,
		"name": "CHILD_FIRST_SCORE"
	},
	{
		"id": 10020,
		"result_type": 1,
		"name": "CHILD_LAST_SCORE"
	},
	{
		"id": 10130,
		"result_type": 1,
		"name": "CHILD_WHO_WILL_QUALIFY"
	},
	{
		"id": 10118,
		"result_type": 2,
		"name": "CHILD_HOME_TEAM_TO_SCORE_FIRST_PERIOD_SECONDARY"
	},
	{
		"id": 10119,
		"result_type": 2,
		"name": "CHILD_AWAY_TEAM_TO_SCORE_FIRST_PERIOD_SECONDARY"
	},
	{
		"id": 10218,
		"result_type": 2,
		"name": "CHILD_HOME_TEAM_TO_SCORE_SECOND_PERIOD_SECONDARY"
	},
	{
		"id": 10219,
		"result_type": 2,
		"name": "CHILD_AWAY_TEAM_TO_SCORE_SECOND_PERIOD_SECONDARY"
	},
	{
		"id": 11202,
		"result_type": 2,
		"name": "PROP_INTERCEPTIONS"
	},
	{
		"id": 11203,
		"result_type": 2,
		"name": "PROP_KICKING_POINTS"
	},
	{
		"id": 11204,
		"result_type": 2,
		"name": "PROP_PASSING_ATTEMPS"
	},
	{
		"id": 11205,
		"result_type": 2,
		"name": "PROP_PASSING_COMPLETIONS"
	},
	{
		"id": 11206,
		"result_type": 2,
		"name": "PROP_TOUCHDOWNS"
	},
	{
		"id": 11207,
		"result_type": 2,
		"name": "PROP_SACKS"
	},
	{
		"id": 11208,
		"result_type": 2,
		"name": "PROP_PASSING_PLUS_RUSHING_YARDS"
	},
	{
		"id": 11209,
		"result_type": 2,
		"name": "PROP_RUSHING_PLUS_RECEIVING_YARDS"
	},
	{
		"id": 11210,
		"result_type": 2,
		"name": "PROP_LONGEST_RECEPTION"
	},
	{
		"id": 11211,
		"result_type": 2,
		"name": "PROP_EXTRA_POINTS_MADE"
	},
	{
		"id": 11212,
		"result_type": 2,
		"name": "PROP_TACKLES"
	},
	{
		"id": 11100,
		"result_type": 2,
		"name": "PROP_PLAYER_GOALS"
	},
	{
		"id": 11213,
		"result_type": 2,
		"name": "PROP_OUTS_RECORDED"
	},
	{
		"id": 11214,
		"result_type": 2,
		"name": "PROP_RBIS"
	},
	{
		"id": 11215,
		"result_type": 2,
		"name": "PROP_HITS_PLUS_RUNS_PLUS_RBIS"
	},
	{
		"id": 11216,
		"result_type": 2,
		"name": "PROP_EARNED_RUNS_ALLOWED"
	},
	{
		"id": 11217,
		"result_type": 2,
		"name": "PROP_DOUBLES"
	},
	{
		"id": 11218,
		"result_type": 2,
		"name": "PROP_BATTING_WALKS"
	},
	{
		"id": 11219,
		"result_type": 2,
		"name": "PROP_BATTING_STRIKEOUTS"
	},
	{
		"id": 11220,
		"result_type": 2,
		"name": "PROP_SINGLES"
	},
	{
		"id": 11221,
		"result_type": 2,
		"name": "PROP_STOLEN_BASES"
	},
	{
		"id": 11222,
		"result_type": 2,
		"name": "PROP_RUNS_SCORED"
	},
	{
		"id": 11223,
		"result_type": 2,
		"name": "PROP_WALKS_ALLOWED"
	},
	{
		"id": 11225,
		"result_type": 2,
		"name": "PROP_POINTS_PLUS_ASSISTS"
	},
	{
		"id": 11226,
		"result_type": 2,
		"name": "PROP_POINTS_PLUS_REBOUNDS"
	},
	{
		"id": 11227,
		"result_type": 2,
		"name": "PROP_POINTS_PLUS_REBOUNDS_PLUS_ASSISTS"
	},
	{
		"id": 11228,
		"result_type": 2,
		"name": "PROP_REBOUNDS_PLUS_ASSISTS"
	},
	{
		"id": 11229,
		"result_type": 2,
		"name": "PROP_STEALS"
	},
	{
		"id": 11230,
		"result_type": 2,
		"name": "PROP_STEALS_PLUS_BLOCKS"
	},
	{
		"id": 10221,
		"result_type": 4,
		"name": "CHILD_SPREAD_CORNERS"
	},
	{
		"id": 10222,
		"result_type": 2,
		"name": "CHILD_TOTAL_CORNERS"
	},
	{
		"id": 10223,
		"result_type": 2,
		"name": "CHILD_TOTAL_HOME_TEAM_CORNERS"
	},
	{
		"id": 10224,
		"result_type": 2,
		"name": "CHILD_TOTAL_AWAY_TEAM_CORNERS"
	},
	{
		"id": 10225,
		"result_type": 1,
		"name": "CHILD_TOTAL_CORNERS_ODD_EVEN"
	},
	{
		"id": 10226,
		"result_type": 2,
		"name": "CHILD_TOTAL_CORNERS_FIRST_PERIOD"
	},
	{
		"id": 10227,
		"result_type": 2,
		"name": "CHILD_TOTAL_CORNERS_SECOND_PERIOD"
	},
	{
		"id": 10228,
		"result_type": 2,
		"name": "CHILD_TOTAL_HOME_TEAM_CORNERS_FIRST_PERIOD"
	},
	{
		"id": 10229,
		"result_type": 2,
		"name": "CHILD_TOTAL_AWAY_TEAM_CORNERS_FIRST_PERIOD"
	},
	{
		"id": 10230,
		"result_type": 2,
		"name": "CHILD_TOTAL_HOME_TEAM_CORNERS_SECOND_PERIOD"
	},
	{
		"id": 10231,
		"result_type": 2,
		"name": "CHILD_TOTAL_AWAY_TEAM_CORNERS_SECOND_PERIOD"
	},
	{
		"id": 10232,
		"result_type": 2,
		"name": "CHILD_SPREAD_CORNERS_FIRST_PERIOD"
	},
	{
		"id": 10233,
		"result_type": 4,
		"name": "CHILD_SPREAD_CORNERS_SECOND_PERIOD"
	},
	{
		"id": 10234,
		"result_type": 1,
		"name": "CHILD_MOST_CORNERS"
	},
	{
		"id": 10235,
		"result_type": 1,
		"name": "CHILD_MOST_CORNERS_FIRST_PERIOD"
	},
	{
		"id": 10236,
		"result_type": 1,
		"name": "CHILD_MOST_CORNERS_SECOND_PERIOD"
	},
	{
		"id": 10241,
		"result_type": 4,
		"name": "CHILD_SPREAD_CARDS_POINTS"
	},
	{
		"id": 10242,
		"result_type": 2,
		"name": "CHILD_TOTAL_CARDS_POINTS"
	},
	{
		"id": 10243,
		"result_type": 2,
		"name": "CHILD_TOTAL_HOME_TEAM_CARD_POINTS"
	},
	{
		"id": 10244,
		"result_type": 2,
		"name": "CHILD_TOTAL_AWAY_TEAM_CARD_POINTS"
	},
	{
		"id": 10245,
		"result_type": 2,
		"name": "CHILD_TOTAL_RED_CARDS"
	},
	{
		"id": 10246,
		"result_type": 1,
		"name": "CHILD_MOST_CARDS"
	},
	{
		"id": 10247,
		"result_type": 1,
		"name": "CHILD_FIRST_CARD"
	},
	{
		"id": 10248,
		"result_type": 1,
		"name": "CHILD_LAST_CARD"
	},
	{
		"id": 11231,
		"result_type": 2,
		"name": "PLAYER_ACES"
	},
	{
		"id": 11232,
		"result_type": 2,
		"name": "PLAYER_BREAK_POINTS_WON"
	},
	{
		"id": 11234,
		"result_type": 2,
		"name": "ANYTIME_CARD_RECEIVER"
	},
	{
		"id": 11235,
		"result_type": 2,
		"name": "ANYTIME_RED_CARD_RECEIVER"
	},
	{
		"id": 11236,
		"result_type": 2,
		"name": "FIRST_GOAL_SCORER"
	},
	{
		"id": 11237,
		"result_type": 2,
		"name": "LAST_GOAL_SCORER"
	},
	{
		"id": 11238,
		"result_type": 2,
		"name": "PROP_SHOTS_ON_TARGET"
	},
	{
		"id": 11239,
		"result_type": 2,
		"name": "PROP_PLAYER_SHOTS"
	},
	{
		"id": 11240,
		"result_type": 2,
		"name": "PLAYER_DOUBLE_FAULTS"
	},
	{
		"id": 11241,
		"result_type": 2,
		"name": "PLAYER_LONGEST_RUSH"
	},
	{
		"id": 10311,
		"result_type": 2,
		"name": "CHILD_TOTAL_HOME_TEAM_TO_SCORE_THIRD_PERIOD"
	},
	{
		"id": 10312,
		"result_type": 2,
		"name": "CHILD_TOTAL_AWAY_TEAM_TO_SCORE_THIRD_PERIOD"
	},
	{
		"id": 10411,
		"result_type": 2,
		"name": "CHILD_TOTAL_HOME_TEAM_TO_SCORE_FOURTH_PERIOD"
	},
	{
		"id": 10412,
		"result_type": 2,
		"name": "CHILD_TOTAL_AWAY_TEAM_TO_SCORE_FOURTH_PERIOD"
	},
	{
		"id": 10511,
		"result_type": 2,
		"name": "CHILD_TOTAL_HOME_TEAM_TO_SCORE_FIFTH_PERIOD"
	},
	{
		"id": 10512,
		"result_type": 2,
		"name": "CHILD_TOTAL_AWAY_TEAM_TO_SCORE_FIFTH_PERIOD"
	},
	{
		"id": 10611,
		"result_type": 2,
		"name": "CHILD_TOTAL_HOME_TEAM_TO_SCORE_SIXTH_PERIOD"
	},
	{
		"id": 10612,
		"result_type": 2,
		"name": "CHILD_TOTAL_AWAY_TEAM_TO_SCORE_SIXTH_PERIOD"
	},
	{
		"id": 10711,
		"result_type": 2,
		"name": "CHILD_TOTAL_HOME_TEAM_TO_SCORE_SEVENTH_PERIOD"
	},
	{
		"id": 10712,
		"result_type": 2,
		"name": "CHILD_TOTAL_AWAY_TEAM_TO_SCORE_SEVENTH_PERIOD"
	},
	{
		"id": 10811,
		"result_type": 2,
		"name": "CHILD_TOTAL_HOME_TEAM_TO_SCORE_EIGHT_PERIOD"
	},
	{
		"id": 10812,
		"result_type": 2,
		"name": "CHILD_TOTAL_AWAY_TEAM_TO_SCORE_EIGHT_PERIOD"
	},
	{
		"id": 10171,
		"result_type": 2,
		"name": "CHILD_TOTALS_FIRST_THREE_INNINGS"
	},
	{
		"id": 10173,
		"result_type": 2,
		"name": "CHILD_TOTAL_HOME_TEAM_TO_SCORE_FIRST_THREE_INNINGS"
	},
	{
		"id": 10174,
		"result_type": 2,
		"name": "CHILD_TOTAL_AWAY_TEAM_TO_SCORE_FIRST_THREE_INNINGS"
	},
	{
		"id": 10176,
		"result_type": 2,
		"name": "CHILD_TOTALS_FIRST_SEVEN_INNINGS"
	},
	{
		"id": 10178,
		"result_type": 2,
		"name": "CHILD_TOTAL_HOME_TEAM_TO_SCORE_FIRST_SEVEN_INNINGS"
	},
	{
		"id": 10179,
		"result_type": 2,
		"name": "CHILD_TOTAL_AWAY_TEAM_TO_SCORE_FIRST_SEVEN_INNINGS"
	},
	{
		"id": 10170,
		"result_type": 1,
		"name": "CHILD_MONEYLINE_FIRST_THREE_INNINGS"
	},
	{
		"id": 10175,
		"result_type": 1,
		"name": "CHILD_MONEYLINE_FIRST_SEVEN_INNINGS"
	},
	{
		"id": 10172,
		"result_type": 4,
		"name": "CHILD_SPREAD_FIRST_THREE_INNINGS"
	},
	{
		"id": 10177,
		"result_type": 4,
		"name": "CHILD_SPREAD_FIRST_SEVEN_INNINGS"
	},
	{
<<<<<<< HEAD
		"id": 10133,
		"result_type": 1,
		"name": "CHILD_WILL_THERE_BE_CENTURY"
	},
	{
		"id": 10134,
		"result_type": 1,
		"name": "CHILD_WILL_THERE_BE_FIFTY"
	},
	{
		"id": 10180,
		"result_type": 2,
		"name": "CHILD_TOTAL_SIXES"
	},
	{
		"id": 10181,
		"result_type": 2,
		"name": "CHILD_TOTAL_FOURS"
	},
	{
		"id": 10182,
		"result_type": 2,
		"name": "CHILD_TOTAL_RUNS_OUTS"
	},
	{
		"id": 10183,
		"result_type": 2,
		"name": "CHILD_TOTAL_HOME_TEAM_SIXERS"
	},
	{
		"id": 10184,
		"result_type": 2,
		"name": "CHILD_TOTAL_AWAY_TEAM_SIXERS"
	},
	{
		"id": 10185,
		"result_type": 2,
		"name": "CHILD_TOTAL_HOME_TEAM_FOURS"
	},
	{
		"id": 10186,
		"result_type": 2,
		"name": "CHILD_TOTAL_AWAY_TEAM_FOURS"
	},
	{
		"id": 10187,
		"result_type": 2,
		"name": "CHILD_TOTAL_HOME_TEAM_RUNS_OUTS"
	},
	{
		"id": 10188,
		"result_type": 2,
		"name": "CHILD_TOTAL_AWAY_TEAM_RUNS_OUTS"
	},
	{
		"id": 10189,
		"result_type": 1,
		"name": "CHILD_MOST_FOURS"
	},
	{
		"id": 10190,
		"result_type": 1,
		"name": "CHILD_MOST_SIXERS"
	},
	{
		"id": 10191,
		"result_type": 1,
		"name": "CHILD_MOST_RUNS_OUTS"
	},
	{
		"id": 11247,
		"result_type": 2,
		"name": "PROP_MAN_OF_THE_MATCH"
	},
	{
		"id": 11248,
		"result_type": 2,
		"name": "PROP_PLAYER_WICKETS_TAKEN"
	},
	{
		"id": 11249,
		"result_type": 2,
		"name": "PROP_PLAYER_SIXES"
	},
	{
		"id": 11250,
		"result_type": 2,
		"name": "PROP_PLAYER_FOURS"
=======
		"id": 11245,
		"result_type": 2,
		"name": "PROP_BLOCKED_SHOTS"
	},
	{
		"id": 11246,
		"result_type": 2,
		"name": "PROP_TURNOVERS"
>>>>>>> 696e556d
	}
]<|MERGE_RESOLUTION|>--- conflicted
+++ resolved
@@ -1210,7 +1210,6 @@
 		"name": "CHILD_SPREAD_FIRST_SEVEN_INNINGS"
 	},
 	{
-<<<<<<< HEAD
 		"id": 10133,
 		"result_type": 1,
 		"name": "CHILD_WILL_THERE_BE_CENTURY"
@@ -1281,6 +1280,16 @@
 		"name": "CHILD_MOST_RUNS_OUTS"
 	},
 	{
+		"id": 11245,
+		"result_type": 2,
+		"name": "PROP_BLOCKED_SHOTS"
+	},
+	{
+		"id": 11246,
+		"result_type": 2,
+		"name": "PROP_TURNOVERS"
+	},
+	{
 		"id": 11247,
 		"result_type": 2,
 		"name": "PROP_MAN_OF_THE_MATCH"
@@ -1299,15 +1308,5 @@
 		"id": 11250,
 		"result_type": 2,
 		"name": "PROP_PLAYER_FOURS"
-=======
-		"id": 11245,
-		"result_type": 2,
-		"name": "PROP_BLOCKED_SHOTS"
-	},
-	{
-		"id": 11246,
-		"result_type": 2,
-		"name": "PROP_TURNOVERS"
->>>>>>> 696e556d
 	}
 ]