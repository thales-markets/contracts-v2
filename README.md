<<<<<<< HEAD
# Thales V2 contracts

This repository is intended for v2 version of Thales contract architecture.

# About Thales
=======
# Thales v2 contracts

[![CircleCI](https://circleci.com/gh/thales-markets/contracts-v2/tree/main.svg?style=svg)](https://circleci.com/gh/thales-markets/contracts-v2/tree/main)
[![Codecov](https://codecov.io/gh/thales-markets/contracts-v2/branch/main/graph/badge.svg?token=M2e5X0vJRQ)](https://codecov.io/gh/thales-markets/contracts-v2)
[![Discord](https://img.shields.io/discord/906484044915687464.svg?color=768AD4&label=discord&logo=https%3A%2F%2Fdiscordapp.com%2Fassets%2F8c9701b98ad4372b58f13fd9f65f966e.svg)](https://discord.gg/DHebdQqqaD)
[![Twitter Follow](https://img.shields.io/twitter/follow/thales_io.svg?label=thales_io&style=social)](https://twitter.com/thales_io)

This repository is intended for v2 version of Thales contract architecture.

## About Thales
>>>>>>> f46f81c0

A permissionless ecosystem where every derivative market is a unique smart contract.
Powered by pioneering AMM architecture and trustless liquidity pools.

<<<<<<< HEAD
# Tests

TBD

# APIs

=======
For the latest system documentation see [docs.thales.io](https://docs.thales.io/).

Everything about the [THALES token](https://thales.io/about/thales-token).

### dApps

- [Thales Markets](https://thalesmarket.io/)
- [Overtime (Sport) Markets](https://overtimemarkets.xyz/)

### Community

[![Discord](https://img.shields.io/discord/906484044915687464.svg?color=768AD4&label=discord&logo=https%3A%2F%2Fdiscordapp.com%2Fassets%2F8c9701b98ad4372b58f13fd9f65f966e.svg)](https://discord.gg/DHebdQqqaD)
[![Twitter Follow](https://img.shields.io/twitter/follow/thales_io.svg?label=thales_io&style=social)](https://twitter.com/thales_io)

## Contracts

List off all deployed contracts are listed [here](https://contracts.thalesmarket.io/).

### Audits

>>>>>>> f46f81c0
TBD

### Testing

[![CircleCI](https://circleci.com/gh/thales-markets/contracts-v2/tree/main.svg?style=svg)](https://circleci.com/gh/thales-markets/contracts-v2/tree/main)
[![Codecov](https://codecov.io/gh/thales-markets/contracts-v2/branch/main/graph/badge.svg?token=M2e5X0vJRQ)](https://codecov.io/gh/thales-markets/contracts-v2)

### Module Usage

TBD<|MERGE_RESOLUTION|>--- conflicted
+++ resolved
@@ -1,10 +1,3 @@
-<<<<<<< HEAD
-# Thales V2 contracts
-
-This repository is intended for v2 version of Thales contract architecture.
-
-# About Thales
-=======
 # Thales v2 contracts
 
 [![CircleCI](https://circleci.com/gh/thales-markets/contracts-v2/tree/main.svg?style=svg)](https://circleci.com/gh/thales-markets/contracts-v2/tree/main)
@@ -15,19 +8,10 @@
 This repository is intended for v2 version of Thales contract architecture.
 
 ## About Thales
->>>>>>> f46f81c0
 
 A permissionless ecosystem where every derivative market is a unique smart contract.
 Powered by pioneering AMM architecture and trustless liquidity pools.
 
-<<<<<<< HEAD
-# Tests
-
-TBD
-
-# APIs
-
-=======
 For the latest system documentation see [docs.thales.io](https://docs.thales.io/).
 
 Everything about the [THALES token](https://thales.io/about/thales-token).
@@ -48,7 +32,6 @@
 
 ### Audits
 
->>>>>>> f46f81c0
 TBD
 
 ### Testing
