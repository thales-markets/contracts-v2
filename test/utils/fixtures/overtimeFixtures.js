--- conflicted
+++ resolved
@@ -71,22 +71,6 @@
 
 	const collateralSixDecimals2 = await ExoticUSDC.deploy();
 
-<<<<<<< HEAD
-	const OverToken = await ethers.getContractFactory('Over');
-	const overToken = await OverToken.deploy(owner.address);
-	const overTokenAddress = await overToken.getAddress();
-
-	const ThalesToken = await ethers.getContractFactory('ThalesToken');
-	const thalesToken = await ThalesToken.deploy(owner.address);
-	const thalesTokenAddress = await thalesToken.getAddress();
-
-	const ExchangeThalesForOver = await ethers.getContractFactory('ExchangeThalesForOver');
-	const exchangeThalesForOver = await ExchangeThalesForOver.deploy();
-	await exchangeThalesForOver
-		.connect(owner)
-		.initialize(owner.address, thalesTokenAddress, overTokenAddress);
-	const exchangeThalesForOverAddress = await exchangeThalesForOver.getAddress();
-=======
 	const OverToken = await ethers.getContractFactory('OverToken');
 	const overToken = await OverToken.deploy(owner.address);
 	const overTokenAddress = await overToken.getAddress();
@@ -101,7 +85,6 @@
 		.connect(owner)
 		.initialize(owner.address, thalesTokenAddress, overTokenAddress);
 	const thalesToOverMigrationAddress = await thalesToOverMigration.getAddress();
->>>>>>> e8de84e1
 
 	return {
 		collateral,
@@ -111,11 +94,7 @@
 		collateralTHALES,
 		overToken,
 		thalesToken,
-<<<<<<< HEAD
-		exchangeThalesForOver,
-=======
 		thalesToOverMigration,
->>>>>>> e8de84e1
 	};
 }
 
@@ -139,11 +118,7 @@
 		collateralTHALES,
 		overToken,
 		thalesToken,
-<<<<<<< HEAD
-		exchangeThalesForOver,
-=======
 		thalesToOverMigration,
->>>>>>> e8de84e1
 	} = await deployTokenFixture();
 	const collateralAddress = await collateral.getAddress();
 	const collateralTHALESAddress = await collateralTHALES.getAddress();
@@ -905,11 +880,7 @@
 		stakingThalesBettingProxy,
 		resolveBlocker,
 		resolveBlockerAddress,
-<<<<<<< HEAD
-		exchangeThalesForOver,
-=======
 		thalesToOverMigration,
->>>>>>> e8de84e1
 		overToken,
 		thalesToken,
 	};
