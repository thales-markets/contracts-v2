--- conflicted
+++ resolved
@@ -675,13 +675,10 @@
 		sameGameSamePlayersDifferentProps,
 		chainlinkResolver,
 		tradeDataNotActive,
-<<<<<<< HEAD
+		sportsAMMV2LiquidityPoolData,
 		freeBetsHolder,
 		freeBetsHolderAddress,
 		collateralAddress,
-=======
-		sportsAMMV2LiquidityPoolData,
->>>>>>> 62f743c9
 	};
 }
 
