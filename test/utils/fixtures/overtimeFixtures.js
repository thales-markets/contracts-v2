const { upgrades, ethers } = require('hardhat');
const {
	RISK_MANAGER_INITAL_PARAMS,
	SPORTS_AMM_INITAL_PARAMS,
	SPORTS_AMM_LP_INITAL_PARAMS,
	SPORTS_AMM_LP_ETH_INITAL_PARAMS,
	SPORTS_AMM_LP_SIX_DEC_INITAL_PARAMS,
} = require('../../constants/overtimeContractParams');
const {
	DEFAULT_AMOUNT,
	DEFAULT_AMOUNT_SIX_DECIMALS,
	ADDITIONAL_SLIPPAGE,
	ETH_DEFAULT_AMOUNT,
	BUY_IN_AMOUNT,
} = require('../../constants/overtime');
const { createMerkleTree, getTicketTradeData } = require('../overtime');
const { ZERO_ADDRESS } = require('../../constants/general');

// We define a fixture to reuse the same setup in every test.
// We use loadFixture to run this setup once, snapshot that state,
// and reset Hardhat Network to that snapshot in every test.

async function deployAccountsFixture() {
	// Contracts are deployed using the first signer/account by default
	const [
		owner,
		secondAccount,
		thirdAccount,
		fourthAccount,
		fifthAccount,
		safeBox,
		firstLiquidityProvider,
		secondLiquidityProvider,
		thirdLiquidityProvider,
		firstTrader,
		secondTrader,
		collateralAddress,
		safeBoxTHALES,
		referrer,
	] = await ethers.getSigners();

	return {
		owner,
		secondAccount,
		thirdAccount,
		fourthAccount,
		fifthAccount,
		safeBox,
		firstLiquidityProvider,
		secondLiquidityProvider,
		thirdLiquidityProvider,
		firstTrader,
		secondTrader,
		collateralAddress,
		safeBoxTHALES,
		referrer,
	};
}

async function deployTokenFixture() {
	const ExoticUSD = await ethers.getContractFactory('ExoticUSD');
	const collateral = await ExoticUSD.deploy();

	const collateral18 = await ExoticUSD.deploy();

	const collateralTHALES = await ExoticUSD.deploy();

	const ExoticUSDC = await ethers.getContractFactory('ExoticUSDC');
	const collateralSixDecimals = await ExoticUSDC.deploy();

	const collateralSixDecimals2 = await ExoticUSDC.deploy();

	return {
		collateral,
		collateral18,
		collateralSixDecimals,
		collateralSixDecimals2,
		collateralTHALES,
	};
}

// one fixture for all Sports AMM contracts, because nasted fixtures don't work for some reason
async function deploySportsAMMV2Fixture() {
	const {
		owner,
		safeBox,
		firstLiquidityProvider,
		secondLiquidityProvider,
		thirdLiquidityProvider,
		firstTrader,
		secondTrader,
		safeBoxTHALES,
	} = await deployAccountsFixture();
	const {
		collateral,
		collateral18,
		collateralSixDecimals,
		collateralSixDecimals2,
		collateralTHALES,
	} = await deployTokenFixture();
	const collateralAddress = await collateral.getAddress();
	const collateralTHALESAddress = await collateralTHALES.getAddress();
	const collateral18Address = await collateral18.getAddress();
	// deploy Address Manager
	const AddressManager = await ethers.getContractFactory('MockAddressManager');
	const addressManager = await upgrades.deployProxy(AddressManager, [
		owner.address,
		ZERO_ADDRESS,
		ZERO_ADDRESS,
		ZERO_ADDRESS,
		ZERO_ADDRESS,
		ZERO_ADDRESS,
		ZERO_ADDRESS,
	]);
	const addressManagerAddress = await addressManager.getAddress();

	// deploy mock PriceFeed
	const PriceFeed = await ethers.getContractFactory('MockPriceFeed');
	const priceFeed = await PriceFeed.deploy();
	const priceFeedAddress = await priceFeed.getAddress();

	// deploy mock Staking Thales
	const StakingThales = await ethers.getContractFactory('MockStakingThales');
	const stakingThales = await upgrades.deployProxy(StakingThales);
	stakingThales.setFeeToken(collateralAddress);

	// deploy mock Staking Thales
	const MockPositionalManager = await ethers.getContractFactory('MockPositionalManager');
	const positionalManager = await upgrades.deployProxy(MockPositionalManager);
	positionalManager.setTransformingCollateral(false);
	const positionalManagerAddress = positionalManager.getAddress();

	// deploy mock Referrals
	const Referrals = await ethers.getContractFactory('MockReferrals');
	const referrals = await upgrades.deployProxy(Referrals);

	await referrals.setReferrerFees(
		ethers.parseEther('0.005'),
		ethers.parseEther('0.0075'),
		ethers.parseEther('0.01')
	);

	// deploy WETH collateral
	const WETH = await ethers.getContractFactory('MockWETH');
	const weth = await WETH.deploy();
	const wethAddress = await weth.getAddress();

	const collateralSixDecimalsAddress = await collateralSixDecimals.getAddress();
	const collateralSixDecimals2Address = await collateralSixDecimals2.getAddress();

	await priceFeed.setPriceFeedForCollateral(
		ethers.encodeBytes32String('WETH'),
		wethAddress,
		ethers.parseEther('3500')
	);
	await priceFeed.setPriceFeedForCollateral(
		ethers.encodeBytes32String('SUSD'),
		collateralAddress,
		ethers.parseEther('1')
	);
	await priceFeed.setPriceFeedForCollateral(
		ethers.encodeBytes32String('DAI'),
		collateral18Address,
		ethers.parseEther('1')
	);
	await priceFeed.setPriceFeedForCollateral(
		ethers.encodeBytes32String('USDC'),
		collateralSixDecimalsAddress,
		ethers.parseEther('1')
	);
	await priceFeed.setPriceFeedForCollateral(
		ethers.encodeBytes32String('USDC2'),
		collateralSixDecimals2Address,
		ethers.parseEther('1')
	);
	await priceFeed.setWETH9(wethAddress);
	await priceFeed.setDefaultCollateralDecimals(18);

	// deploy mock PriceFeed
	const MultiCollateral = await ethers.getContractFactory('MockMultiCollateralOnOffRamp');
	const multiCollateral = await MultiCollateral.deploy();
	await multiCollateral.setPriceFeed(priceFeedAddress);
	await multiCollateral.setSUSD(collateralAddress);
	await multiCollateral.setCollateralKey(wethAddress, ethers.encodeBytes32String('WETH'));
	await multiCollateral.setCollateralKey(
		collateralSixDecimalsAddress,
		ethers.encodeBytes32String('USDC')
	);
	await multiCollateral.setCollateralKey(
		collateralSixDecimals2Address,
		ethers.encodeBytes32String('USDC2')
	);
	await multiCollateral.setCollateralKey(collateral18Address, ethers.encodeBytes32String('DAI'));
	await multiCollateral.setCollateralKey(collateral, ethers.encodeBytes32String('SUSD'));
	const multiCollateralAddress = await multiCollateral.getAddress();
	await multiCollateral.setPositionalManager(positionalManagerAddress);

	// deploy Sports AMM manager
	const SportsAMMV2Manager = await ethers.getContractFactory('SportsAMMV2Manager');
	const sportsAMMV2Manager = await upgrades.deployProxy(SportsAMMV2Manager, [owner.address]);
	const sportsAMMV2ManagerAddress = await sportsAMMV2Manager.getAddress();

	// deploy Sports AMM result manager
	const SportsAMMV2ResultManager = await ethers.getContractFactory('SportsAMMV2ResultManager');
	const sportsAMMV2ResultManager = await upgrades.deployProxy(SportsAMMV2ResultManager, [
		owner.address,
		sportsAMMV2ManagerAddress,
	]);
	const sportsAMMV2ResultManagerAddress = await sportsAMMV2ResultManager.getAddress();

	// deploy Sports AMM risk manager
	const SportsAMMV2RiskManager = await ethers.getContractFactory('SportsAMMV2RiskManager');
	const sportsAMMV2RiskManager = await upgrades.deployProxy(SportsAMMV2RiskManager, [
		owner.address,
		sportsAMMV2ManagerAddress,
		sportsAMMV2ResultManagerAddress,
		RISK_MANAGER_INITAL_PARAMS.defaultCap,
		RISK_MANAGER_INITAL_PARAMS.defaultRiskMultiplier,
		RISK_MANAGER_INITAL_PARAMS.maxCap,
		RISK_MANAGER_INITAL_PARAMS.maxRiskMultiplier,
	]);
	const sportsAMMV2RiskManagerAddress = await sportsAMMV2RiskManager.getAddress();

	await sportsAMMV2RiskManager.setTicketParams(
		RISK_MANAGER_INITAL_PARAMS.minBuyInAmount,
		RISK_MANAGER_INITAL_PARAMS.maxTicketSize,
		RISK_MANAGER_INITAL_PARAMS.maxSupportedAmount,
		RISK_MANAGER_INITAL_PARAMS.maxSupportedOdds
	);
	await sportsAMMV2RiskManager.setTimes(
		RISK_MANAGER_INITAL_PARAMS.minimalTimeLeftToMaturity,
		RISK_MANAGER_INITAL_PARAMS.expiryDuration
	);

	await sportsAMMV2RiskManager.setDefaultLiveCapDivider(2);

	// deploy Sports AMM

	const stakingThalesAddress = await stakingThales.getAddress();
	const referralsAddress = await referrals.getAddress();
	await addressManager.setAddressInAddressBook('StakingThales', stakingThalesAddress, {
		from: owner.address,
	});
	await addressManager.setAddressInAddressBook('Refferals', referralsAddress, {
		from: owner.address,
	});
	await addressManager.setAddressInAddressBook('SafeBox', safeBox, { from: owner.address });
	await addressManager.setAddressInAddressBook('PriceFeed', priceFeedAddress, {
		from: owner.address,
	});

	const SportsAMMV2 = await ethers.getContractFactory('SportsAMMV2');
	const sportsAMMV2 = await upgrades.deployProxy(SportsAMMV2, [
		owner.address,
		collateralAddress,
		sportsAMMV2ManagerAddress,
		sportsAMMV2RiskManagerAddress,
		sportsAMMV2ResultManagerAddress,
		referralsAddress,
		stakingThalesAddress,
		safeBox.address,
	]);
	const sportsAMMV2Address = await sportsAMMV2.getAddress();

	await sportsAMMV2.setAmounts(SPORTS_AMM_INITAL_PARAMS.safeBoxFee);
	await sportsAMMV2RiskManager.setSportsAMM(sportsAMMV2Address);
	await sportsAMMV2Manager.setSportsAMM(sportsAMMV2Address);

	await sportsAMMV2.setMultiCollateralOnOffRamp(multiCollateralAddress, true);

	// deploy Sports AMM Data
	const SportsAMMV2Data = await ethers.getContractFactory('SportsAMMV2Data');
	const sportsAMMV2Data = await upgrades.deployProxy(SportsAMMV2Data, [
		owner.address,
		sportsAMMV2Address,
		sportsAMMV2RiskManagerAddress,
	]);

	const SportsAMMV2DataAddress = await sportsAMMV2Data.getAddress();

	// deploy ticket mastercopy
	const TicketMastercopy = await ethers.getContractFactory('TicketMastercopy');
	const ticketMastercopy = await TicketMastercopy.deploy();

	const ticketMastercopyAddress = await ticketMastercopy.getAddress();
	sportsAMMV2.setTicketMastercopy(ticketMastercopyAddress);

	// deploy Sports AMM liqudity pool
	const SportsAMMV2LiquidityPool = await ethers.getContractFactory('SportsAMMV2LiquidityPool');
	const sportsAMMV2LiquidityPool = await upgrades.deployProxy(SportsAMMV2LiquidityPool, [
		{
			_owner: owner.address,
			_sportsAMM: sportsAMMV2Address,
			_addressManager: addressManagerAddress,
			_collateral: collateralAddress,
			_collateralKey: ethers.encodeBytes32String('SUSD'),
			_roundLength: SPORTS_AMM_LP_INITAL_PARAMS.roundLength,
			_maxAllowedDeposit: SPORTS_AMM_LP_INITAL_PARAMS.maxAllowedDeposit,
			_minDepositAmount: SPORTS_AMM_LP_INITAL_PARAMS.minDepositAmount,
			_maxAllowedUsers: SPORTS_AMM_LP_INITAL_PARAMS.maxAllowedUsers,
			_utilizationRate: SPORTS_AMM_LP_INITAL_PARAMS.utilizationRate,
			_safeBox: safeBox.address,
			_safeBoxImpact: SPORTS_AMM_LP_INITAL_PARAMS.safeBoxImpact,
		},
	]);

	// deploy Sports AMM THALES liqudity pool
	const sportsAMMV2THALESLiquidityPool = await upgrades.deployProxy(SportsAMMV2LiquidityPool, [
		{
			_owner: owner.address,
			_sportsAMM: sportsAMMV2Address,
			_addressManager: addressManagerAddress,
			_collateral: collateralTHALESAddress,
			_collateralKey: ethers.encodeBytes32String('SUSD'),
			_roundLength: SPORTS_AMM_LP_INITAL_PARAMS.roundLength,
			_maxAllowedDeposit: SPORTS_AMM_LP_INITAL_PARAMS.maxAllowedDeposit,
			_minDepositAmount: SPORTS_AMM_LP_INITAL_PARAMS.minDepositAmount,
			_maxAllowedUsers: SPORTS_AMM_LP_INITAL_PARAMS.maxAllowedUsers,
			_utilizationRate: SPORTS_AMM_LP_INITAL_PARAMS.utilizationRate,
			_safeBox: safeBox.address,
			_safeBoxImpact: SPORTS_AMM_LP_INITAL_PARAMS.safeBoxImpact,
		},
	]);

	const sportsAMMV2LiquidityPoolSixDecimals = await upgrades.deployProxy(SportsAMMV2LiquidityPool, [
		{
			_owner: owner.address,
			_sportsAMM: sportsAMMV2Address,
			_addressManager: addressManagerAddress,
			_collateral: collateralSixDecimalsAddress,
			_collateralKey: ethers.encodeBytes32String('USDC'),
			_roundLength: SPORTS_AMM_LP_SIX_DEC_INITAL_PARAMS.roundLength,
			_maxAllowedDeposit: SPORTS_AMM_LP_SIX_DEC_INITAL_PARAMS.maxAllowedDeposit,
			_minDepositAmount: SPORTS_AMM_LP_SIX_DEC_INITAL_PARAMS.minDepositAmount,
			_maxAllowedUsers: SPORTS_AMM_LP_SIX_DEC_INITAL_PARAMS.maxAllowedUsers,
			_utilizationRate: SPORTS_AMM_LP_SIX_DEC_INITAL_PARAMS.utilizationRate,
			_safeBox: safeBox.address,
			_safeBoxImpact: SPORTS_AMM_LP_SIX_DEC_INITAL_PARAMS.safeBoxImpact,
		},
	]);

	const sportsAMMV2LiquidityPoolSixDecimals2 = await upgrades.deployProxy(
		SportsAMMV2LiquidityPool,
		[
			{
				_owner: owner.address,
				_sportsAMM: sportsAMMV2Address,
				_addressManager: addressManagerAddress,
				_collateral: collateralSixDecimals2Address,
				_collateralKey: ethers.encodeBytes32String('USDC2'),
				_roundLength: SPORTS_AMM_LP_SIX_DEC_INITAL_PARAMS.roundLength,
				_maxAllowedDeposit: SPORTS_AMM_LP_SIX_DEC_INITAL_PARAMS.maxAllowedDeposit,
				_minDepositAmount: SPORTS_AMM_LP_SIX_DEC_INITAL_PARAMS.minDepositAmount,
				_maxAllowedUsers: SPORTS_AMM_LP_SIX_DEC_INITAL_PARAMS.maxAllowedUsers,
				_utilizationRate: SPORTS_AMM_LP_SIX_DEC_INITAL_PARAMS.utilizationRate,
				_safeBox: safeBox.address,
				_safeBoxImpact: SPORTS_AMM_LP_SIX_DEC_INITAL_PARAMS.safeBoxImpact,
			},
		]
	);

	const sportsAMMV2LiquidityPoolAddress = await sportsAMMV2LiquidityPool.getAddress();
	const sportsAMMV2LiquidityPoolSixDecimalsAddress =
		await sportsAMMV2LiquidityPoolSixDecimals.getAddress();

	const sportsAMMV2THALESLiquidityPoolAddress = await sportsAMMV2THALESLiquidityPool.getAddress();

	const sportsAMMV2LiquidityPoolSixDecimals2Address =
		await sportsAMMV2LiquidityPoolSixDecimals2.getAddress();

	await sportsAMMV2.setLiquidityPoolForCollateral(
		collateralAddress,
		sportsAMMV2LiquidityPoolAddress
	);

	// deploy Sports AMM liqudity pool round mastercopy
	const SportsAMMV2LiquidityPoolRoundMastercopy = await ethers.getContractFactory(
		'SportsAMMV2LiquidityPoolRoundMastercopy'
	);
	const sportsAMMV2LiquidityPoolRoundMastercopy =
		await SportsAMMV2LiquidityPoolRoundMastercopy.deploy();

	const sportsAMMV2LiquidityPoolRoundMastercopyAddress =
		await sportsAMMV2LiquidityPoolRoundMastercopy.getAddress();
	sportsAMMV2LiquidityPool.setPoolRoundMastercopy(sportsAMMV2LiquidityPoolRoundMastercopyAddress);
	sportsAMMV2LiquidityPoolSixDecimals.setPoolRoundMastercopy(
		sportsAMMV2LiquidityPoolRoundMastercopyAddress
	);
	sportsAMMV2LiquidityPoolSixDecimals2.setPoolRoundMastercopy(
		sportsAMMV2LiquidityPoolRoundMastercopyAddress
	);

	sportsAMMV2THALESLiquidityPool.setPoolRoundMastercopy(
		sportsAMMV2LiquidityPoolRoundMastercopyAddress
	);

	// deploy default liqudity provider
	const DefaultLiquidityProvider = await ethers.getContractFactory('DefaultLiquidityProvider');
	const defaultLiquidityProvider = await upgrades.deployProxy(DefaultLiquidityProvider, [
		owner.address,
		sportsAMMV2LiquidityPoolAddress,
		collateralAddress,
	]);
	const defaultLiquidityProviderSixDecimals = await upgrades.deployProxy(DefaultLiquidityProvider, [
		owner.address,
		sportsAMMV2LiquidityPoolSixDecimalsAddress,
		collateralSixDecimalsAddress,
	]);
	const defaultLiquidityProviderSixDecimals2 = await upgrades.deployProxy(
		DefaultLiquidityProvider,
		[owner.address, sportsAMMV2LiquidityPoolSixDecimals2Address, collateralSixDecimals2Address]
	);

	const defaultLiquidityProviderTHALES = await upgrades.deployProxy(DefaultLiquidityProvider, [
		owner.address,
		sportsAMMV2THALESLiquidityPoolAddress,
		collateralTHALESAddress,
	]);
	const defaultLiquidityProviderTHALESAddress = defaultLiquidityProviderTHALES.getAddress();
	await sportsAMMV2LiquidityPool.setDefaultLiquidityProvider(defaultLiquidityProviderTHALESAddress);

	const defaultLiquidityProviderAddress = defaultLiquidityProvider.getAddress();

	await sportsAMMV2LiquidityPool.setDefaultLiquidityProvider(defaultLiquidityProviderAddress);

	const defaultLiquidityProviderSixDecimalsAddress =
		defaultLiquidityProviderSixDecimals.getAddress();
	const defaultLiquidityProviderSixDecimals2Address =
		defaultLiquidityProviderSixDecimals2.getAddress();

	await sportsAMMV2LiquidityPoolSixDecimals.setDefaultLiquidityProvider(
		defaultLiquidityProviderSixDecimalsAddress
	);
	await sportsAMMV2LiquidityPoolSixDecimals2.setDefaultLiquidityProvider(
		defaultLiquidityProviderSixDecimals2Address
	);

	// deploy Sports AMM liqudity pool Data
	const SportsAMMV2LiquidityPoolData = await ethers.getContractFactory(
		'SportsAMMV2LiquidityPoolData'
	);
	const sportsAMMV2LiquidityPoolData = await upgrades.deployProxy(SportsAMMV2LiquidityPoolData, [
		owner.address,
	]);

	const root = await createMerkleTree();
	const {
		tradeDataCurrentRound,
		tradeDataNextRound,
		tradeDataCrossRounds,
		tradeDataTenMarketsCurrentRound,
		tradeDataSameGames,
		sameGameWithFirstPlayerProps,
		sameGameWithSecondPlayerProps,
		sameGameDifferentPlayersDifferentProps,
		sameGameSamePlayersDifferentProps,
		tradeDataNotActive,
	} = getTicketTradeData();

	const gameIds = [];
	const roots = [];

	const allTradeData = [
		...tradeDataCurrentRound,
		...tradeDataNextRound,
		...tradeDataCrossRounds,
		...tradeDataTenMarketsCurrentRound,
	];

	for (let index = 0; index < allTradeData.length; index++) {
		const market = allTradeData[index];
		gameIds.push(market.gameId);
		roots.push(root);
	}

	// set new roots on Sports AMM contract
	await sportsAMMV2.setRootsPerGames(gameIds, roots);

	await weth.connect(firstLiquidityProvider).deposit({ value: ETH_DEFAULT_AMOUNT });
	await weth.connect(secondLiquidityProvider).deposit({ value: ETH_DEFAULT_AMOUNT });
	await weth.connect(thirdLiquidityProvider).deposit({ value: ETH_DEFAULT_AMOUNT });
	await weth.connect(firstTrader).deposit({ value: ETH_DEFAULT_AMOUNT });
	await weth.connect(secondTrader).deposit({ value: ETH_DEFAULT_AMOUNT });

	await weth.connect(firstTrader).approve(sportsAMMV2, ETH_DEFAULT_AMOUNT);
	await weth.connect(secondTrader).approve(sportsAMMV2, ETH_DEFAULT_AMOUNT);

	await collateral.setDefaultAmount(DEFAULT_AMOUNT);
	await collateral18.setDefaultAmount(DEFAULT_AMOUNT);
	await collateralSixDecimals.setDefaultAmount(DEFAULT_AMOUNT_SIX_DECIMALS);
	await collateralSixDecimals2.setDefaultAmount(DEFAULT_AMOUNT_SIX_DECIMALS);
	await collateral.mintForUser(firstLiquidityProvider);
	await collateral.mintForUser(secondLiquidityProvider);
	await collateral.mintForUser(thirdLiquidityProvider);
	await collateral
		.connect(firstLiquidityProvider)
		.approve(sportsAMMV2LiquidityPool, DEFAULT_AMOUNT);
	await collateral
		.connect(secondLiquidityProvider)
		.approve(sportsAMMV2LiquidityPool, DEFAULT_AMOUNT);
	await collateral
		.connect(thirdLiquidityProvider)
		.approve(sportsAMMV2LiquidityPool, DEFAULT_AMOUNT);

	await collateral18.mintForUser(firstLiquidityProvider);
	await collateral18.mintForUser(secondLiquidityProvider);
	await collateral18.mintForUser(thirdLiquidityProvider);
	await collateral18
		.connect(firstLiquidityProvider)
		.approve(sportsAMMV2LiquidityPool, DEFAULT_AMOUNT);
	await collateral18
		.connect(secondLiquidityProvider)
		.approve(sportsAMMV2LiquidityPool, DEFAULT_AMOUNT);
	await collateral18
		.connect(thirdLiquidityProvider)
		.approve(sportsAMMV2LiquidityPool, DEFAULT_AMOUNT);

	await collateralTHALES.setDefaultAmount(DEFAULT_AMOUNT);
	await collateralTHALES.mintForUser(firstLiquidityProvider);
	await collateralTHALES
		.connect(firstLiquidityProvider)
		.approve(sportsAMMV2THALESLiquidityPool, DEFAULT_AMOUNT);

	await collateralSixDecimals.mintForUser(firstLiquidityProvider);
	await collateralSixDecimals.mintForUser(secondLiquidityProvider);
	await collateralSixDecimals.mintForUser(thirdLiquidityProvider);
	await collateralSixDecimals
		.connect(firstLiquidityProvider)
		.approve(sportsAMMV2LiquidityPoolSixDecimals, DEFAULT_AMOUNT_SIX_DECIMALS);
	await collateralSixDecimals
		.connect(secondLiquidityProvider)
		.approve(sportsAMMV2LiquidityPoolSixDecimals, DEFAULT_AMOUNT_SIX_DECIMALS);
	await collateralSixDecimals
		.connect(thirdLiquidityProvider)
		.approve(sportsAMMV2LiquidityPoolSixDecimals, DEFAULT_AMOUNT_SIX_DECIMALS);
	await collateralSixDecimals2.mintForUser(firstLiquidityProvider);
	await collateralSixDecimals2.mintForUser(secondLiquidityProvider);
	await collateralSixDecimals2.mintForUser(thirdLiquidityProvider);
	await collateralSixDecimals2
		.connect(firstLiquidityProvider)
		.approve(sportsAMMV2LiquidityPoolSixDecimals2, DEFAULT_AMOUNT_SIX_DECIMALS);
	await collateralSixDecimals2
		.connect(secondLiquidityProvider)
		.approve(sportsAMMV2LiquidityPoolSixDecimals2, DEFAULT_AMOUNT_SIX_DECIMALS);
	await collateralSixDecimals2
		.connect(thirdLiquidityProvider)
		.approve(sportsAMMV2LiquidityPoolSixDecimals2, DEFAULT_AMOUNT_SIX_DECIMALS);

	await collateral.mintForUser(firstTrader);
	await collateral.mintForUser(secondTrader);
	await collateral.connect(firstTrader).approve(sportsAMMV2, DEFAULT_AMOUNT);
	await collateral.connect(secondTrader).approve(sportsAMMV2, DEFAULT_AMOUNT);

	await collateralTHALES.mintForUser(firstTrader);
	await collateralTHALES.mintForUser(secondTrader);
	await collateralTHALES.connect(firstTrader).approve(sportsAMMV2, DEFAULT_AMOUNT);
	await collateralTHALES.connect(firstTrader).approve(stakingThalesAddress, DEFAULT_AMOUNT);
	await collateralTHALES.connect(secondTrader).approve(sportsAMMV2, DEFAULT_AMOUNT);

	await collateral18.mintForUser(firstTrader);
	await collateral18.mintForUser(secondTrader);
	await collateral18.connect(firstTrader).approve(sportsAMMV2, DEFAULT_AMOUNT);
	await collateral18.connect(secondTrader).approve(sportsAMMV2, DEFAULT_AMOUNT);

	await collateralSixDecimals.mintForUser(firstTrader);
	await collateralSixDecimals.mintForUser(secondTrader);
	await collateralSixDecimals
		.connect(firstTrader)
		.approve(sportsAMMV2, DEFAULT_AMOUNT_SIX_DECIMALS);
	await collateralSixDecimals
		.connect(secondTrader)
		.approve(sportsAMMV2, DEFAULT_AMOUNT_SIX_DECIMALS);
	await collateralSixDecimals2.mintForUser(firstTrader);
	await collateralSixDecimals2.mintForUser(secondTrader);
	await collateralSixDecimals2
		.connect(firstTrader)
		.approve(sportsAMMV2, DEFAULT_AMOUNT_SIX_DECIMALS);
	await collateralSixDecimals2
		.connect(secondTrader)
		.approve(sportsAMMV2, DEFAULT_AMOUNT_SIX_DECIMALS);

	await collateral.mintForUser(owner);
	await collateral.transfer(await defaultLiquidityProvider.getAddress(), DEFAULT_AMOUNT);

	await collateralSixDecimals.mintForUser(owner);
	await collateralSixDecimals.transfer(
		await defaultLiquidityProviderSixDecimals.getAddress(),
		DEFAULT_AMOUNT_SIX_DECIMALS
	);
	await collateralSixDecimals2.mintForUser(owner);
	await collateralSixDecimals2.transfer(
		await defaultLiquidityProviderSixDecimals2.getAddress(),
		DEFAULT_AMOUNT_SIX_DECIMALS
	);

	await collateralTHALES.mintForUser(owner);
	await collateralTHALES.transfer(
		await defaultLiquidityProviderTHALES.getAddress(),
		DEFAULT_AMOUNT
	);

	// send collateral to multicollateral so it can convert other collaterals
	await collateral.mintForUser(owner);
	await collateral.transfer(multiCollateralAddress, DEFAULT_AMOUNT);

	await collateralSixDecimals.mintForUser(owner);
	await collateralSixDecimals.transfer(multiCollateralAddress, DEFAULT_AMOUNT_SIX_DECIMALS);
	await collateralSixDecimals2.mintForUser(owner);
	await collateralSixDecimals2.transfer(multiCollateralAddress, DEFAULT_AMOUNT_SIX_DECIMALS);

	const SportsAMMV2LiquidityPoolETH = await ethers.getContractFactory('SportsAMMV2LiquidityPool');

	const sportsAMMV2LiquidityPoolETH = await upgrades.deployProxy(SportsAMMV2LiquidityPoolETH, [
		{
			_owner: owner.address,
			_sportsAMM: sportsAMMV2Address,
			_addressManager: addressManagerAddress,
			_collateral: wethAddress,
			_collateralKey: ethers.encodeBytes32String('ETH'),
			_roundLength: SPORTS_AMM_LP_ETH_INITAL_PARAMS.roundLength,
			_maxAllowedDeposit: SPORTS_AMM_LP_ETH_INITAL_PARAMS.maxAllowedDeposit,
			_minDepositAmount: SPORTS_AMM_LP_ETH_INITAL_PARAMS.minDepositAmount,
			_maxAllowedUsers: SPORTS_AMM_LP_ETH_INITAL_PARAMS.maxAllowedUsers,
			_utilizationRate: SPORTS_AMM_LP_ETH_INITAL_PARAMS.utilizationRate,
			_safeBox: safeBox.address,
			_safeBoxImpact: SPORTS_AMM_LP_ETH_INITAL_PARAMS.safeBoxImpact,
		},
	]);

	const sportsAMMV2LiquidityPoolETHAddress = await sportsAMMV2LiquidityPoolETH.getAddress();

	await sportsAMMV2.setLiquidityPoolForCollateral(
		collateralAddress,
		sportsAMMV2LiquidityPoolAddress
	);
	await sportsAMMV2.setLiquidityPoolForCollateral(wethAddress, sportsAMMV2LiquidityPoolETHAddress);

	await sportsAMMV2LiquidityPoolETH.setPoolRoundMastercopy(
		sportsAMMV2LiquidityPoolRoundMastercopyAddress
	);
	// deploy default liqudity provider
	const defaultLiquidityProviderETH = await upgrades.deployProxy(DefaultLiquidityProvider, [
		owner.address,
		sportsAMMV2LiquidityPoolETHAddress,
		wethAddress,
	]);

	const defaultLiquidityProviderETHAddress = await defaultLiquidityProviderETH.getAddress();
	await sportsAMMV2LiquidityPoolETH.setDefaultLiquidityProvider(defaultLiquidityProviderETHAddress);

	await weth.deposit({ value: ETH_DEFAULT_AMOUNT });
	await weth.transfer(defaultLiquidityProviderETHAddress, ETH_DEFAULT_AMOUNT);

	await weth
		.connect(firstLiquidityProvider)
		.approve(sportsAMMV2LiquidityPoolETH, ETH_DEFAULT_AMOUNT);
	await weth
		.connect(secondLiquidityProvider)
		.approve(sportsAMMV2LiquidityPoolETH, ETH_DEFAULT_AMOUNT);
	await weth
		.connect(thirdLiquidityProvider)
		.approve(sportsAMMV2LiquidityPoolETH, ETH_DEFAULT_AMOUNT);

	// deploy LiveTradingProcessor

	const MockChainlinkOracle = await ethers.getContractFactory('MockChainlinkOracle');
	const mockChainlinkOracle = await MockChainlinkOracle.deploy();
	const mockChainlinkOracleAddress = mockChainlinkOracle.getAddress();

	// deploy LiveTradingProcessor
	const mockSpecId = '0x7370656349640000000000000000000000000000000000000000000000000000';
	const LiveTradingProcessor = await ethers.getContractFactory('LiveTradingProcessor');
	const liveTradingProcessor = await LiveTradingProcessor.deploy(
		collateralAddress, //link
		mockChainlinkOracleAddress, //_oracle
		sportsAMMV2Address, // _sportsAMM
		mockSpecId, // _specId
		0 // payment
	);
	const liveTradingProcessorAddress = await liveTradingProcessor.getAddress();

	await stakingThales.setStakingToken(collateralTHALESAddress);

	const StakingThalesBettingProxy = await ethers.getContractFactory('StakingThalesBettingProxy');
	const stakingThalesBettingProxy = await upgrades.deployProxy(StakingThalesBettingProxy, [
		owner.address,
		sportsAMMV2Address,
		liveTradingProcessorAddress,
		stakingThalesAddress,
		collateralTHALESAddress,
	]);

	const stakingThalesBettingProxyAddress = stakingThalesBettingProxy.getAddress();

	await collateralTHALES
		.connect(firstTrader)
		.approve(stakingThalesBettingProxyAddress, DEFAULT_AMOUNT);
	await stakingThales.setStakingThalesBettingProxy(stakingThalesBettingProxyAddress);
	await liveTradingProcessor.setStakingThalesBettingProxy(stakingThalesBettingProxyAddress);
	await sportsAMMV2.setStakingThalesBettingProxy(stakingThalesBettingProxyAddress);
	await mockChainlinkOracle.setLiveTradingProcessor(liveTradingProcessorAddress);
	await sportsAMMV2.setLiveTradingProcessor(liveTradingProcessorAddress);

	// deploy ChainlinkResolver
	const ChainlinkResolver = await ethers.getContractFactory('ChainlinkResolver');
	const chainlinkResolver = await ChainlinkResolver.deploy(
		collateralAddress, //link
		mockChainlinkOracleAddress, //_oracle
		sportsAMMV2Address, // _sportsAMM
		sportsAMMV2ResultManagerAddress, // sportsAMMV2ResultManager
		mockSpecId, // _specId
		0 // payment
	);

	const chainlinkResolverAddress = chainlinkResolver.getAddress();

	await mockChainlinkOracle.setChainlinkResolver(chainlinkResolverAddress);
	await sportsAMMV2ResultManager.setChainlinkResolver(chainlinkResolverAddress);

	// deploy Free bets holder
	const FreeBetsHolder = await ethers.getContractFactory('FreeBetsHolder');
	const freeBetsHolder = await upgrades.deployProxy(FreeBetsHolder, [
		owner.address,
		sportsAMMV2Address,
		liveTradingProcessorAddress,
	]);
	const freeBetsHolderAddress = await freeBetsHolder.getAddress();

	await liveTradingProcessor.setFreeBetsHolder(freeBetsHolderAddress);

	await collateral.connect(owner).approve(freeBetsHolder, DEFAULT_AMOUNT);
	await freeBetsHolder.addSupportedCollateral(collateralAddress, true);
	await freeBetsHolder.fund(firstTrader, collateralAddress, BUY_IN_AMOUNT);

	await sportsAMMV2.setFreeBetsHolder(freeBetsHolderAddress);

	await sportsAMMV2.setLiquidityPoolForCollateral(
		collateralTHALESAddress,
		sportsAMMV2THALESLiquidityPoolAddress
	);

	await sportsAMMV2.setAddedPayoutPercentagePerCollateral(
		collateralTHALESAddress,
		ADDITIONAL_SLIPPAGE
	);

	await sportsAMMV2.setSafeBoxPerCollateral(collateralTHALESAddress, safeBoxTHALES.address);

	const safeBoxTHALESAddress = safeBoxTHALES.address;

	const ResolveBlocker = await ethers.getContractFactory('ResolveBlocker');
	const resolveBlocker = await upgrades.deployProxy(ResolveBlocker, [
		owner.address,
		SportsAMMV2DataAddress,
		sportsAMMV2ManagerAddress,
	]);
	const resolveBlockerAddress = await resolveBlocker.getAddress();

	return {
		owner,
		sportsAMMV2Manager,
		sportsAMMV2RiskManager,
		sportsAMMV2ResultManager,
		sportsAMMV2,
		ticketMastercopy,
		sportsAMMV2LiquidityPool,
		sportsAMMV2LiquidityPoolSixDecimals,
		sportsAMMV2LiquidityPoolSixDecimals2,
		sportsAMMV2LiquidityPoolRoundMastercopy,
		defaultLiquidityProvider,
		defaultLiquidityProviderSixDecimals,
		defaultLiquidityProviderSixDecimals2,
		sportsAMMV2LiquidityPoolETH,
		defaultLiquidityProviderETH,
		weth,
		collateral,
		collateralSixDecimals,
		collateralSixDecimals2,
		collateral18,
		multiCollateral,
		positionalManager,
		priceFeed,
		referrals,
		stakingThales,
		safeBox,
		addressManager,
		tradeDataCurrentRound,
		tradeDataNextRound,
		tradeDataCrossRounds,
		tradeDataTenMarketsCurrentRound,
		liveTradingProcessor,
		mockChainlinkOracle,
		sportsAMMV2Data,
		tradeDataSameGames,
		sameGameWithFirstPlayerProps,
		sameGameWithSecondPlayerProps,
		sameGameDifferentPlayersDifferentProps,
		sameGameSamePlayersDifferentProps,
		chainlinkResolver,
		tradeDataNotActive,
		sportsAMMV2LiquidityPoolData,
		freeBetsHolder,
		freeBetsHolderAddress,
		collateralAddress,
		collateralSixDecimalsAddress,
		collateralSixDecimals2Address,
		safeBoxTHALESAddress,
		collateralTHALES,
		collateralTHALESAddress,
		sportsAMMV2THALESLiquidityPool,
<<<<<<< HEAD
		resolveBlocker,
		resolveBlockerAddress,
=======
		stakingThalesBettingProxy,
>>>>>>> 9adde1df
	};
}

module.exports = {
	deployAccountsFixture,
	deployTokenFixture,
	deploySportsAMMV2Fixture,
};<|MERGE_RESOLUTION|>--- conflicted
+++ resolved
@@ -808,12 +808,9 @@
 		collateralTHALES,
 		collateralTHALESAddress,
 		sportsAMMV2THALESLiquidityPool,
-<<<<<<< HEAD
+		stakingThalesBettingProxy,
 		resolveBlocker,
 		resolveBlockerAddress,
-=======
-		stakingThalesBettingProxy,
->>>>>>> 9adde1df
 	};
 }
 
