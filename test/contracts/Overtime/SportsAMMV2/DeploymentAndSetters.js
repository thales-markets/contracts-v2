const { loadFixture } = require('@nomicfoundation/hardhat-toolbox/network-helpers');
const { expect } = require('chai');
const {
	deployAccountsFixture,
	deploySportsAMMV2Fixture,
} = require('../../../utils/fixtures/overtimeFixtures');
const { SPORTS_AMM_INITAL_PARAMS } = require('../../../constants/overtimeContractParams');
const { MAX_NUMBER, ZERO_ADDRESS } = require('../../../constants/general');
const { GAME_ID_1 } = require('../../../constants/overtime');

describe('SportsAMMV2 Deployment and Setters', () => {
	let sportsAMMV2Manager,
		sportsAMMV2RiskManager,
		sportsAMMV2ResultManager,
		sportsAMMV2,
		ticketMastercopy,
		sportsAMMV2LiquidityPool,
		collateral,
		referrals,
		stakingThales,
		safeBox,
		owner,
		secondAccount,
		thirdAccount,
		fourthAccount,
		collateralAddress;

	beforeEach(async () => {
		({
			sportsAMMV2Manager,
			sportsAMMV2RiskManager,
			sportsAMMV2ResultManager,
			sportsAMMV2,
			ticketMastercopy,
			sportsAMMV2LiquidityPool,
			collateral,
			referrals,
			stakingThales,
			safeBox,
			owner,
			collateralAddress,
		} = await loadFixture(deploySportsAMMV2Fixture));
		({ secondAccount, thirdAccount, fourthAccount } = await loadFixture(deployAccountsFixture));
	});

	describe('Deployment', () => {
		it('Should set the right owner', async () => {
			expect(await sportsAMMV2.owner()).to.equal(owner.address);
		});

		it('Should set the right addresses', async () => {
			expect(await sportsAMMV2.defaultCollateral()).to.equal(await collateral.getAddress());
			expect(await sportsAMMV2.riskManager()).to.equal(await sportsAMMV2RiskManager.getAddress());
		});

		it('Should set the right amounts', async () => {
			expect(await sportsAMMV2.safeBoxFee()).to.equal(SPORTS_AMM_INITAL_PARAMS.safeBoxFee);
		});

		it('Should set the right ticket mastercopy', async () => {
			expect(await sportsAMMV2.ticketMastercopy()).to.equal(await ticketMastercopy.getAddress());
		});
<<<<<<< HEAD
		it('Should set the right liquidity pool', async () => {
			expect(await sportsAMMV2.liquidityPoolForCollateral(collateral.target)).to.equal(
				await sportsAMMV2LiquidityPool.getAddress()
			);
		});
=======
>>>>>>> 3fdf7183
	});

	describe('Setters', () => {
		it('Should set the new amounts', async () => {
			const safeBoxFee = ethers.parseEther('0.01');

			await expect(sportsAMMV2.connect(secondAccount).setAmounts(safeBoxFee)).to.be.revertedWith(
				'Only the contract owner may perform this action'
			);

			await sportsAMMV2.setAmounts(safeBoxFee);
			expect(await sportsAMMV2.safeBoxFee()).to.equal(safeBoxFee);

			await expect(sportsAMMV2.setAmounts(safeBoxFee))
				.to.emit(sportsAMMV2, 'AmountsUpdated')
				.withArgs(safeBoxFee);
		});

		it('Should set the new addresses', async () => {
			const dummyAddress1 = thirdAccount.address;
			const dummyAddress2 = fourthAccount.address;

			await expect(
				sportsAMMV2.connect(secondAccount).setAddresses(dummyAddress1, dummyAddress2)
			).to.be.revertedWith('Only the contract owner may perform this action');

<<<<<<< HEAD
			await sportsAMMV2.setAddresses(dummyAddress1, dummyAddress2);
			expect(await sportsAMMV2.defaultCollateral()).to.equal(dummyAddress1);
			expect(await sportsAMMV2.riskManager()).to.equal(dummyAddress2);

			await expect(sportsAMMV2.setAddresses(dummyAddress1, dummyAddress2))
				.to.emit(sportsAMMV2, 'AddressesUpdated')
				.withArgs(dummyAddress1, dummyAddress2);
=======
			await sportsAMMV2.setAddresses(
				collateralAddress,
				dummyAddress2,
				dummyAddress1,
				dummyAddress2,
				dummyAddress1,
				dummyAddress2,
				dummyAddress1
			);
			expect(await sportsAMMV2.defaultCollateral()).to.equal(collateralAddress);
			expect(await sportsAMMV2.manager()).to.equal(dummyAddress2);
			expect(await sportsAMMV2.riskManager()).to.equal(dummyAddress1);
			expect(await sportsAMMV2.resultManager()).to.equal(dummyAddress2);
			expect(await sportsAMMV2.referrals()).to.equal(dummyAddress1);
			expect(await sportsAMMV2.stakingThales()).to.equal(dummyAddress2);
			expect(await sportsAMMV2.safeBox()).to.equal(dummyAddress1);

			await expect(
				sportsAMMV2.setAddresses(
					collateralAddress,
					dummyAddress2,
					dummyAddress1,
					dummyAddress2,
					dummyAddress1,
					dummyAddress2,
					dummyAddress1
				)
			)
				.to.emit(sportsAMMV2, 'AddressesUpdated')
				.withArgs(
					collateralAddress,
					dummyAddress2,
					dummyAddress1,
					dummyAddress2,
					dummyAddress1,
					dummyAddress2,
					dummyAddress1
				);
>>>>>>> 3fdf7183
		});

		it('Should set the new ticket mastercopy', async () => {
			const dummyAddress1 = thirdAccount.address;

			await expect(
				sportsAMMV2.connect(secondAccount).setTicketMastercopy(dummyAddress1)
			).to.be.revertedWith('Only the contract owner may perform this action');

			await sportsAMMV2.setTicketMastercopy(dummyAddress1);
			expect(await sportsAMMV2.ticketMastercopy()).to.equal(dummyAddress1);

			await expect(sportsAMMV2.setTicketMastercopy(dummyAddress1))
				.to.emit(sportsAMMV2, 'TicketMastercopyUpdated')
				.withArgs(dummyAddress1);
		});

		it('Should set the new liquidity pool', async () => {
			const dummyAddress1 = thirdAccount.address;

			let curentLpAllowance = await collateral.allowance(
				await sportsAMMV2.getAddress(),
				await sportsAMMV2LiquidityPool.getAddress()
			);
			expect(curentLpAllowance).to.equal(MAX_NUMBER);

<<<<<<< HEAD
			await sportsAMMV2.setLiquidityPoolForCollateral(collateral, dummyAddress1);
			expect(await sportsAMMV2.liquidityPoolForCollateral(collateral)).to.equal(dummyAddress1);
=======
			await expect(
				sportsAMMV2
					.connect(secondAccount)
					.setLiquidityPoolForCollateral(collateralAddress, dummyAddress1)
			).to.be.revertedWith('Only the contract owner may perform this action');

			await sportsAMMV2.setLiquidityPoolForCollateral(collateralAddress, dummyAddress1);
			expect(await sportsAMMV2.liquidityPoolForCollateral(collateralAddress)).to.equal(
				dummyAddress1
			);
>>>>>>> 3fdf7183

			curentLpAllowance = await collateral.allowance(await sportsAMMV2.getAddress(), dummyAddress1);
			expect(curentLpAllowance).to.equal(MAX_NUMBER);

			const oldLpAllowance = await collateral.allowance(
				await sportsAMMV2.getAddress(),
				await sportsAMMV2LiquidityPool.getAddress()
			);
			expect(oldLpAllowance).to.equal(0);
<<<<<<< HEAD

			await expect(sportsAMMV2.setLiquidityPoolForCollateral(collateral, dummyAddress1))
				.to.emit(sportsAMMV2, 'SetLiquidityPoolForCollateral')
				.withArgs(collateral.target, dummyAddress1);
=======
>>>>>>> 3fdf7183
		});

		it('Should set the new multi-collateral on/off ramp', async () => {
			const dummyAddress1 = thirdAccount.address;
			const dummyAddress2 = fourthAccount.address;

			// expect(await sportsAMMV2.multiCollateralOnOffRamp()).to.equal(ZERO_ADDRESS);
			// expect(await sportsAMMV2.multicollateralEnabled()).to.equal(false);

			await expect(
				sportsAMMV2.connect(secondAccount).setMultiCollateralOnOffRamp(dummyAddress1, true)
			).to.be.revertedWith('Only the contract owner may perform this action');

			await sportsAMMV2.setMultiCollateralOnOffRamp(dummyAddress1, true);
			expect(await sportsAMMV2.multiCollateralOnOffRamp()).to.equal(dummyAddress1);
			expect(await sportsAMMV2.multicollateralEnabled()).to.equal(true);

			let curentLpAllowance = await collateral.allowance(
				await sportsAMMV2.getAddress(),
				dummyAddress1
			);
			expect(curentLpAllowance).to.equal(MAX_NUMBER);

			await sportsAMMV2.setMultiCollateralOnOffRamp(dummyAddress2, false);
			expect(await sportsAMMV2.multiCollateralOnOffRamp()).to.equal(dummyAddress2);
			expect(await sportsAMMV2.multicollateralEnabled()).to.equal(false);

			curentLpAllowance = await collateral.allowance(await sportsAMMV2.getAddress(), dummyAddress2);
			expect(curentLpAllowance).to.equal(0);

			const oldLpAllowance = await collateral.allowance(
				await sportsAMMV2.getAddress(),
				dummyAddress1
			);
			expect(oldLpAllowance).to.equal(0);

			await sportsAMMV2.setMultiCollateralOnOffRamp(dummyAddress2, true);
			expect(await sportsAMMV2.multiCollateralOnOffRamp()).to.equal(dummyAddress2);
			expect(await sportsAMMV2.multicollateralEnabled()).to.equal(true);

			curentLpAllowance = await collateral.allowance(await sportsAMMV2.getAddress(), dummyAddress2);
			expect(curentLpAllowance).to.equal(MAX_NUMBER);

			await expect(sportsAMMV2.setMultiCollateralOnOffRamp(dummyAddress1, true))
				.to.emit(sportsAMMV2, 'SetMultiCollateralOnOffRamp')
				.withArgs(dummyAddress1, true);
		});

		it('Should set the new root per game', async () => {
			const newRoot = '0x0ed8693864a15cd5d424428f9fa9454b8f1a8cd22c82016c214204edc9251978';

			await expect(
				sportsAMMV2.connect(secondAccount).setRootsPerGames([GAME_ID_1], [newRoot])
			).to.be.revertedWith('Invalid sender');

			await sportsAMMV2.setRootsPerGames([GAME_ID_1], [newRoot]);
			expect(await sportsAMMV2.rootPerGame(GAME_ID_1)).to.equal(newRoot);

			await expect(sportsAMMV2.setRootsPerGames([GAME_ID_1], [newRoot]))
				.to.emit(sportsAMMV2, 'GameRootUpdated')
				.withArgs(GAME_ID_1, newRoot);
		});

		it('Should set paused', async () => {
			await expect(sportsAMMV2.connect(secondAccount).setPaused(true)).to.be.revertedWith(
				'Only the contract owner may perform this action'
			);

			await sportsAMMV2.setPaused(true);
			expect(await sportsAMMV2.paused()).to.equal(true);
		});

		it('Should set unpaused', async () => {
			await sportsAMMV2.setPaused(true);
			expect(await sportsAMMV2.paused()).to.equal(true);

			await sportsAMMV2.setPaused(false);
			expect(await sportsAMMV2.paused()).to.equal(false);
		});
	});
});<|MERGE_RESOLUTION|>--- conflicted
+++ resolved
@@ -16,6 +16,7 @@
 		ticketMastercopy,
 		sportsAMMV2LiquidityPool,
 		collateral,
+		collateral18,
 		referrals,
 		stakingThales,
 		safeBox,
@@ -34,6 +35,7 @@
 			ticketMastercopy,
 			sportsAMMV2LiquidityPool,
 			collateral,
+			collateral18,
 			referrals,
 			stakingThales,
 			safeBox,
@@ -60,14 +62,11 @@
 		it('Should set the right ticket mastercopy', async () => {
 			expect(await sportsAMMV2.ticketMastercopy()).to.equal(await ticketMastercopy.getAddress());
 		});
-<<<<<<< HEAD
 		it('Should set the right liquidity pool', async () => {
 			expect(await sportsAMMV2.liquidityPoolForCollateral(collateral.target)).to.equal(
 				await sportsAMMV2LiquidityPool.getAddress()
 			);
 		});
-=======
->>>>>>> 3fdf7183
 	});
 
 	describe('Setters', () => {
@@ -94,54 +93,13 @@
 				sportsAMMV2.connect(secondAccount).setAddresses(dummyAddress1, dummyAddress2)
 			).to.be.revertedWith('Only the contract owner may perform this action');
 
-<<<<<<< HEAD
-			await sportsAMMV2.setAddresses(dummyAddress1, dummyAddress2);
-			expect(await sportsAMMV2.defaultCollateral()).to.equal(dummyAddress1);
+			expect(await sportsAMMV2.setAddresses(collateral18.target, dummyAddress2));
+			expect(await sportsAMMV2.defaultCollateral()).to.equal(collateral18.target);
 			expect(await sportsAMMV2.riskManager()).to.equal(dummyAddress2);
 
-			await expect(sportsAMMV2.setAddresses(dummyAddress1, dummyAddress2))
+			await expect(sportsAMMV2.setAddresses(collateral18.target, dummyAddress2))
 				.to.emit(sportsAMMV2, 'AddressesUpdated')
-				.withArgs(dummyAddress1, dummyAddress2);
-=======
-			await sportsAMMV2.setAddresses(
-				collateralAddress,
-				dummyAddress2,
-				dummyAddress1,
-				dummyAddress2,
-				dummyAddress1,
-				dummyAddress2,
-				dummyAddress1
-			);
-			expect(await sportsAMMV2.defaultCollateral()).to.equal(collateralAddress);
-			expect(await sportsAMMV2.manager()).to.equal(dummyAddress2);
-			expect(await sportsAMMV2.riskManager()).to.equal(dummyAddress1);
-			expect(await sportsAMMV2.resultManager()).to.equal(dummyAddress2);
-			expect(await sportsAMMV2.referrals()).to.equal(dummyAddress1);
-			expect(await sportsAMMV2.stakingThales()).to.equal(dummyAddress2);
-			expect(await sportsAMMV2.safeBox()).to.equal(dummyAddress1);
-
-			await expect(
-				sportsAMMV2.setAddresses(
-					collateralAddress,
-					dummyAddress2,
-					dummyAddress1,
-					dummyAddress2,
-					dummyAddress1,
-					dummyAddress2,
-					dummyAddress1
-				)
-			)
-				.to.emit(sportsAMMV2, 'AddressesUpdated')
-				.withArgs(
-					collateralAddress,
-					dummyAddress2,
-					dummyAddress1,
-					dummyAddress2,
-					dummyAddress1,
-					dummyAddress2,
-					dummyAddress1
-				);
->>>>>>> 3fdf7183
+				.withArgs(collateral18.target, dummyAddress2);
 		});
 
 		it('Should set the new ticket mastercopy', async () => {
@@ -168,21 +126,8 @@
 			);
 			expect(curentLpAllowance).to.equal(MAX_NUMBER);
 
-<<<<<<< HEAD
 			await sportsAMMV2.setLiquidityPoolForCollateral(collateral, dummyAddress1);
 			expect(await sportsAMMV2.liquidityPoolForCollateral(collateral)).to.equal(dummyAddress1);
-=======
-			await expect(
-				sportsAMMV2
-					.connect(secondAccount)
-					.setLiquidityPoolForCollateral(collateralAddress, dummyAddress1)
-			).to.be.revertedWith('Only the contract owner may perform this action');
-
-			await sportsAMMV2.setLiquidityPoolForCollateral(collateralAddress, dummyAddress1);
-			expect(await sportsAMMV2.liquidityPoolForCollateral(collateralAddress)).to.equal(
-				dummyAddress1
-			);
->>>>>>> 3fdf7183
 
 			curentLpAllowance = await collateral.allowance(await sportsAMMV2.getAddress(), dummyAddress1);
 			expect(curentLpAllowance).to.equal(MAX_NUMBER);
@@ -192,13 +137,10 @@
 				await sportsAMMV2LiquidityPool.getAddress()
 			);
 			expect(oldLpAllowance).to.equal(0);
-<<<<<<< HEAD
 
 			await expect(sportsAMMV2.setLiquidityPoolForCollateral(collateral, dummyAddress1))
 				.to.emit(sportsAMMV2, 'SetLiquidityPoolForCollateral')
 				.withArgs(collateral.target, dummyAddress1);
-=======
->>>>>>> 3fdf7183
 		});
 
 		it('Should set the new multi-collateral on/off ramp', async () => {
