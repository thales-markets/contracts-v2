{
	"name": "contracts-v2",
	"version": "0.0.1",
	"license": "MIT",
	"author": "Thales",
	"description": "The smart contracts which make up the Thales system.",
	"scripts": {
		"format": "prettier --write \"contracts/**/*.sol\" \"**/*.js\" \"**/*.md\" \"**/*.yml\" \"**/*.json\"",
		"prepare": "husky install",
		"clean-install": "rm -rf build && rm ./package-lock.json && rm -rf node_modules/* && npm install",
		"compile": "hardhat compile",
		"test": "node --max-old-space-size=4096 ./node_modules/.bin/hardhat test",
		"coverage": "node --max-old-space-size=4096 ./node_modules/.bin/hardhat coverage"
	},
	"devDependencies": {
		"@nomicfoundation/hardhat-toolbox": "^4.0.0",
		"@nomiclabs/hardhat-web3": "^2.0.0",
		"@openzeppelin/hardhat-upgrades": "^3.0.0",
		"hardhat": "^2.19.1",
		"hardhat-abi-exporter": "^2.10.1",
		"hardhat-contract-sizer": "^2.10.0",
		"husky": "^8.0.3",
		"keccak256": "^1.0.6",
		"merkletreejs": "^0.3.11",
		"prettier": "^3.1.0",
		"prettier-plugin-solidity": "^1.2.0",
		"solc": "^0.8.23-fixed",
		"solhint": "^4.0.0"
	},
	"keywords": [
		"thales"
	],
	"dependencies": {
		"@openzeppelin/contracts": "^5.0.0",
		"@openzeppelin/contracts-upgradeable": "^5.0.0",
<<<<<<< HEAD
		"@thales-dao/contracts": "^0.0.7"
=======
		"@thales-dao/contracts": "^0.0.1",
		"bytes32": "^0.0.3"
>>>>>>> 9e324f64
	},
	"husky": {
		"hooks": {
			"pre-commit": "pretty-quick --staged"
		}
	}
}<|MERGE_RESOLUTION|>--- conflicted
+++ resolved
@@ -33,12 +33,8 @@
 	"dependencies": {
 		"@openzeppelin/contracts": "^5.0.0",
 		"@openzeppelin/contracts-upgradeable": "^5.0.0",
-<<<<<<< HEAD
-		"@thales-dao/contracts": "^0.0.7"
-=======
-		"@thales-dao/contracts": "^0.0.1",
+		"@thales-dao/contracts": "^0.0.7",
 		"bytes32": "^0.0.3"
->>>>>>> 9e324f64
 	},
 	"husky": {
 		"hooks": {
