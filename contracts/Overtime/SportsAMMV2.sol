// SPDX-License-Identifier: MIT
pragma solidity ^0.8.20;

import "@openzeppelin/contracts-upgradeable/proxy/utils/Initializable.sol";
import "@openzeppelin/contracts/token/ERC20/utils/SafeERC20.sol";
import "@openzeppelin/contracts/token/ERC20/IERC20.sol";
import "@openzeppelin/contracts/utils/cryptography/MerkleProof.sol";
import "@openzeppelin/contracts/proxy/Clones.sol";

// internal
import "../utils/proxy/ProxyReentrancyGuard.sol";
import "../utils/proxy/ProxyOwned.sol";
import "../utils/proxy/ProxyPausable.sol";
import "../utils/libraries/AddressSetLib.sol";

import "@thales-dao/contracts/contracts/interfaces/IReferrals.sol";
import "@thales-dao/contracts/contracts/interfaces/IMultiCollateralOnOffRamp.sol";
import "@thales-dao/contracts/contracts/interfaces/IPriceFeed.sol";
import "@thales-dao/contracts/contracts/interfaces/IStakingThales.sol";

import "./Ticket.sol";
import "../interfaces/ISportsAMMV2.sol";
import "../interfaces/ISportsAMMV2Manager.sol";
import "../interfaces/ISportsAMMV2RiskManager.sol";
import "../interfaces/ISportsAMMV2ResultManager.sol";
import "../interfaces/ISportsAMMV2LiquidityPool.sol";
import "../interfaces/ICollateralUtility.sol";

/// @title Sports AMM V2 contract
/// @author vladan
contract SportsAMMV2 is Initializable, ProxyOwned, ProxyPausable, ProxyReentrancyGuard {
    /* ========== LIBRARIES ========== */

    using SafeERC20 for IERC20;
    using AddressSetLib for AddressSetLib.AddressSet;

    /* ========== CONST VARIABLES ========== */

    uint private constant ONE = 1e18;
    uint private constant MAX_APPROVAL = type(uint256).max;

    /* ========== STATE VARIABLES ========== */

    // merkle tree root per game
    mapping(bytes32 => bytes32) public rootPerGame;

    // the default token used for payment
    IERC20 public defaultCollateral;

    // manager address
    ISportsAMMV2Manager public manager;

    // risk manager address
    ISportsAMMV2RiskManager public riskManager;

    // risk manager address
    ISportsAMMV2ResultManager public resultManager;

    // referrals address
    IReferrals public referrals;

    // ticket mastercopy address
    address public ticketMastercopy;

    // safe box address
    address public safeBox;

    // safe box fee paid on each trade
    uint public safeBoxFee;

    // safe box fee per specific address paid on each trade
    mapping(address => uint) public safeBoxFeePerAddress;

    // minimum ticket buy-in amount
    uint public minBuyInAmount;

    // maximum ticket size
    uint public maxTicketSize;

    // maximum supported payout amount
    uint public maxSupportedAmount;

    // maximum supported ticket odds
    uint public maxSupportedOdds;

    // stores active tickets
    AddressSetLib.AddressSet internal knownTickets;

    // multi-collateral on/off ramp address
    IMultiCollateralOnOffRamp public multiCollateralOnOffRamp;

    // is multi-collateral enabled
    bool public multicollateralEnabled;

    // stores current risk per market type and position, defined with gameId -> typeId -> playerId
    mapping(bytes32 => mapping(uint => mapping(uint => mapping(uint => int)))) public riskPerMarketTypeAndPosition;

    // the period of time in seconds before a market is matured and begins to be restricted for AMM trading
    uint public minimalTimeLeftToMaturity;

    // the period of time in seconds after mauturity when ticket expires
    uint public expiryDuration;

    // liquidity pool address
    ISportsAMMV2LiquidityPool public liquidityPool;

    // staking thales address
    IStakingThales public stakingThales;

    // spent on game (parent market together with all child markets)
    mapping(bytes32 => uint) public spentOnGame;

    // stores active tickets per user
    mapping(address => AddressSetLib.AddressSet) internal activeTicketsPerUser;

    // stores resolved tickets per user
    mapping(address => AddressSetLib.AddressSet) internal resolvedTicketsPerUser;

    // stores tickets per game
    mapping(bytes32 => AddressSetLib.AddressSet) internal ticketsPerGame;

    address public liveTradingProcessor;

    struct TradeDataInternal {
        uint _buyInAmount;
        uint _expectedPayout;
        uint _additionalSlippage;
        address _differentRecipient;
        bool _isLive;
        address _requester;
        address _collateral;
        address _collateralPool;
        uint _collateralPriceInUSD;
    }

    mapping(address => address) public collateralPool;

    /* ========== CONSTRUCTOR ========== */

    /// @notice initialize the storage in the proxy contract with the parameters
    /// @param _owner owner for using the onlyOwner functions
    /// @param _defaultCollateral the address of default token used for payment
    /// @param _manager the address of manager
    /// @param _riskManager the address of risk manager
    /// @param _referrals the address of referrals
    /// @param _stakingThales the address of staking thales
    /// @param _safeBox the address of safe box
    function initialize(
        address _owner,
        IERC20 _defaultCollateral,
        ISportsAMMV2Manager _manager,
        ISportsAMMV2RiskManager _riskManager,
        ISportsAMMV2ResultManager _resultManager,
        IReferrals _referrals,
        IStakingThales _stakingThales,
        address _safeBox
    ) public initializer {
        setOwner(_owner);
        initNonReentrant();
        defaultCollateral = _defaultCollateral;
        manager = _manager;
        riskManager = _riskManager;
        resultManager = _resultManager;
        referrals = _referrals;
        stakingThales = _stakingThales;
        safeBox = _safeBox;
    }

    /* ========== EXTERNAL READ FUNCTIONS ========== */

    /// @notice gets trade quote
    /// @param _tradeData trade data with all market info needed for ticket
    /// @param _buyInAmount ticket buy-in amount
    /// @param _collateral different collateral used for payment
    /// @return totalQuote total ticket quote
    /// @return payout expected payout
    /// @return fees ticket fees
    /// @return finalQuotes final quotes per market
    /// @return amountsToBuy amounts per market
    /// @return collateralQuote buy-in amount in different collateral
    function tradeQuote(
        ISportsAMMV2.TradeData[] calldata _tradeData,
        uint _buyInAmount,
        address _collateral
    )
        external
        view
        returns (
            uint totalQuote,
            uint payout,
            uint fees,
            uint[] memory finalQuotes,
            uint[] memory amountsToBuy,
            uint collateralQuote
        )
    {
        (totalQuote, payout, fees, finalQuotes, amountsToBuy) = _tradeQuote(_tradeData, _buyInAmount, true);

        collateralQuote = _collateral == address(0)
            ? _buyInAmount
            : multiCollateralOnOffRamp.getMinimumNeeded(_collateral, _buyInAmount);
    }

    /// @notice is provided ticket active
    /// @param _ticket ticket address
    /// @return isActiveTicket true/false
    function isActiveTicket(address _ticket) external view returns (bool) {
        return knownTickets.contains(_ticket);
    }

    /// @notice gets batch of active tickets
    /// @param _index start index
    /// @param _pageSize batch size
    /// @return activeTickets
    function getActiveTickets(uint _index, uint _pageSize) external view returns (address[] memory) {
        return knownTickets.getPage(_index, _pageSize);
    }

    /// @notice gets number of active tickets
    /// @return numOfActiveTickets
    function numOfActiveTickets() external view returns (uint) {
        return knownTickets.elements.length;
    }

    /// @notice gets batch of active tickets per user
    /// @param _index start index
    /// @param _pageSize batch size
    /// @param _user to get active tickets for
    /// @return activeTickets
    function getActiveTicketsPerUser(uint _index, uint _pageSize, address _user) external view returns (address[] memory) {
        return activeTicketsPerUser[_user].getPage(_index, _pageSize);
    }

    /// @notice gets number of active tickets per user
    /// @param _user to get number of active tickets for
    /// @return numOfActiveTickets
    function numOfActiveTicketsPerUser(address _user) external view returns (uint) {
        return activeTicketsPerUser[_user].elements.length;
    }

    /// @notice gets batch of resolved tickets per user
    /// @param _index start index
    /// @param _pageSize batch size
    /// @param _user to get resolved tickets for
    /// @return resolvedTickets
    function getResolvedTicketsPerUser(uint _index, uint _pageSize, address _user) external view returns (address[] memory) {
        return resolvedTicketsPerUser[_user].getPage(_index, _pageSize);
    }

    /// @notice gets number of resolved tickets per user
    /// @param _user to get number of resolved tickets for
    /// @return numOfResolvedTickets
    function numOfResolvedTicketsPerUser(address _user) external view returns (uint) {
        return resolvedTicketsPerUser[_user].elements.length;
    }

    /// @notice gets batch of tickets per game
    /// @param _index start index
    /// @param _pageSize batch size
    /// @param _gameId to get tickets for
    /// @return resolvedTickets
    function getTicketsPerGame(uint _index, uint _pageSize, bytes32 _gameId) external view returns (address[] memory) {
        return ticketsPerGame[_gameId].getPage(_index, _pageSize);
    }

    /// @notice gets number of tickets per game
    /// @param _gameId to get number of tickets for
    /// @return numOfTickets
    function numOfTicketsPerGame(bytes32 _gameId) external view returns (uint) {
        return ticketsPerGame[_gameId].elements.length;
    }

    /* ========== EXTERNAL WRITE FUNCTIONS ========== */

    /// @notice make a trade and create a ticket
    /// @param _tradeData trade data with all market info needed for ticket
    /// @param _buyInAmount ticket buy-in amount
    /// @param _expectedPayout expected payout got from quote method
    /// @param _additionalSlippage slippage tolerance
    /// @param _differentRecipient different recipent of the ticket
    /// @param _referrer referrer to get referral fee
    /// @param _collateral different collateral used for payment
    function trade(
        ISportsAMMV2.TradeData[] calldata _tradeData,
        uint _buyInAmount,
        uint _expectedPayout,
        uint _additionalSlippage,
        address _differentRecipient,
        address _referrer,
        address _collateral
    ) external payable nonReentrant notPaused {
        address useLPpool;
        uint collateralPriceInUSD;
        if (_referrer != address(0)) {
            referrals.setReferrer(_referrer, msg.sender);
        }

        if (_differentRecipient == address(0)) {
            _differentRecipient = msg.sender;
        }

        if (_collateral != address(0)) {
            (useLPpool, collateralPriceInUSD) = _handleDifferentCollateral(_buyInAmount, _collateral, msg.sender);
        }
        if (useLPpool != address(0)) {
            _trade(
                _tradeData,
                TradeDataInternal(
                    _buyInAmount,
                    _expectedPayout,
                    _additionalSlippage,
                    _differentRecipient,
                    false,
                    msg.sender,
                    _collateral,
                    useLPpool,
                    collateralPriceInUSD
                )
            );
        } else {
            _trade(
                _tradeData,
                TradeDataInternal(
                    _buyInAmount,
                    _expectedPayout,
                    _additionalSlippage,
                    _differentRecipient,
                    false,
                    msg.sender,
                    address(0),
                    address(0),
                    0
                )
            );
        }
    }

    /// @notice make a live trade and create a ticket
    /// @param _tradeData trade data with all market info needed for ticket
    /// @param _buyInAmount ticket buy-in amount
    /// @param _expectedPayout expected payout got from LiveTradingProcessor method
    /// @param _differentRecipient different recipient of the ticket
    /// @param _referrer referrer to get referral fee
    /// @param _collateral different collateral used for payment
    function tradeLive(
        ISportsAMMV2.TradeData[] calldata _tradeData,
        address _requester,
        uint _buyInAmount,
        uint _expectedPayout,
        address _differentRecipient,
        address _referrer,
        address _collateral
    ) external payable nonReentrant notPaused {
        require(msg.sender == liveTradingProcessor, "Only Live Proc");

        if (_referrer != address(0)) {
            referrals.setReferrer(_referrer, _requester);
        }

        require(_differentRecipient != address(0), "recipient has to be defined");
        address useLPpool;
        uint collateralPriceInUSD;
        if (_collateral != address(0)) {
            (useLPpool, collateralPriceInUSD) = _handleDifferentCollateral(_buyInAmount, _collateral, msg.sender);
        }

        if (useLPpool != address(0)) {
            _trade(
                _tradeData,
                TradeDataInternal(
                    _buyInAmount,
                    _expectedPayout,
                    0, // no additional slippage allowed as the amount comes from the LiveTradingProcessor
                    _differentRecipient,
                    true,
                    _requester,
                    _collateral,
                    useLPpool,
                    collateralPriceInUSD
                )
            );
        } else {
            _trade(
                _tradeData,
                TradeDataInternal(
                    _buyInAmount,
                    _expectedPayout,
                    0, // no additional slippage allowed as the amount comes from the LiveTradingProcessor
                    _differentRecipient,
                    true,
                    _requester,
                    address(0),
                    address(0),
                    0
                )
            );
        }
    }

    /// @notice exercise specific ticket
    /// @param _ticket ticket address
    function exerciseTicket(address _ticket) external nonReentrant notPaused onlyKnownTickets(_ticket) {
        _exerciseTicket(_ticket);
    }

    /// @notice additional logic for ticket resolve (called only from ticket contact)
    /// @param _ticketOwner ticket owner
    /// @param _hasUserWon is winning ticket
    /// @param _cancelled is ticket cancelled (needed for referral and safe box fee)
    /// @param _buyInAmount ticket buy-in amount (needed for referral and safe box fee)
    /// @param _ticketCreator ticket creator (needed for referral and safe box fee)
    function resolveTicket(
        address _ticketOwner,
        bool _hasUserWon,
        bool _cancelled,
        uint _buyInAmount,
        address _ticketCreator,
        address _collateral
    ) external notPaused onlyKnownTickets(msg.sender) {
        if (!_cancelled) {
            _handleReferrerAndSB(_buyInAmount, _ticketCreator, _collateral);
        }
        knownTickets.remove(msg.sender);
        if (activeTicketsPerUser[_ticketOwner].contains(msg.sender)) {
            activeTicketsPerUser[_ticketOwner].remove(msg.sender);
        }
        resolvedTicketsPerUser[_ticketOwner].add(msg.sender);
        emit TicketResolved(msg.sender, _ticketOwner, _hasUserWon);
    }

    /// @notice pause/unapause provided tickets
    /// @param _tickets array of tickets to be paused/unpaused
    /// @param _paused pause/unpause
    function setPausedTickets(address[] calldata _tickets, bool _paused) external onlyOwner {
        for (uint i = 0; i < _tickets.length; i++) {
            Ticket(_tickets[i]).setPaused(_paused);
        }
    }

    /// @notice expire provided tickets
    /// @param _tickets array of tickets to be expired
    function expireTickets(address[] calldata _tickets) external onlyOwner {
        for (uint i = 0; i < _tickets.length; i++) {
            if (Ticket(_tickets[i]).phase() == Ticket.Phase.Expiry) {
                Ticket(_tickets[i]).expire(payable(safeBox));
            }
        }
    }

    /* ========== INTERNAL FUNCTIONS ========== */

    function _tradeQuote(
        ISportsAMMV2.TradeData[] memory _tradeData,
        uint _buyInAmount,
        bool _shouldCheckRisk
    )
        internal
        view
        returns (uint totalQuote, uint payout, uint fees, uint[] memory finalQuotes, uint[] memory amountsToBuy)
    {
        uint numOfMarkets = _tradeData.length;
        finalQuotes = new uint[](numOfMarkets);
        amountsToBuy = new uint[](numOfMarkets);

        for (uint i = 0; i < numOfMarkets; i++) {
            ISportsAMMV2.TradeData memory marketTradeData = _tradeData[i];

            _verifyMerkleTree(marketTradeData);

            if (marketTradeData.odds.length > marketTradeData.position) {
                finalQuotes[i] = marketTradeData.odds[marketTradeData.position];
            }
            if (finalQuotes[i] == 0) {
                totalQuote = 0;
                break;
            }
            amountsToBuy[i] = (ONE * _buyInAmount) / finalQuotes[i];
            totalQuote = totalQuote == 0 ? finalQuotes[i] : (totalQuote * finalQuotes[i]) / ONE;
        }
        if (totalQuote != 0) {
            if (totalQuote < maxSupportedOdds) {
                totalQuote = maxSupportedOdds;
            }
            payout = (_buyInAmount * ONE) / totalQuote;
            fees = (safeBoxFee * _buyInAmount) / ONE;

            if (_shouldCheckRisk) {
                for (uint i = 0; i < _tradeData.length; i++) {
                    if (amountsToBuy[i] > _buyInAmount) {
                        ISportsAMMV2.TradeData memory marketTradeData = _tradeData[i];

                        uint marketRiskAmount = amountsToBuy[i] - _buyInAmount;
                        if (
                            riskPerMarketTypeAndPosition[marketTradeData.gameId][marketTradeData.typeId][
                                marketTradeData.playerId
                            ][marketTradeData.position] +
                                int256(marketRiskAmount) >
                            int256(
                                riskManager.calculateCapToBeUsed(
                                    marketTradeData.gameId,
                                    marketTradeData.sportId,
                                    marketTradeData.typeId,
                                    marketTradeData.playerId,
                                    marketTradeData.line,
                                    marketTradeData.maturity
                                )
                            ) ||
                            !riskManager.isTotalSpendingLessThanTotalRisk(
                                spentOnGame[marketTradeData.gameId] + marketRiskAmount,
                                marketTradeData.gameId,
                                marketTradeData.sportId,
                                marketTradeData.typeId,
                                marketTradeData.playerId,
                                marketTradeData.line,
                                marketTradeData.maturity
                            )
                        ) {
                            totalQuote = 0;
                            finalQuotes[i] = 0;
                            amountsToBuy[i] = 0;
                        }
                    }
                }
            }
        }

        if (_shouldCheckRisk && riskManager.hasIllegalCombinationsOnTicket(_tradeData)) {
            totalQuote = 0;
        }
    }

    function _handleDifferentCollateral(
        uint _buyInAmount,
        address _collateral,
        address _fromAddress
    ) internal returns (address lpPool, uint ethUsdPrice) {
        require(multicollateralEnabled, "Multi-collat not enabled");
        uint exactReceived;
        lpPool = collateralPool[_collateral];
        if (lpPool != address(0)) {
            if (_collateral == multiCollateralOnOffRamp.WETH9()) {
                // WETH specific case
                require(msg.value >= _buyInAmount, "Insuff ETH sent");
                uint balanceBefore = IERC20(_collateral).balanceOf(address(this));
                ICollateralUtility(_collateral).deposit{value: msg.value}();
                uint balanceDiff = IERC20(_collateral).balanceOf(address(this)) - balanceBefore;
                require(balanceDiff == msg.value, "Not enough WETH received");
                ethUsdPrice = IPriceFeed(ICollateralUtility(address(multiCollateralOnOffRamp)).priceFeed()).rateForCurrency(
                    "ETH"
                );
                exactReceived = balanceDiff;
            } else {
                // Generic case
                IERC20(_collateral).safeTransferFrom(msg.sender, address(this), _buyInAmount);
                exactReceived = _buyInAmount;
            }
        } else {
            uint collateralQuote = multiCollateralOnOffRamp.getMinimumNeeded(_collateral, _buyInAmount);
            IERC20(_collateral).safeTransferFrom(_fromAddress, address(this), collateralQuote);
            IERC20(_collateral).approve(address(multiCollateralOnOffRamp), collateralQuote);
            exactReceived = multiCollateralOnOffRamp.onramp(_collateral, collateralQuote);
        }

        require(exactReceived >= _buyInAmount, "Insuff payment received");

        //send the surplus to SB
        if (exactReceived > _buyInAmount) {
            if (lpPool != address(0)) {
                // TODO: if needed add the logic to convert the surplus to default collateral and send to safeBox
                IERC20(_collateral).safeTransfer(safeBox, exactReceived - _buyInAmount);
            } else {
                defaultCollateral.safeTransfer(safeBox, exactReceived - _buyInAmount);
            }
        }
    }

    function _trade(ISportsAMMV2.TradeData[] memory _tradeData, TradeDataInternal memory _tradeDataInternal) internal {
        uint totalQuote = (ONE * _tradeDataInternal._buyInAmount) / _tradeDataInternal._expectedPayout;
        uint payout = _tradeDataInternal._expectedPayout;
        //TODO: include this in the tradeQuote method for live trading
        uint fees = (safeBoxFee * _tradeDataInternal._buyInAmount) / ONE;
        uint[] memory amountsToBuy = new uint[](_tradeData.length);

        if (!_tradeDataInternal._isLive) {
            (totalQuote, payout, fees, , amountsToBuy) = _tradeQuote(_tradeData, _tradeDataInternal._buyInAmount, false);
        } else {
            amountsToBuy[0] = payout;
        }

<<<<<<< HEAD
        if (_tradeDataInternal._collateral == address(0)) {
            _checkLimits(
                _tradeDataInternal._buyInAmount,
                totalQuote,
                payout,
                _tradeDataInternal._expectedPayout,
                _tradeDataInternal._additionalSlippage
            );
=======
        uint payoutWithFees = payout + fees;

        _checkLimits(
            _tradeDataInternal._buyInAmount,
            totalQuote,
            payout,
            _tradeDataInternal._expectedPayout,
            _tradeDataInternal._additionalSlippage
        );
        _checkRisk(_tradeData, amountsToBuy, _tradeDataInternal._buyInAmount);
>>>>>>> 4787a544

            _checkRisk(_tradeData, amountsToBuy, _tradeDataInternal._buyInAmount, 0);
            defaultCollateral.safeTransferFrom(
                _tradeDataInternal._requester,
                address(this),
                _tradeDataInternal._buyInAmount
            );
        } else {
            _checkLimits(
                _transformToUSD(_tradeDataInternal._buyInAmount, _tradeDataInternal._collateralPriceInUSD),
                totalQuote,
                _transformToUSD(payout, _tradeDataInternal._collateralPriceInUSD),
                _transformToUSD(_tradeDataInternal._expectedPayout, _tradeDataInternal._collateralPriceInUSD),
                _tradeDataInternal._additionalSlippage
            );

            _checkRisk(_tradeData, amountsToBuy, _tradeDataInternal._buyInAmount, _tradeDataInternal._collateralPriceInUSD);
        }

        // clone a ticket
        Ticket.MarketData[] memory markets = _getTicketMarkets(_tradeData);
        Ticket ticket = Ticket(Clones.clone(ticketMastercopy));

        ticket.initialize(
            Ticket.TicketInit(
                markets,
                _tradeDataInternal._buyInAmount,
                fees,
                totalQuote,
                address(this),
                _tradeDataInternal._differentRecipient,
                msg.sender,
                _tradeDataInternal._collateral == address(0) ? defaultCollateral : IERC20(_tradeDataInternal._collateral),
                (block.timestamp + expiryDuration)
            )
        );
        _saveTicketData(_tradeData, address(ticket), _tradeDataInternal._differentRecipient);

        if (_tradeDataInternal._collateral == address(0)) {
            if (address(stakingThales) != address(0)) {
                stakingThales.updateVolume(_tradeDataInternal._differentRecipient, _tradeDataInternal._buyInAmount);
            }
            liquidityPool.commitTrade(address(ticket), payout + fees - _tradeDataInternal._buyInAmount);
            defaultCollateral.safeTransfer(address(ticket), payoutWithFees);
        } else {
            if (address(stakingThales) != address(0)) {
                stakingThales.updateVolume(
                    _tradeDataInternal._differentRecipient,
                    _transformToUSD(_tradeDataInternal._buyInAmount, _tradeDataInternal._collateralPriceInUSD)
                );
            }
            ISportsAMMV2LiquidityPool(_tradeDataInternal._collateralPool).commitTrade(
                address(ticket),
                payout + fees - _tradeDataInternal._buyInAmount
            );
            IERC20(_tradeDataInternal._collateral).safeTransfer(address(ticket), payoutWithFees);
        }

<<<<<<< HEAD
=======
        liquidityPool.commitTrade(address(ticket), payoutWithFees - _tradeDataInternal._buyInAmount);
        defaultCollateral.safeTransfer(address(ticket), payoutWithFees);

>>>>>>> 4787a544
        emit NewTicket(markets, address(ticket), _tradeDataInternal._buyInAmount, payout);
        emit TicketCreated(
            address(ticket),
            _tradeDataInternal._differentRecipient,
            _tradeDataInternal._buyInAmount,
            fees,
            payout,
            totalQuote
        );
    }

    // TODO: to redifine for USDC or sUSD - add decimals as parameter
    function _transformToCollateral(
        uint _amountInUSD,
        uint _collateralPriceInUSD
    ) internal pure returns (uint amountInCollateral) {
        amountInCollateral = (_amountInUSD * ONE) / _collateralPriceInUSD;
    }

    function _transformToUSD(uint _amountInCollateral, uint _collateralPriceInUSD) internal pure returns (uint amountInUSD) {
        amountInUSD = (_amountInCollateral * _collateralPriceInUSD) / ONE;
    }

    function _saveTicketData(ISportsAMMV2.TradeData[] memory _tradeData, address ticket, address user) internal {
        knownTickets.add(ticket);
        activeTicketsPerUser[user].add(ticket);

        for (uint i = 0; i < _tradeData.length; i++) {
            ticketsPerGame[_tradeData[i].gameId].add(ticket);
        }
    }

    function _getTicketMarkets(
        ISportsAMMV2.TradeData[] memory _tradeData
    ) internal pure returns (Ticket.MarketData[] memory markets) {
        markets = new Ticket.MarketData[](_tradeData.length);

        for (uint i = 0; i < _tradeData.length; i++) {
            ISportsAMMV2.TradeData memory marketTradeData = _tradeData[i];

            markets[i] = Ticket.MarketData(
                marketTradeData.gameId,
                marketTradeData.sportId,
                marketTradeData.typeId,
                marketTradeData.maturity,
                marketTradeData.status,
                marketTradeData.line,
                marketTradeData.playerId,
                marketTradeData.position,
                marketTradeData.odds[marketTradeData.position],
                marketTradeData.combinedPositions[marketTradeData.position]
            );
        }
    }

    function _checkLimits(
        uint _buyInAmount,
        uint _totalQuote,
        uint _payout,
        uint _expectedPayout,
        uint _additionalSlippage
    ) internal view {
        // apply all checks
        require(_buyInAmount >= minBuyInAmount, "Low buy-in");
        require(_totalQuote >= maxSupportedOdds, "Exceed max odds");
        require((_payout - _buyInAmount) <= maxSupportedAmount, "Exceed max amount");
        require(((ONE * _expectedPayout) / _payout) <= (ONE + _additionalSlippage), "Slippage too high");
    }

    function _checkRisk(
        ISportsAMMV2.TradeData[] memory _tradeData,
        uint[] memory _amountsToBuy,
        uint _buyInAmount,
        uint _collateralPriceInUSD
    ) internal {
        bool transformToUSD = _collateralPriceInUSD > 0;
        uint riskPerMarket;
        for (uint i = 0; i < _tradeData.length; i++) {
<<<<<<< HEAD
            require(_isMarketInAMMTrading(_tradeData[i]), "Not trading");
            require(_tradeData[i].odds.length > _tradeData[i].position, "Invalid position");
            if (transformToUSD) {
                _transformToUSD(_amountsToBuy[i], _collateralPriceInUSD) -
                    _transformToUSD(_buyInAmount, _collateralPriceInUSD);
            } else {
                riskPerMarket = _amountsToBuy[i] - _buyInAmount;
            }

            riskPerMarketAndPosition[_tradeData[i].gameId][_tradeData[i].sportId][_tradeData[i].typeId][
                _tradeData[i].playerId
            ][_tradeData[i].line][_tradeData[i].position] += riskPerMarket;
            spentPerParent[_tradeData[i].gameId] += riskPerMarket;

            require(
                riskPerMarketAndPosition[_tradeData[i].gameId][_tradeData[i].sportId][_tradeData[i].typeId][
                    _tradeData[i].playerId
                ][_tradeData[i].line][_tradeData[i].position] <
                    riskManager.calculateCapToBeUsed(
                        _tradeData[i].gameId,
                        _tradeData[i].sportId,
                        _tradeData[i].typeId,
                        _tradeData[i].playerId,
                        _tradeData[i].line,
                        _tradeData[i].maturity
=======
            ISportsAMMV2.TradeData memory marketTradeData = _tradeData[i];
            bytes32 gameId = marketTradeData.gameId;
            uint16 sportId = marketTradeData.sportId;
            uint16 typeId = marketTradeData.typeId;
            uint maturity = marketTradeData.maturity;
            int24 line = marketTradeData.line;
            uint16 playerId = marketTradeData.playerId;
            uint[] memory odds = marketTradeData.odds;
            uint8 position = marketTradeData.position;

            require(_isMarketInAMMTrading(marketTradeData), "Not trading");
            require(odds.length > position, "Invalid position");

            if (_amountsToBuy[i] > _buyInAmount) {
                uint marketRiskAmount = _amountsToBuy[i] - _buyInAmount;

                int currentRiskPerMarketTypeAndPosition = riskPerMarketTypeAndPosition[gameId][typeId][playerId][position];
                for (uint j = 0; j < odds.length; j++) {
                    if (j == position) {
                        riskPerMarketTypeAndPosition[gameId][typeId][playerId][j] =
                            currentRiskPerMarketTypeAndPosition +
                            int256(marketRiskAmount);
                    } else {
                        riskPerMarketTypeAndPosition[gameId][typeId][playerId][j] =
                            currentRiskPerMarketTypeAndPosition -
                            int256(marketRiskAmount);
                    }
                }
                spentOnGame[gameId] += marketRiskAmount;

                require(
                    currentRiskPerMarketTypeAndPosition <
                        int256(riskManager.calculateCapToBeUsed(gameId, sportId, typeId, playerId, line, maturity)),
                    "Risk per market and position exceeded"
                );
                require(
                    riskManager.isTotalSpendingLessThanTotalRisk(
                        spentOnGame[gameId],
                        gameId,
                        sportId,
                        typeId,
                        playerId,
                        line,
                        maturity
>>>>>>> 4787a544
                    ),
                    "Risk is to high"
                );
            }
            require(!riskManager.hasIllegalCombinationsOnTicket(_tradeData), "Illegal combination detected");
        }
    }

    function _isMarketInAMMTrading(ISportsAMMV2.TradeData memory tradeData) internal view returns (bool isTrading) {
        bool isResolved = resultManager.isMarketResolved(
            tradeData.gameId,
            tradeData.typeId,
            tradeData.playerId,
            tradeData.line,
            tradeData.combinedPositions[tradeData.position]
        );
        if (tradeData.status == 0 && !isResolved) {
            if (tradeData.maturity >= block.timestamp) {
                isTrading = (tradeData.maturity - block.timestamp) > minimalTimeLeftToMaturity;
            }
        }
    }

    function _handleReferrerAndSB(
        uint _buyInAmount,
        address _tickerCreator,
        address _collateral
    ) internal returns (uint safeBoxAmount) {
        uint referrerShare;
        address referrer = referrals.sportReferrals(_tickerCreator);
        IERC20 useCollateral = IERC20(_collateral);
        if (referrer != address(0)) {
            uint referrerFeeByTier = referrals.getReferrerFee(referrer);
            if (referrerFeeByTier > 0) {
                referrerShare = (_buyInAmount * referrerFeeByTier) / ONE;
                useCollateral.safeTransfer(referrer, referrerShare);
                emit ReferrerPaid(referrer, _tickerCreator, referrerShare, _buyInAmount);
            }
        }
        safeBoxAmount = _getSafeBoxAmount(_buyInAmount, _tickerCreator);
        useCollateral.safeTransfer(safeBox, safeBoxAmount - referrerShare);
        emit SafeBoxFeePaid(safeBoxFee, safeBoxAmount);
    }

    function _getSafeBoxAmount(uint _buyInAmount, address _toCheck) internal view returns (uint safeBoxAmount) {
        uint sbFee = _getSafeBoxFeePerAddress(_toCheck);
        safeBoxAmount = (_buyInAmount * sbFee) / ONE;
    }

    function _getSafeBoxFeePerAddress(address _toCheck) internal view returns (uint toReturn) {
        return safeBoxFeePerAddress[_toCheck] > 0 ? safeBoxFeePerAddress[_toCheck] : safeBoxFee;
    }

    function _verifyMerkleTree(ISportsAMMV2.TradeData memory marketTradeData) internal view {
        // Compute the merkle leaf from trade data
        bytes memory encodePackedOutput = abi.encodePacked(
            marketTradeData.gameId,
            uint(marketTradeData.sportId),
            uint(marketTradeData.typeId),
            marketTradeData.maturity,
            uint(marketTradeData.status),
            int(marketTradeData.line),
            uint(marketTradeData.playerId),
            marketTradeData.odds
        );

        for (uint i; i < marketTradeData.combinedPositions.length; i++) {
            for (uint j; j < marketTradeData.combinedPositions[i].length; j++) {
                encodePackedOutput = abi.encodePacked(
                    encodePackedOutput,
                    uint(marketTradeData.combinedPositions[i][j].typeId),
                    uint(marketTradeData.combinedPositions[i][j].position),
                    int(marketTradeData.combinedPositions[i][j].line)
                );
            }
        }

        bytes32 leaf = keccak256(encodePackedOutput);
        // verify the proof is valid
        require(
            MerkleProof.verify(marketTradeData.merkleProof, rootPerGame[marketTradeData.gameId], leaf),
            "Proof is not valid"
        );
    }

    function _exerciseTicket(address _ticket) internal {
        Ticket ticket = Ticket(_ticket);
        ticket.exercise();
        IERC20 ticketCollateral = ticket.collateral();
        uint amount = ticketCollateral.balanceOf(address(this));
        if (amount > 0) {
            ISportsAMMV2LiquidityPool(collateralPool[address(ticketCollateral)]).transferToPool(_ticket, amount);
            // Note: Following code can be used in case:
            // the default collateral is not added to the collateralPool mapping.
            // In test and production, it safer to add it.
            // address usePool = collateralPool[address(ticketCollateral)];
            // if(usePool != address(0)) {
            //     ISportsAMMV2LiquidityPool(collateralPool[address(ticketCollateral)]).transferToPool(_ticket, amount);
            // } else {
            //     liquidityPool.transferToPool(_ticket, amount);
            // }
        }
    }

    /* ========== SETTERS ========== */

    /// @notice set roots of merkle tree
    /// @param _games game IDs
    /// @param _roots new roots
    function setRootsPerGames(bytes32[] memory _games, bytes32[] memory _roots) public onlyOwner {
        require(_games.length == _roots.length, "Invalid length");
        for (uint i; i < _games.length; i++) {
            rootPerGame[_games[i]] = _roots[i];
            emit GameRootUpdated(_games[i], _roots[i]);
        }
    }

    /// @notice sets different amounts
    /// @param _safeBoxFee safe box fee paid on each trade
    /// @param _minBuyInAmount minimum ticket buy-in amount
    /// @param _maxTicketSize maximum ticket size
    /// @param _maxSupportedAmount maximum supported payout amount
    /// @param _maxSupportedOdds  maximum supported ticket odds
    function setAmounts(
        uint _safeBoxFee,
        uint _minBuyInAmount,
        uint _maxTicketSize,
        uint _maxSupportedAmount,
        uint _maxSupportedOdds
    ) external onlyOwner {
        safeBoxFee = _safeBoxFee;
        minBuyInAmount = _minBuyInAmount;
        maxTicketSize = _maxTicketSize;
        maxSupportedAmount = _maxSupportedAmount;
        maxSupportedOdds = _maxSupportedOdds;
        emit AmountsUpdated(_safeBoxFee, _minBuyInAmount, _maxTicketSize, _maxSupportedAmount, _maxSupportedOdds);
    }

    /// @notice sets main addresses
    /// @param _defaultCollateral the default token used for payment
    /// @param _manager manager address
    /// @param _riskManager risk manager address
    /// @param _referrals referrals address
    /// @param _stakingThales staking thales address
    /// @param _safeBox safeBox address
    function setAddresses(
        IERC20 _defaultCollateral,
        address _manager,
        address _riskManager,
        address _resultManager,
        address _referrals,
        address _stakingThales,
        address _safeBox
    ) external onlyOwner {
        defaultCollateral = _defaultCollateral;
        manager = ISportsAMMV2Manager(_manager);
        riskManager = ISportsAMMV2RiskManager(_riskManager);
        resultManager = ISportsAMMV2ResultManager(_resultManager);
        referrals = IReferrals(_referrals);
        stakingThales = IStakingThales(_stakingThales);
        safeBox = _safeBox;

        emit AddressesUpdated(
            _defaultCollateral,
            _manager,
            _riskManager,
            _resultManager,
            _referrals,
            _stakingThales,
            _safeBox
        );
    }

    function setLiveTradingProcessor(address _liveTradingProcessor) external onlyOwner {
        liveTradingProcessor = _liveTradingProcessor;
        emit SetLiveTradingProcessor(_liveTradingProcessor);
    }

    /// @notice sets different times/periods
    /// @param _minimalTimeLeftToMaturity  the period of time in seconds before a game is matured and begins to be restricted for AMM trading
    /// @param _expiryDuration the period of time in seconds after mauturity when ticket expires
    function setTimes(uint _minimalTimeLeftToMaturity, uint _expiryDuration) external onlyOwner {
        minimalTimeLeftToMaturity = _minimalTimeLeftToMaturity;
        expiryDuration = _expiryDuration;
        emit TimesUpdated(_minimalTimeLeftToMaturity, _expiryDuration);
    }

    /// @notice sets new Ticket Mastercopy address
    /// @param _ticketMastercopy new Ticket Mastercopy address
    function setTicketMastercopy(address _ticketMastercopy) external onlyOwner {
        ticketMastercopy = _ticketMastercopy;
        emit TicketMastercopyUpdated(_ticketMastercopy);
    }

    /// @notice sets new LP address
    /// @param _liquidityPool new LP address
    function setLiquidityPool(address _liquidityPool) external onlyOwner {
        if (address(liquidityPool) != address(0)) {
            defaultCollateral.approve(address(liquidityPool), 0);
        }
        liquidityPool = ISportsAMMV2LiquidityPool(_liquidityPool);
        defaultCollateral.approve(_liquidityPool, MAX_APPROVAL);
        emit SetLiquidityPool(_liquidityPool);
    }

    /// @notice sets new LP Pool with LP address and the supported collateral
    /// @param _collateralAddress collateral address that is supported by the pool
    /// @param _liquidityPool new LP address
    function setCollateralLiquidityPool(address _collateralAddress, address _liquidityPool) external onlyOwner {
        if (collateralPool[_collateralAddress] != address(0)) {
            IERC20(_collateralAddress).approve(_liquidityPool, 0);
        }
        collateralPool[_collateralAddress] = _liquidityPool;
        IERC20(_collateralAddress).approve(_liquidityPool, MAX_APPROVAL);
        emit SetLiquidityPoolForCollateral(_liquidityPool, _collateralAddress);
    }

    /// @notice sets multi-collateral on/off ramp contract and enable/disable
    /// @param _onOffRamper new multi-collateral on/off ramp address
    /// @param _enabled enable/disable multi-collateral on/off ramp
    function setMultiCollateralOnOffRamp(address _onOffRamper, bool _enabled) external onlyOwner {
        if (address(multiCollateralOnOffRamp) != address(0)) {
            defaultCollateral.approve(address(multiCollateralOnOffRamp), 0);
        }
        multiCollateralOnOffRamp = IMultiCollateralOnOffRamp(_onOffRamper);
        multicollateralEnabled = _enabled;
        if (_enabled) {
            defaultCollateral.approve(_onOffRamper, MAX_APPROVAL);
        }
        emit SetMultiCollateralOnOffRamp(_onOffRamper, _enabled);
    }

    /* ========== MODIFIERS ========== */

    modifier onlyKnownTickets(address _ticket) {
        require(knownTickets.contains(_ticket), "Unknown ticket");
        _;
    }

    /* ========== EVENTS ========== */

    event NewTicket(Ticket.MarketData[] markets, address ticket, uint buyInAmount, uint payout);
    event TicketCreated(
        address ticket,
        address differentRecipient,
        uint buyInAmount,
        uint fees,
        uint payout,
        uint totalQuote
    );

    event TicketResolved(address ticket, address ticketOwner, bool isUserTheWinner);
    event ReferrerPaid(address refferer, address trader, uint amount, uint volume);
    event SafeBoxFeePaid(uint safeBoxFee, uint safeBoxAmount);

    event GameRootUpdated(bytes32 game, bytes32 root);
    event AmountsUpdated(
        uint safeBoxFee,
        uint minBuyInAmount,
        uint maxTicketSize,
        uint maxSupportedAmount,
        uint maxSupportedOdds
    );
    event AddressesUpdated(
        IERC20 defaultCollateral,
        address manager,
        address riskManager,
        address resultManager,
        address referrals,
        address stakingThales,
        address safeBox
    );
    event TimesUpdated(uint minimalTimeLeftToMaturity, uint expiryDuration);
    event TicketMastercopyUpdated(address ticketMastercopy);
    event SetLiquidityPool(address liquidityPool);
    event SetLiquidityPoolForCollateral(address liquidityPool, address collateral);
    event SetMultiCollateralOnOffRamp(address onOffRamper, bool enabled);
    event SetLiveTradingProcessor(address liveTradingProcessor);
}<|MERGE_RESOLUTION|>--- conflicted
+++ resolved
@@ -587,7 +587,7 @@
             amountsToBuy[0] = payout;
         }
 
-<<<<<<< HEAD
+        uint payoutWithFees = payout + fees;
         if (_tradeDataInternal._collateral == address(0)) {
             _checkLimits(
                 _tradeDataInternal._buyInAmount,
@@ -596,18 +596,6 @@
                 _tradeDataInternal._expectedPayout,
                 _tradeDataInternal._additionalSlippage
             );
-=======
-        uint payoutWithFees = payout + fees;
-
-        _checkLimits(
-            _tradeDataInternal._buyInAmount,
-            totalQuote,
-            payout,
-            _tradeDataInternal._expectedPayout,
-            _tradeDataInternal._additionalSlippage
-        );
-        _checkRisk(_tradeData, amountsToBuy, _tradeDataInternal._buyInAmount);
->>>>>>> 4787a544
 
             _checkRisk(_tradeData, amountsToBuy, _tradeDataInternal._buyInAmount, 0);
             defaultCollateral.safeTransferFrom(
@@ -650,7 +638,7 @@
             if (address(stakingThales) != address(0)) {
                 stakingThales.updateVolume(_tradeDataInternal._differentRecipient, _tradeDataInternal._buyInAmount);
             }
-            liquidityPool.commitTrade(address(ticket), payout + fees - _tradeDataInternal._buyInAmount);
+            liquidityPool.commitTrade(address(ticket), payoutWithFees - _tradeDataInternal._buyInAmount);
             defaultCollateral.safeTransfer(address(ticket), payoutWithFees);
         } else {
             if (address(stakingThales) != address(0)) {
@@ -661,17 +649,11 @@
             }
             ISportsAMMV2LiquidityPool(_tradeDataInternal._collateralPool).commitTrade(
                 address(ticket),
-                payout + fees - _tradeDataInternal._buyInAmount
+                payoutWithFees - _tradeDataInternal._buyInAmount
             );
             IERC20(_tradeDataInternal._collateral).safeTransfer(address(ticket), payoutWithFees);
         }
 
-<<<<<<< HEAD
-=======
-        liquidityPool.commitTrade(address(ticket), payoutWithFees - _tradeDataInternal._buyInAmount);
-        defaultCollateral.safeTransfer(address(ticket), payoutWithFees);
-
->>>>>>> 4787a544
         emit NewTicket(markets, address(ticket), _tradeDataInternal._buyInAmount, payout);
         emit TicketCreated(
             address(ticket),
@@ -747,36 +729,8 @@
         uint _buyInAmount,
         uint _collateralPriceInUSD
     ) internal {
-        bool transformToUSD = _collateralPriceInUSD > 0;
         uint riskPerMarket;
         for (uint i = 0; i < _tradeData.length; i++) {
-<<<<<<< HEAD
-            require(_isMarketInAMMTrading(_tradeData[i]), "Not trading");
-            require(_tradeData[i].odds.length > _tradeData[i].position, "Invalid position");
-            if (transformToUSD) {
-                _transformToUSD(_amountsToBuy[i], _collateralPriceInUSD) -
-                    _transformToUSD(_buyInAmount, _collateralPriceInUSD);
-            } else {
-                riskPerMarket = _amountsToBuy[i] - _buyInAmount;
-            }
-
-            riskPerMarketAndPosition[_tradeData[i].gameId][_tradeData[i].sportId][_tradeData[i].typeId][
-                _tradeData[i].playerId
-            ][_tradeData[i].line][_tradeData[i].position] += riskPerMarket;
-            spentPerParent[_tradeData[i].gameId] += riskPerMarket;
-
-            require(
-                riskPerMarketAndPosition[_tradeData[i].gameId][_tradeData[i].sportId][_tradeData[i].typeId][
-                    _tradeData[i].playerId
-                ][_tradeData[i].line][_tradeData[i].position] <
-                    riskManager.calculateCapToBeUsed(
-                        _tradeData[i].gameId,
-                        _tradeData[i].sportId,
-                        _tradeData[i].typeId,
-                        _tradeData[i].playerId,
-                        _tradeData[i].line,
-                        _tradeData[i].maturity
-=======
             ISportsAMMV2.TradeData memory marketTradeData = _tradeData[i];
             bytes32 gameId = marketTradeData.gameId;
             uint16 sportId = marketTradeData.sportId;
@@ -791,7 +745,13 @@
             require(odds.length > position, "Invalid position");
 
             if (_amountsToBuy[i] > _buyInAmount) {
-                uint marketRiskAmount = _amountsToBuy[i] - _buyInAmount;
+                uint marketRiskAmount;
+                if (_collateralPriceInUSD > 0) {
+                    marketRiskAmount = _transformToUSD(_amountsToBuy[i], _collateralPriceInUSD) -
+                    _transformToUSD(_buyInAmount, _collateralPriceInUSD);
+                } else {
+                    marketRiskAmount = _amountsToBuy[i] - _buyInAmount;
+                }
 
                 int currentRiskPerMarketTypeAndPosition = riskPerMarketTypeAndPosition[gameId][typeId][playerId][position];
                 for (uint j = 0; j < odds.length; j++) {
@@ -821,7 +781,6 @@
                         playerId,
                         line,
                         maturity
->>>>>>> 4787a544
                     ),
                     "Risk is to high"
                 );
