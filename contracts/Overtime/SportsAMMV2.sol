// SPDX-License-Identifier: MIT
pragma solidity ^0.8.20;

import "@openzeppelin/contracts-upgradeable/proxy/utils/Initializable.sol";
import "@openzeppelin/contracts/token/ERC20/utils/SafeERC20.sol";
import "@openzeppelin/contracts/token/ERC20/IERC20.sol";
import "@openzeppelin/contracts/utils/cryptography/MerkleProof.sol";
import "@openzeppelin/contracts/proxy/Clones.sol";

// internal
import "../utils/proxy/ProxyReentrancyGuard.sol";
import "../utils/proxy/ProxyOwned.sol";
import "../utils/proxy/ProxyPausable.sol";
import "../utils/libraries/AddressSetLib.sol";

import "@thales-dao/contracts/contracts/interfaces/IReferrals.sol";
import "@thales-dao/contracts/contracts/interfaces/IMultiCollateralOnOffRamp.sol";
import "@thales-dao/contracts/contracts/interfaces/IStakingThales.sol";

import "./Ticket.sol";
import "../interfaces/ISportsAMMV2.sol";
import "../interfaces/ISportsAMMV2Manager.sol";
import "../interfaces/ISportsAMMV2RiskManager.sol";
import "../interfaces/ISportsAMMV2ResultManager.sol";
import "../interfaces/ISportsAMMV2LiquidityPool.sol";
import "../interfaces/ICollateralUtility.sol";

/// @title Sports AMM V2 contract
/// @author vladan
contract SportsAMMV2 is Initializable, ProxyOwned, ProxyPausable, ProxyReentrancyGuard {
    /* ========== LIBRARIES ========== */

    using SafeERC20 for IERC20;
    using AddressSetLib for AddressSetLib.AddressSet;

    /* ========== CONST VARIABLES ========== */

    uint private constant ONE = 1e18;
    uint private constant MAX_APPROVAL = type(uint256).max;

    /* ========== STATE VARIABLES ========== */

    // merkle tree root per game
    mapping(bytes32 => bytes32) public rootPerGame;

    // the default token used for payment
    IERC20 public defaultCollateral;

    // manager address
    ISportsAMMV2Manager public manager;

    // risk manager address
    ISportsAMMV2RiskManager public riskManager;

    // result manager address
    ISportsAMMV2ResultManager public resultManager;

    // referrals address
    IReferrals public referrals;

    // ticket mastercopy address
    address public ticketMastercopy;

    // safe box address
    address public safeBox;

    // safe box fee paid on each trade
    uint public safeBoxFee;

    // safe box fee per specific address paid on each trade
    mapping(address => uint) public safeBoxFeePerAddress;

    // stores active tickets
    AddressSetLib.AddressSet internal knownTickets;

    // multi-collateral on/off ramp address
    IMultiCollateralOnOffRamp public multiCollateralOnOffRamp;

    // is multi-collateral enabled
    bool public multicollateralEnabled;

    // liquidity pool address
    ISportsAMMV2LiquidityPool public liquidityPool;

    // staking thales address
    IStakingThales public stakingThales;

    // stores active tickets per user
    mapping(address => AddressSetLib.AddressSet) internal activeTicketsPerUser;

    // stores resolved tickets per user
    mapping(address => AddressSetLib.AddressSet) internal resolvedTicketsPerUser;

    // stores tickets per game
    mapping(bytes32 => AddressSetLib.AddressSet) internal ticketsPerGame;

    address public liveTradingProcessor;

    struct TradeDataInternal {
        uint _buyInAmount;
        uint _expectedPayout;
        uint _additionalSlippage;
        address _differentRecipient;
        bool _isLive;
        address _requester;
        address _collateral;
        address _collateralPool;
        uint _collateralPriceInUSD;
    }

    mapping(address => address) public collateralPool;
    uint public defaultCollateralDecimals;

    /* ========== CONSTRUCTOR ========== */

    /// @notice initialize the storage in the proxy contract with the parameters
    /// @param _owner owner for using the onlyOwner functions
    /// @param _defaultCollateral the address of default token used for payment
    /// @param _manager the address of manager
    /// @param _riskManager the address of risk manager
    /// @param _riskManager the address of result manager
    /// @param _referrals the address of referrals
    /// @param _stakingThales the address of staking thales
    /// @param _safeBox the address of safe box
    function initialize(
        address _owner,
        IERC20 _defaultCollateral,
        ISportsAMMV2Manager _manager,
        ISportsAMMV2RiskManager _riskManager,
        ISportsAMMV2ResultManager _resultManager,
        IReferrals _referrals,
        IStakingThales _stakingThales,
        address _safeBox
    ) public initializer {
        setOwner(_owner);
        initNonReentrant();
        defaultCollateral = _defaultCollateral;
        manager = _manager;
        riskManager = _riskManager;
        resultManager = _resultManager;
        referrals = _referrals;
        stakingThales = _stakingThales;
        safeBox = _safeBox;
        defaultCollateralDecimals = ISportsAMMV2Manager(address(defaultCollateral)).decimals();
    }

    /* ========== EXTERNAL READ FUNCTIONS ========== */

    /// @notice gets trade quote
    /// @param _tradeData trade data with all market info needed for ticket
    /// @param _buyInAmount ticket buy-in amount
    /// @param _collateral different collateral used for payment
    /// @return totalQuote total ticket quote
    /// @return payout expected payout
    /// @return fees ticket fees
    /// @return amountsToBuy amounts per market
    /// @return collateralQuote buy-in amount in different collateral
    /// @return riskStatus risk status
    function tradeQuote(
        ISportsAMMV2.TradeData[] calldata _tradeData,
        uint _buyInAmount,
        address _collateral
    )
        external
        view
        returns (
            uint totalQuote,
            uint payout,
            uint fees,
            uint[] memory amountsToBuy,
            uint collateralQuote,
            ISportsAMMV2RiskManager.RiskStatus riskStatus
        )
    {
        if (_collateral != address(0)) {
            // getMinimumReceived returns the USD amount for the buyInAmount in the collateral (USD in 18 decimals)
            collateralQuote = multiCollateralOnOffRamp.getMinimumReceived(_collateral, _buyInAmount);
            // If USDC is default collateral needs to be transformed
            // Note this better to be done on multiCollateralOnOffRamp side
            collateralQuote = collateralQuote / (10 ** (18 - defaultCollateralDecimals));
        }
        // If a collateral is defined, a collateral quote is received and there is no collateral pool defined,
        // use the collateralQuote to obtain quotes in the defaultCollateral
        uint useAmount = collateralQuote > 0 && collateralPool[_collateral] == address(0) ? collateralQuote : _buyInAmount;

        // To check the risks in USD always pass the collateralQuote
        (totalQuote, payout, fees, amountsToBuy, riskStatus) = _tradeQuote(_tradeData, useAmount, true, collateralQuote);
    }

    /// @notice is provided ticket active
    /// @param _ticket ticket address
    /// @return isActiveTicket true/false
    function isActiveTicket(address _ticket) external view returns (bool) {
        return knownTickets.contains(_ticket);
    }

    /// @notice gets batch of active tickets
    /// @param _index start index
    /// @param _pageSize batch size
    /// @return activeTickets
    function getActiveTickets(uint _index, uint _pageSize) external view returns (address[] memory) {
        return knownTickets.getPage(_index, _pageSize);
    }

    /// @notice gets number of active tickets
    /// @return numOfActiveTickets
    function numOfActiveTickets() external view returns (uint) {
        return knownTickets.elements.length;
    }

    /// @notice gets batch of active tickets per user
    /// @param _index start index
    /// @param _pageSize batch size
    /// @param _user to get active tickets for
    /// @return activeTickets
    function getActiveTicketsPerUser(uint _index, uint _pageSize, address _user) external view returns (address[] memory) {
        return activeTicketsPerUser[_user].getPage(_index, _pageSize);
    }

    /// @notice gets number of active tickets per user
    /// @param _user to get number of active tickets for
    /// @return numOfActiveTickets
    function numOfActiveTicketsPerUser(address _user) external view returns (uint) {
        return activeTicketsPerUser[_user].elements.length;
    }

    /// @notice gets batch of resolved tickets per user
    /// @param _index start index
    /// @param _pageSize batch size
    /// @param _user to get resolved tickets for
    /// @return resolvedTickets
    function getResolvedTicketsPerUser(uint _index, uint _pageSize, address _user) external view returns (address[] memory) {
        return resolvedTicketsPerUser[_user].getPage(_index, _pageSize);
    }

    /// @notice gets number of resolved tickets per user
    /// @param _user to get number of resolved tickets for
    /// @return numOfResolvedTickets
    function numOfResolvedTicketsPerUser(address _user) external view returns (uint) {
        return resolvedTicketsPerUser[_user].elements.length;
    }

    /// @notice gets batch of tickets per game
    /// @param _index start index
    /// @param _pageSize batch size
    /// @param _gameId to get tickets for
    /// @return resolvedTickets
    function getTicketsPerGame(uint _index, uint _pageSize, bytes32 _gameId) external view returns (address[] memory) {
        return ticketsPerGame[_gameId].getPage(_index, _pageSize);
    }

    /// @notice gets number of tickets per game
    /// @param _gameId to get number of tickets for
    /// @return numOfTickets
    function numOfTicketsPerGame(bytes32 _gameId) external view returns (uint) {
        return ticketsPerGame[_gameId].elements.length;
    }

    /* ========== EXTERNAL WRITE FUNCTIONS ========== */

    /// @notice make a trade and create a ticket
    /// @param _tradeData trade data with all market info needed for ticket
    /// @param _buyInAmount ticket buy-in amount
    /// @param _expectedPayout expected payout got from quote method
    /// @param _additionalSlippage slippage tolerance
    /// @param _differentRecipient different recipent of the ticket
    /// @param _referrer referrer to get referral fee
    /// @param _collateral different collateral used for payment
    function trade(
        ISportsAMMV2.TradeData[] calldata _tradeData,
        uint _buyInAmount,
        uint _expectedPayout,
        uint _additionalSlippage,
        address _differentRecipient,
        address _referrer,
        address _collateral,
        bool _isEth
    ) external payable nonReentrant notPaused {
        address useLPpool;
        uint collateralPriceInUSD;
        if (_referrer != address(0)) {
            referrals.setReferrer(_referrer, msg.sender);
        }

        if (_differentRecipient == address(0)) {
            _differentRecipient = msg.sender;
        }

        if (_collateral != address(0)) {
            (useLPpool, collateralPriceInUSD) = _handleDifferentCollateral(_buyInAmount, _collateral, msg.sender, _isEth);
        }
        if (useLPpool != address(0)) {
            _trade(
                _tradeData,
                TradeDataInternal(
                    _buyInAmount,
                    _expectedPayout,
                    _additionalSlippage,
                    _differentRecipient,
                    false,
                    msg.sender,
                    _collateral,
                    useLPpool,
                    collateralPriceInUSD
                    // (ONE-ISportsAMMV2Manager(address(defaultCollateral)).decimals())
                )
            );
        } else {
            _trade(
                _tradeData,
                TradeDataInternal(
                    _buyInAmount,
                    _expectedPayout,
                    _additionalSlippage,
                    _differentRecipient,
                    false,
                    msg.sender,
                    _collateral,
                    address(0),
                    0
                )
            );
        }
    }

    /// @notice make a live trade and create a ticket
    /// @param _tradeData trade data with all market info needed for ticket
    /// @param _buyInAmount ticket buy-in amount
    /// @param _expectedPayout expected payout got from LiveTradingProcessor method
    /// @param _differentRecipient different recipient of the ticket
    /// @param _referrer referrer to get referral fee
    /// @param _collateral different collateral used for payment
    function tradeLive(
        ISportsAMMV2.TradeData[] calldata _tradeData,
        address _requester,
        uint _buyInAmount,
        uint _expectedPayout,
        address _differentRecipient,
        address _referrer,
        address _collateral,
        bool _isETH
    ) external payable nonReentrant notPaused {
        require(msg.sender == liveTradingProcessor, "Only Live");

        if (_referrer != address(0)) {
            referrals.setReferrer(_referrer, _requester);
        }

        require(_differentRecipient != address(0), "undef Recip");
        address useLPpool;
        uint collateralPriceInUSD;
        if (_collateral != address(0)) {
            (useLPpool, collateralPriceInUSD) = _handleDifferentCollateral(_buyInAmount, _collateral, msg.sender, _isETH);
        }

        if (useLPpool != address(0)) {
            _trade(
                _tradeData,
                TradeDataInternal(
                    _buyInAmount,
                    _expectedPayout,
                    0, // no additional slippage allowed as the amount comes from the LiveTradingProcessor
                    _differentRecipient,
                    true,
                    _requester,
                    _collateral,
                    useLPpool,
                    collateralPriceInUSD
                    // (ONE-ISportsAMMV2Manager(address(defaultCollateral)).decimals())
                )
            );
        } else {
            _trade(
                _tradeData,
                TradeDataInternal(
                    _buyInAmount,
                    _expectedPayout,
                    0, // no additional slippage allowed as the amount comes from the LiveTradingProcessor
                    _differentRecipient,
                    true,
                    _requester,
                    _collateral,
                    address(0),
                    0
                )
            );
        }
    }

    /// @notice exercise specific ticket
    /// @param _ticket ticket address
    function exerciseTicket(address _ticket) external nonReentrant notPaused onlyKnownTickets(_ticket) {
        _exerciseTicket(_ticket);
    }

    /// @notice additional logic for ticket resolve (called only from ticket contact)
    /// @param _ticketOwner ticket owner
    /// @param _hasUserWon is winning ticket
    /// @param _cancelled is ticket cancelled (needed for referral and safe box fee)
    /// @param _buyInAmount ticket buy-in amount (needed for referral and safe box fee)
    /// @param _ticketCreator ticket creator (needed for referral and safe box fee)
    function resolveTicket(
        address _ticketOwner,
        bool _hasUserWon,
        bool _cancelled,
        uint _buyInAmount,
        address _ticketCreator,
        address _collateral
    ) external notPaused onlyKnownTickets(msg.sender) {
        if (!_cancelled) {
            _handleReferrerAndSB(_buyInAmount, _ticketCreator, IERC20(_collateral));
        }
        knownTickets.remove(msg.sender);
        if (activeTicketsPerUser[_ticketOwner].contains(msg.sender)) {
            activeTicketsPerUser[_ticketOwner].remove(msg.sender);
        }
        resolvedTicketsPerUser[_ticketOwner].add(msg.sender);
        emit TicketResolved(msg.sender, _ticketOwner, _hasUserWon);
    }

    /// @notice pause/unapause provided tickets
    /// @param _tickets array of tickets to be paused/unpaused
    /// @param _paused pause/unpause
    function setPausedTickets(address[] calldata _tickets, bool _paused) external onlyOwner {
        for (uint i = 0; i < _tickets.length; i++) {
            Ticket(_tickets[i]).setPaused(_paused);
        }
    }

    /// @notice expire provided tickets
    /// @param _tickets array of tickets to be expired
    function expireTickets(address[] calldata _tickets) external onlyOwner {
        for (uint i = 0; i < _tickets.length; i++) {
            if (Ticket(_tickets[i]).phase() == Ticket.Phase.Expiry) {
                Ticket(_tickets[i]).expire(payable(safeBox));
            }
        }
    }

    /* ========== INTERNAL FUNCTIONS ========== */

    function _tradeQuote(
        ISportsAMMV2.TradeData[] memory _tradeData,
        uint _buyInAmount,
        bool _shouldCheckRisks,
        uint _collateralQuote
    )
        internal
        view
        returns (
            uint totalQuote,
            uint payout,
            uint fees,
            uint[] memory amountsToBuy,
            ISportsAMMV2RiskManager.RiskStatus riskStatus
        )
    {
        uint numOfMarkets = _tradeData.length;
        amountsToBuy = new uint[](numOfMarkets);
        uint maxSupportedOdds = riskManager.maxSupportedOdds();
        uint marketOdds;

        for (uint i = 0; i < numOfMarkets; i++) {
            ISportsAMMV2.TradeData memory marketTradeData = _tradeData[i];

            _verifyMerkleTree(marketTradeData);

            if (marketTradeData.odds.length > marketTradeData.position) {
                marketOdds = marketTradeData.odds[marketTradeData.position];
            }
            if (marketOdds == 0) {
                totalQuote = 0;
                break;
            }
            amountsToBuy[i] = (ONE * _buyInAmount) / marketOdds;
            totalQuote = totalQuote == 0 ? marketOdds : (totalQuote * marketOdds) / ONE;
        }
        if (totalQuote != 0) {
            if (totalQuote < maxSupportedOdds) {
                totalQuote = maxSupportedOdds;
            }
            payout = (_buyInAmount * ONE) / totalQuote;
            fees = (safeBoxFee * _buyInAmount) / ONE;

            if (_shouldCheckRisks) {
                if (_collateralQuote > 0 && _buyInAmount != _collateralQuote) {
                    _buyInAmount = _collateralQuote;
                }
                (ISportsAMMV2RiskManager.RiskStatus rStatus, bool[] memory isMarketOutOfLiquidity) = riskManager.checkRisks(
                    _tradeData,
                    _buyInAmount
                );
                riskStatus = rStatus;

                for (uint i = 0; i < numOfMarkets; i++) {
                    if (isMarketOutOfLiquidity[i]) {
                        amountsToBuy[i] = 0;
                    }
                }
                if (riskStatus != ISportsAMMV2RiskManager.RiskStatus.NoRisk) {
                    totalQuote = 0;
                }
            }
        }
    }

    function _handleDifferentCollateral(
        uint _buyInAmount,
        address _collateral,
        address _fromAddress,
        bool _isEth
    ) internal returns (address lqPool, uint collateralPrice) {
        require(multicollateralEnabled, "Multi-collat not enabled");
        uint exactReceived;
        lqPool = collateralPool[_collateral];
        if (lqPool != address(0)) {
            if (_collateral == multiCollateralOnOffRamp.WETH9() && _isEth) {
                // WETH specific case
                require(msg.value >= _buyInAmount, "Insuff ETH sent");
                uint balanceBefore = IERC20(_collateral).balanceOf(address(this));
                ICollateralUtility(_collateral).deposit{value: msg.value}();
                uint balanceDiff = IERC20(_collateral).balanceOf(address(this)) - balanceBefore;
                require(balanceDiff == msg.value, "Insuff WETH");
                exactReceived = balanceDiff;
            } else {
                // Generic case
                IERC20(_collateral).safeTransferFrom(msg.sender, address(this), _buyInAmount);
                exactReceived = _buyInAmount;
            }

            collateralPrice = ICollateralUtility(ICollateralUtility(address(multiCollateralOnOffRamp)).priceFeed())
                .rateForCurrency(ISportsAMMV2LiquidityPool(lqPool).collateralKey());
        } else {
            uint collateralQuote = multiCollateralOnOffRamp.getMinimumNeeded(_collateral, _buyInAmount);
            IERC20(_collateral).safeTransferFrom(_fromAddress, address(this), collateralQuote);
            IERC20(_collateral).approve(address(multiCollateralOnOffRamp), collateralQuote);
            exactReceived = multiCollateralOnOffRamp.onramp(_collateral, collateralQuote);
        }

        require(exactReceived >= _buyInAmount, "Insuff payment");

        //send the surplus to SB
        if (exactReceived > _buyInAmount) {
            if (lqPool != address(0)) {
                // Note: if needed add the logic to convert the surplus to default collateral and send to safeBox
                IERC20(_collateral).safeTransfer(safeBox, exactReceived - _buyInAmount);
            } else {
                defaultCollateral.safeTransfer(safeBox, exactReceived - _buyInAmount);
            }
        }
    }

    function _trade(ISportsAMMV2.TradeData[] memory _tradeData, TradeDataInternal memory _tradeDataInternal) internal {
        uint totalQuote = (ONE * _tradeDataInternal._buyInAmount) / _tradeDataInternal._expectedPayout;
        uint payout = _tradeDataInternal._expectedPayout;
        uint fees = (safeBoxFee * _tradeDataInternal._buyInAmount) / ONE;

        if (!_tradeDataInternal._isLive) {
            (totalQuote, payout, fees, , ) = _tradeQuote(_tradeData, _tradeDataInternal._buyInAmount, false, 0);
        }

        uint payoutWithFees = payout + fees;
<<<<<<< HEAD
        uint transformDecimal = (18 - defaultCollateralDecimals);
        if (_tradeDataInternal._collateralPool == address(0)) {
            riskManager.checkLimits(
                _tradeDataInternal._buyInAmount,
                totalQuote,
                payout,
                _tradeDataInternal._expectedPayout,
                _tradeDataInternal._additionalSlippage
            );
            riskManager.checkAndUpdateRisks(_tradeData, _tradeDataInternal._buyInAmount);
            if (_tradeDataInternal._collateral == address(0)) {
                defaultCollateral.safeTransferFrom(
                    _tradeDataInternal._requester,
                    address(this),
                    _tradeDataInternal._buyInAmount
                );
            }
        } else {
            riskManager.checkLimits(
                _transformToUSD(_tradeDataInternal._buyInAmount, _tradeDataInternal._collateralPriceInUSD, transformDecimal),
                totalQuote,
                _transformToUSD(payout, _tradeDataInternal._collateralPriceInUSD, transformDecimal),
                _transformToUSD(
                    _tradeDataInternal._expectedPayout,
                    _tradeDataInternal._collateralPriceInUSD,
                    transformDecimal
                ),
                _tradeDataInternal._additionalSlippage
=======

        riskManager.checkAndUpdateRisks(_tradeData, _tradeDataInternal._buyInAmount);
        riskManager.checkLimits(
            _tradeDataInternal._buyInAmount,
            totalQuote,
            payout,
            _tradeDataInternal._expectedPayout,
            _tradeDataInternal._additionalSlippage
        );

        if (_tradeDataInternal._sendDefaultCollateral) {
            defaultCollateral.safeTransferFrom(
                _tradeDataInternal._requester,
                address(this),
                _tradeDataInternal._buyInAmount
>>>>>>> 39d3a029
            );
            riskManager.checkAndUpdateRisks(_tradeData, _tradeDataInternal._buyInAmount);
        }

        // clone a ticket
        Ticket.MarketData[] memory markets = _getTicketMarkets(_tradeData);
        Ticket ticket = Ticket(Clones.clone(ticketMastercopy));

        ticket.initialize(
            Ticket.TicketInit(
                markets,
                _tradeDataInternal._buyInAmount,
                fees,
                totalQuote,
                address(this),
                _tradeDataInternal._differentRecipient,
                msg.sender,
                _tradeDataInternal._collateral == address(0) ? defaultCollateral : IERC20(_tradeDataInternal._collateral),
                (block.timestamp + riskManager.expiryDuration())
            )
        );
        _saveTicketData(_tradeData, address(ticket), _tradeDataInternal._differentRecipient);

        if (_tradeDataInternal._collateralPool == address(0)) {
            if (address(stakingThales) != address(0)) {
                stakingThales.updateVolume(_tradeDataInternal._differentRecipient, _tradeDataInternal._buyInAmount);
            }
            liquidityPool.commitTrade(address(ticket), payoutWithFees - _tradeDataInternal._buyInAmount);
            defaultCollateral.safeTransfer(address(ticket), payoutWithFees);
        } else {
            if (address(stakingThales) != address(0)) {
                stakingThales.updateVolume(
                    _tradeDataInternal._differentRecipient,
                    _transformToUSD(
                        _tradeDataInternal._buyInAmount,
                        _tradeDataInternal._collateralPriceInUSD,
                        transformDecimal
                    )
                );
            }
            ISportsAMMV2LiquidityPool(_tradeDataInternal._collateralPool).commitTrade(
                address(ticket),
                payoutWithFees - _tradeDataInternal._buyInAmount
            );
            IERC20(_tradeDataInternal._collateral).safeTransfer(address(ticket), payoutWithFees);
        }

        emit NewTicket(markets, address(ticket), _tradeDataInternal._buyInAmount, payout);
        emit TicketCreated(
            address(ticket),
            _tradeDataInternal._differentRecipient,
            _tradeDataInternal._buyInAmount,
            fees,
            payout,
            totalQuote
        );
    }

    // Transform collateral to USD
    // _defaultCollateralDecimalConverter is used sustain function as pure
    // _defaultCollateralDecimalConverter value is '12' for USDC (6 decimals)
    function _transformToUSD(
        uint _amountInCollateral,
        uint _collateralPriceInUSD,
        uint _defaultCollateralDecimalConverter
    ) internal pure returns (uint amountInUSD) {
        if (_defaultCollateralDecimalConverter > 0) {
            amountInUSD = (_amountInCollateral * _collateralPriceInUSD) / (ONE * 10 ** _defaultCollateralDecimalConverter);
        } else {
            amountInUSD = (_amountInCollateral * _collateralPriceInUSD) / ONE;
        }
    }

    function _saveTicketData(ISportsAMMV2.TradeData[] memory _tradeData, address ticket, address user) internal {
        knownTickets.add(ticket);
        activeTicketsPerUser[user].add(ticket);

        for (uint i = 0; i < _tradeData.length; i++) {
            ticketsPerGame[_tradeData[i].gameId].add(ticket);
        }
    }

    function _getTicketMarkets(
        ISportsAMMV2.TradeData[] memory _tradeData
    ) internal pure returns (Ticket.MarketData[] memory markets) {
        markets = new Ticket.MarketData[](_tradeData.length);

        for (uint i = 0; i < _tradeData.length; i++) {
            ISportsAMMV2.TradeData memory marketTradeData = _tradeData[i];

            markets[i] = Ticket.MarketData(
                marketTradeData.gameId,
                marketTradeData.sportId,
                marketTradeData.typeId,
                marketTradeData.maturity,
                marketTradeData.status,
                marketTradeData.line,
                marketTradeData.playerId,
                marketTradeData.position,
                marketTradeData.odds[marketTradeData.position],
                marketTradeData.combinedPositions[marketTradeData.position]
            );
        }
    }

    function _handleReferrerAndSB(
        uint _buyInAmount,
        address _tickerCreator,
        IERC20 _collateral
    ) internal returns (uint safeBoxAmount) {
        uint referrerShare;
        address referrer = referrals.sportReferrals(_tickerCreator);
        if (referrer != address(0)) {
            uint referrerFeeByTier = referrals.getReferrerFee(referrer);
            if (referrerFeeByTier > 0) {
                referrerShare = (_buyInAmount * referrerFeeByTier) / ONE;
                _collateral.safeTransfer(referrer, referrerShare);
                emit ReferrerPaid(referrer, _tickerCreator, referrerShare, _buyInAmount);
            }
        }
        safeBoxAmount = _getSafeBoxAmount(_buyInAmount, _tickerCreator);
        _collateral.safeTransfer(safeBox, safeBoxAmount - referrerShare);
        emit SafeBoxFeePaid(safeBoxFee, safeBoxAmount);
    }

    function _getSafeBoxAmount(uint _buyInAmount, address _toCheck) internal view returns (uint safeBoxAmount) {
        uint sbFee = _getSafeBoxFeePerAddress(_toCheck);
        safeBoxAmount = (_buyInAmount * sbFee) / ONE;
    }

    function _getSafeBoxFeePerAddress(address _toCheck) internal view returns (uint toReturn) {
        return safeBoxFeePerAddress[_toCheck] > 0 ? safeBoxFeePerAddress[_toCheck] : safeBoxFee;
    }

    function _verifyMerkleTree(ISportsAMMV2.TradeData memory marketTradeData) internal view {
        // Compute the merkle leaf from trade data
        bytes memory encodePackedOutput = abi.encodePacked(
            marketTradeData.gameId,
            uint(marketTradeData.sportId),
            uint(marketTradeData.typeId),
            marketTradeData.maturity,
            uint(marketTradeData.status),
            int(marketTradeData.line),
            uint(marketTradeData.playerId),
            marketTradeData.odds
        );

        for (uint i; i < marketTradeData.combinedPositions.length; i++) {
            for (uint j; j < marketTradeData.combinedPositions[i].length; j++) {
                encodePackedOutput = abi.encodePacked(
                    encodePackedOutput,
                    uint(marketTradeData.combinedPositions[i][j].typeId),
                    uint(marketTradeData.combinedPositions[i][j].position),
                    int(marketTradeData.combinedPositions[i][j].line)
                );
            }
        }

        bytes32 leaf = keccak256(encodePackedOutput);
        // verify the proof is valid
        require(
            MerkleProof.verify(marketTradeData.merkleProof, rootPerGame[marketTradeData.gameId], leaf),
            "Proof is not valid"
        );
    }

    function _exerciseTicket(address _ticket) internal {
        Ticket ticket = Ticket(_ticket);
        ticket.exercise();
        IERC20 ticketCollateral = ticket.collateral();
        uint amount = ticketCollateral.balanceOf(address(this));
        if (amount > 0) {
            ISportsAMMV2LiquidityPool(collateralPool[address(ticketCollateral)]).transferToPool(_ticket, amount);
            // Note: Following code can be used in case:
            // the default collateral is not added to the collateralPool mapping.
            // In test and production, it safer to add it.
            // address usePool = collateralPool[address(ticketCollateral)];
            // if(usePool != address(0)) {
            //     ISportsAMMV2LiquidityPool(collateralPool[address(ticketCollateral)]).transferToPool(_ticket, amount);
            // } else {
            //     liquidityPool.transferToPool(_ticket, amount);
            // }
        }
    }

    /* ========== SETTERS ========== */

    /// @notice set roots of merkle tree
    /// @param _games game IDs
    /// @param _roots new roots
    function setRootsPerGames(bytes32[] memory _games, bytes32[] memory _roots) public onlyWhitelistedAddresses(msg.sender) {
        require(_games.length == _roots.length, "Invalid length");
        for (uint i; i < _games.length; i++) {
            rootPerGame[_games[i]] = _roots[i];
            emit GameRootUpdated(_games[i], _roots[i]);
        }
    }

    /// @notice sets different amounts
    /// @param _safeBoxFee safe box fee paid on each trade
    function setAmounts(uint _safeBoxFee) external onlyOwner {
        safeBoxFee = _safeBoxFee;
        emit AmountsUpdated(_safeBoxFee);
    }

    /// @notice sets main addresses
    /// @param _defaultCollateral the default token used for payment
    /// @param _manager manager address
    /// @param _riskManager risk manager address
    /// @param _resultManager result manager address
    /// @param _referrals referrals address
    /// @param _stakingThales staking thales address
    /// @param _safeBox safeBox address
    function setAddresses(
        IERC20 _defaultCollateral,
        address _manager,
        address _riskManager,
        address _resultManager,
        address _referrals,
        address _stakingThales,
        address _safeBox
    ) external onlyOwner {
        defaultCollateral = _defaultCollateral;
        manager = ISportsAMMV2Manager(_manager);
        riskManager = ISportsAMMV2RiskManager(_riskManager);
        resultManager = ISportsAMMV2ResultManager(_resultManager);
        referrals = IReferrals(_referrals);
        stakingThales = IStakingThales(_stakingThales);
        safeBox = _safeBox;

        emit AddressesUpdated(
            _defaultCollateral,
            _manager,
            _riskManager,
            _resultManager,
            _referrals,
            _stakingThales,
            _safeBox
        );
    }

    function setLiveTradingProcessor(address _liveTradingProcessor) external onlyOwner {
        liveTradingProcessor = _liveTradingProcessor;
        emit SetLiveTradingProcessor(_liveTradingProcessor);
    }

    /// @notice sets new Ticket Mastercopy address
    /// @param _ticketMastercopy new Ticket Mastercopy address
    function setTicketMastercopy(address _ticketMastercopy) external onlyOwner {
        ticketMastercopy = _ticketMastercopy;
        emit TicketMastercopyUpdated(_ticketMastercopy);
    }

    /// @notice sets new LP address
    /// @param _liquidityPool new LP address
    function setLiquidityPool(address _liquidityPool) external onlyOwner {
        if (address(liquidityPool) != address(0)) {
            defaultCollateral.approve(address(liquidityPool), 0);
        }
        liquidityPool = ISportsAMMV2LiquidityPool(_liquidityPool);
        defaultCollateral.approve(_liquidityPool, MAX_APPROVAL);
        emit SetLiquidityPool(_liquidityPool);
    }

    /// @notice sets new LP Pool with LP address and the supported collateral
    /// @param _collateralAddress collateral address that is supported by the pool
    /// @param _liquidityPool new LP address
    function setCollateralLiquidityPool(address _collateralAddress, address _liquidityPool) external onlyOwner {
        if (collateralPool[_collateralAddress] != address(0)) {
            IERC20(_collateralAddress).approve(_liquidityPool, 0);
        }
        collateralPool[_collateralAddress] = _liquidityPool;
        IERC20(_collateralAddress).approve(_liquidityPool, MAX_APPROVAL);
        emit SetLiquidityPoolForCollateral(_liquidityPool, _collateralAddress);
    }

    /// @notice sets multi-collateral on/off ramp contract and enable/disable
    /// @param _onOffRamper new multi-collateral on/off ramp address
    /// @param _enabled enable/disable multi-collateral on/off ramp
    function setMultiCollateralOnOffRamp(address _onOffRamper, bool _enabled) external onlyOwner {
        if (address(multiCollateralOnOffRamp) != address(0)) {
            defaultCollateral.approve(address(multiCollateralOnOffRamp), 0);
        }
        multiCollateralOnOffRamp = IMultiCollateralOnOffRamp(_onOffRamper);
        multicollateralEnabled = _enabled;
        if (_enabled) {
            defaultCollateral.approve(_onOffRamper, MAX_APPROVAL);
        }
        emit SetMultiCollateralOnOffRamp(_onOffRamper, _enabled);
    }

    /* ========== MODIFIERS ========== */

    modifier onlyKnownTickets(address _ticket) {
        require(knownTickets.contains(_ticket), "Unknown ticket");
        _;
    }

    modifier onlyWhitelistedAddresses(address sender) {
        require(
            sender == owner || manager.isWhitelistedAddress(sender, ISportsAMMV2Manager.Role.ROOT_SETTING),
            "Invalid sender"
        );
        _;
    }

    /* ========== EVENTS ========== */

    event NewTicket(Ticket.MarketData[] markets, address ticket, uint buyInAmount, uint payout);
    event TicketCreated(
        address ticket,
        address differentRecipient,
        uint buyInAmount,
        uint fees,
        uint payout,
        uint totalQuote
    );

    event TicketResolved(address ticket, address ticketOwner, bool isUserTheWinner);
    event ReferrerPaid(address refferer, address trader, uint amount, uint volume);
    event SafeBoxFeePaid(uint safeBoxFee, uint safeBoxAmount);

    event GameRootUpdated(bytes32 game, bytes32 root);
    event AmountsUpdated(uint safeBoxFee);
    event AddressesUpdated(
        IERC20 defaultCollateral,
        address manager,
        address riskManager,
        address resultManager,
        address referrals,
        address stakingThales,
        address safeBox
    );
    event TicketMastercopyUpdated(address ticketMastercopy);
    event SetLiquidityPool(address liquidityPool);
    event SetLiquidityPoolForCollateral(address liquidityPool, address collateral);
    event SetMultiCollateralOnOffRamp(address onOffRamper, bool enabled);
    event SetLiveTradingProcessor(address liveTradingProcessor);
}<|MERGE_RESOLUTION|>--- conflicted
+++ resolved
@@ -560,7 +560,6 @@
         }
 
         uint payoutWithFees = payout + fees;
-<<<<<<< HEAD
         uint transformDecimal = (18 - defaultCollateralDecimals);
         if (_tradeDataInternal._collateralPool == address(0)) {
             riskManager.checkLimits(
@@ -589,25 +588,11 @@
                     transformDecimal
                 ),
                 _tradeDataInternal._additionalSlippage
-=======
-
-        riskManager.checkAndUpdateRisks(_tradeData, _tradeDataInternal._buyInAmount);
-        riskManager.checkLimits(
-            _tradeDataInternal._buyInAmount,
-            totalQuote,
-            payout,
-            _tradeDataInternal._expectedPayout,
-            _tradeDataInternal._additionalSlippage
-        );
-
-        if (_tradeDataInternal._sendDefaultCollateral) {
-            defaultCollateral.safeTransferFrom(
-                _tradeDataInternal._requester,
-                address(this),
-                _tradeDataInternal._buyInAmount
->>>>>>> 39d3a029
             );
-            riskManager.checkAndUpdateRisks(_tradeData, _tradeDataInternal._buyInAmount);
+            riskManager.checkAndUpdateRisks(
+                _tradeData,
+                _transformToUSD(_tradeDataInternal._buyInAmount, _tradeDataInternal._collateralPriceInUSD, transformDecimal)
+            );
         }
 
         // clone a ticket
