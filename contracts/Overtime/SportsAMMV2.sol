// SPDX-License-Identifier: MIT
pragma solidity ^0.8.20;

import "@openzeppelin/contracts-upgradeable/proxy/utils/Initializable.sol";
import "@openzeppelin/contracts/token/ERC20/utils/SafeERC20.sol";
import "@openzeppelin/contracts/token/ERC20/IERC20.sol";
import "@openzeppelin/contracts/utils/cryptography/MerkleProof.sol";
import "@openzeppelin/contracts/proxy/Clones.sol";

// internal
import "../utils/proxy/ProxyReentrancyGuard.sol";
import "../utils/proxy/ProxyOwned.sol";
import "../utils/proxy/ProxyPausable.sol";
import "../utils/libraries/AddressSetLib.sol";

import "@thales-dao/contracts/contracts/interfaces/IReferrals.sol";
import "@thales-dao/contracts/contracts/interfaces/IMultiCollateralOnOffRamp.sol";
import "@thales-dao/contracts/contracts/interfaces/IStakingThales.sol";

import "./Ticket.sol";
import "../interfaces/ISportsAMMV2.sol";
import "../interfaces/ISportsAMMV2Manager.sol";
import "../interfaces/ISportsAMMV2RiskManager.sol";
import "../interfaces/ISportsAMMV2ResultManager.sol";
import "../interfaces/ISportsAMMV2LiquidityPool.sol";

/// @title Sports AMM V2 contract
/// @author vladan
contract SportsAMMV2 is Initializable, ProxyOwned, ProxyPausable, ProxyReentrancyGuard {
    /* ========== LIBRARIES ========== */

    using SafeERC20 for IERC20;
    using AddressSetLib for AddressSetLib.AddressSet;

    /* ========== CONST VARIABLES ========== */

    uint private constant ONE = 1e18;
    uint private constant MAX_APPROVAL = type(uint256).max;

    /* ========== STATE VARIABLES ========== */

    // merkle tree root per game
    mapping(bytes32 => bytes32) public rootPerGame;

    // the default token used for payment
    IERC20 public defaultCollateral;

    // manager address
    ISportsAMMV2Manager public manager;

    // risk manager address
    ISportsAMMV2RiskManager public riskManager;

    // risk manager address
    ISportsAMMV2ResultManager public resultManager;

    // referrals address
    IReferrals public referrals;

    // ticket mastercopy address
    address public ticketMastercopy;

    // safe box address
    address public safeBox;

    // safe box fee paid on each trade
    uint public safeBoxFee;

    // safe box fee per specific address paid on each trade
    mapping(address => uint) public safeBoxFeePerAddress;

    // minimum ticket buy-in amount
    uint public minBuyInAmount;

    // maximum ticket size
    uint public maxTicketSize;

    // maximum supported payout amount
    uint public maxSupportedAmount;

    // maximum supported ticket odds
    uint public maxSupportedOdds;

    // stores active tickets
    AddressSetLib.AddressSet internal knownTickets;

    // multi-collateral on/off ramp address
    IMultiCollateralOnOffRamp public multiCollateralOnOffRamp;

    // is multi-collateral enabled
    bool public multicollateralEnabled;

    // stores current risk per market type and position, defined with gameId -> typeId -> playerId
    mapping(bytes32 => mapping(uint => mapping(uint => mapping(uint => int)))) public riskPerMarketTypeAndPosition;

    // the period of time in seconds before a market is matured and begins to be restricted for AMM trading
    uint public minimalTimeLeftToMaturity;

    // the period of time in seconds after mauturity when ticket expires
    uint public expiryDuration;

    // liquidity pool address
    ISportsAMMV2LiquidityPool public liquidityPool;

    // staking thales address
    IStakingThales public stakingThales;

    // spent on game (parent market together with all child markets)
    mapping(bytes32 => uint) public spentOnGame;

    // stores active tickets per user
    mapping(address => AddressSetLib.AddressSet) internal activeTicketsPerUser;

    // stores resolved tickets per user
    mapping(address => AddressSetLib.AddressSet) internal resolvedTicketsPerUser;

    // stores tickets per game
    mapping(bytes32 => AddressSetLib.AddressSet) internal ticketsPerGame;

    address public liveTradingProcessor;

    struct TradeDataInternal {
        uint _buyInAmount;
        uint _expectedPayout;
        uint _additionalSlippage;
        address _differentRecipient;
        bool _sendDefaultCollateral;
        bool _isLive;
        address _requester;
    }

    /* ========== CONSTRUCTOR ========== */

    /// @notice initialize the storage in the proxy contract with the parameters
    /// @param _owner owner for using the onlyOwner functions
    /// @param _defaultCollateral the address of default token used for payment
    /// @param _manager the address of manager
    /// @param _riskManager the address of risk manager
    /// @param _referrals the address of referrals
    /// @param _stakingThales the address of staking thales
    /// @param _safeBox the address of safe box
    function initialize(
        address _owner,
        IERC20 _defaultCollateral,
        ISportsAMMV2Manager _manager,
        ISportsAMMV2RiskManager _riskManager,
        ISportsAMMV2ResultManager _resultManager,
        IReferrals _referrals,
        IStakingThales _stakingThales,
        address _safeBox
    ) public initializer {
        setOwner(_owner);
        initNonReentrant();
        defaultCollateral = _defaultCollateral;
        manager = _manager;
        riskManager = _riskManager;
        resultManager = _resultManager;
        referrals = _referrals;
        stakingThales = _stakingThales;
        safeBox = _safeBox;
    }

    /* ========== EXTERNAL READ FUNCTIONS ========== */

    /// @notice gets trade quote
    /// @param _tradeData trade data with all market info needed for ticket
    /// @param _buyInAmount ticket buy-in amount
    /// @param _collateral different collateral used for payment
    /// @return totalQuote total ticket quote
    /// @return payout expected payout
    /// @return fees ticket fees
    /// @return finalQuotes final quotes per market
    /// @return amountsToBuy amounts per market
    /// @return collateralQuote buy-in amount in different collateral
    function tradeQuote(
        ISportsAMMV2.TradeData[] calldata _tradeData,
        uint _buyInAmount,
        address _collateral
    )
        external
        view
        returns (
            uint totalQuote,
            uint payout,
            uint fees,
            uint[] memory finalQuotes,
            uint[] memory amountsToBuy,
            uint collateralQuote
        )
    {
        (totalQuote, payout, fees, finalQuotes, amountsToBuy) = _tradeQuote(_tradeData, _buyInAmount, true);

        collateralQuote = _collateral == address(0)
            ? _buyInAmount
            : multiCollateralOnOffRamp.getMinimumNeeded(_collateral, _buyInAmount);
    }

    /// @notice is provided ticket active
    /// @param _ticket ticket address
    /// @return isActiveTicket true/false
    function isActiveTicket(address _ticket) external view returns (bool) {
        return knownTickets.contains(_ticket);
    }

    /// @notice gets batch of active tickets
    /// @param _index start index
    /// @param _pageSize batch size
    /// @return activeTickets
    function getActiveTickets(uint _index, uint _pageSize) external view returns (address[] memory) {
        return knownTickets.getPage(_index, _pageSize);
    }

    /// @notice gets number of active tickets
    /// @return numOfActiveTickets
    function numOfActiveTickets() external view returns (uint) {
        return knownTickets.elements.length;
    }

    /// @notice gets batch of active tickets per user
    /// @param _index start index
    /// @param _pageSize batch size
    /// @param _user to get active tickets for
    /// @return activeTickets
    function getActiveTicketsPerUser(uint _index, uint _pageSize, address _user) external view returns (address[] memory) {
        return activeTicketsPerUser[_user].getPage(_index, _pageSize);
    }

    /// @notice gets number of active tickets per user
    /// @param _user to get number of active tickets for
    /// @return numOfActiveTickets
    function numOfActiveTicketsPerUser(address _user) external view returns (uint) {
        return activeTicketsPerUser[_user].elements.length;
    }

    /// @notice gets batch of resolved tickets per user
    /// @param _index start index
    /// @param _pageSize batch size
    /// @param _user to get resolved tickets for
    /// @return resolvedTickets
    function getResolvedTicketsPerUser(uint _index, uint _pageSize, address _user) external view returns (address[] memory) {
        return resolvedTicketsPerUser[_user].getPage(_index, _pageSize);
    }

    /// @notice gets number of resolved tickets per user
    /// @param _user to get number of resolved tickets for
    /// @return numOfResolvedTickets
    function numOfResolvedTicketsPerUser(address _user) external view returns (uint) {
        return resolvedTicketsPerUser[_user].elements.length;
    }

    /// @notice gets batch of tickets per game
    /// @param _index start index
    /// @param _pageSize batch size
    /// @param _gameId to get tickets for
    /// @return resolvedTickets
    function getTicketsPerGame(uint _index, uint _pageSize, bytes32 _gameId) external view returns (address[] memory) {
        return ticketsPerGame[_gameId].getPage(_index, _pageSize);
    }

    /// @notice gets number of tickets per game
    /// @param _gameId to get number of tickets for
    /// @return numOfTickets
    function numOfTicketsPerGame(bytes32 _gameId) external view returns (uint) {
        return ticketsPerGame[_gameId].elements.length;
    }

    /* ========== EXTERNAL WRITE FUNCTIONS ========== */

    /// @notice make a trade and create a ticket
    /// @param _tradeData trade data with all market info needed for ticket
    /// @param _buyInAmount ticket buy-in amount
    /// @param _expectedPayout expected payout got from quote method
    /// @param _additionalSlippage slippage tolerance
    /// @param _differentRecipient different recipent of the ticket
    /// @param _referrer referrer to get referral fee
    /// @param _collateral different collateral used for payment
    /// @param _isEth pay with ETH
    function trade(
        ISportsAMMV2.TradeData[] calldata _tradeData,
        uint _buyInAmount,
        uint _expectedPayout,
        uint _additionalSlippage,
        address _differentRecipient,
        address _referrer,
        address _collateral,
        bool _isEth
    ) external payable nonReentrant notPaused {
        if (_referrer != address(0)) {
            referrals.setReferrer(_referrer, msg.sender);
        }

        if (_differentRecipient == address(0)) {
            _differentRecipient = msg.sender;
        }

        if (_collateral != address(0)) {
            _handleDifferentCollateral(_buyInAmount, _collateral, _isEth, msg.sender);
        }

        _trade(
            _tradeData,
            TradeDataInternal(
                _buyInAmount,
                _expectedPayout,
                _additionalSlippage,
                _differentRecipient,
                _collateral == address(0),
                false,
                msg.sender
            )
        );
    }

    /// @notice make a live trade and create a ticket
    /// @param _tradeData trade data with all market info needed for ticket
    /// @param _buyInAmount ticket buy-in amount
    /// @param _expectedPayout expected payout got from LiveTradingProcessor method
    /// @param _differentRecipient different recipient of the ticket
    /// @param _referrer referrer to get referral fee
    /// @param _collateral different collateral used for payment
    function tradeLive(
        ISportsAMMV2.TradeData[] calldata _tradeData,
        address _requester,
        uint _buyInAmount,
        uint _expectedPayout,
        address _differentRecipient,
        address _referrer,
        address _collateral
    ) external nonReentrant notPaused {
        require(msg.sender == liveTradingProcessor, "only possible from live trading processor");

        if (_referrer != address(0)) {
            referrals.setReferrer(_referrer, _requester);
        }

        require(_differentRecipient != address(0), "recipient has to be defined");

        if (_collateral != address(0)) {
            _handleDifferentCollateral(_buyInAmount, _collateral, false, _requester);
        }

        _trade(
            _tradeData,
            TradeDataInternal(
                _buyInAmount,
                _expectedPayout,
                0, // no additional slippage allowed as the amount comes from the LiveTradingProcessor
                _differentRecipient,
                _collateral == address(0),
                true,
                _requester
            )
        );
    }

    /// @notice exercise specific ticket
    /// @param _ticket ticket address
    function exerciseTicket(address _ticket) external nonReentrant notPaused onlyKnownTickets(_ticket) {
        _exerciseTicket(_ticket);
    }

    /// @notice additional logic for ticket resolve (called only from ticket contact)
    /// @param _ticketOwner ticket owner
    /// @param _hasUserWon is winning ticket
    /// @param _cancelled is ticket cancelled (needed for referral and safe box fee)
    /// @param _buyInAmount ticket buy-in amount (needed for referral and safe box fee)
    /// @param _ticketCreator ticket creator (needed for referral and safe box fee)
    function resolveTicket(
        address _ticketOwner,
        bool _hasUserWon,
        bool _cancelled,
        uint _buyInAmount,
        address _ticketCreator
    ) external notPaused onlyKnownTickets(msg.sender) {
        if (!_cancelled) {
            _handleReferrerAndSB(_buyInAmount, _ticketCreator);
        }
        knownTickets.remove(msg.sender);
        if (activeTicketsPerUser[_ticketOwner].contains(msg.sender)) {
            activeTicketsPerUser[_ticketOwner].remove(msg.sender);
        }
        resolvedTicketsPerUser[_ticketOwner].add(msg.sender);
        emit TicketResolved(msg.sender, _ticketOwner, _hasUserWon);
    }

    /// @notice pause/unapause provided tickets
    /// @param _tickets array of tickets to be paused/unpaused
    /// @param _paused pause/unpause
    function setPausedTickets(address[] calldata _tickets, bool _paused) external onlyOwner {
        for (uint i = 0; i < _tickets.length; i++) {
            Ticket(_tickets[i]).setPaused(_paused);
        }
    }

    /// @notice expire provided tickets
    /// @param _tickets array of tickets to be expired
    function expireTickets(address[] calldata _tickets) external onlyOwner {
        for (uint i = 0; i < _tickets.length; i++) {
            if (Ticket(_tickets[i]).phase() == Ticket.Phase.Expiry) {
                Ticket(_tickets[i]).expire(payable(safeBox));
            }
        }
    }

    /* ========== INTERNAL FUNCTIONS ========== */

    function _tradeQuote(
        ISportsAMMV2.TradeData[] memory _tradeData,
        uint _buyInAmount,
        bool _shouldCheckRisk
    )
        internal
        view
        returns (uint totalQuote, uint payout, uint fees, uint[] memory finalQuotes, uint[] memory amountsToBuy)
    {
        uint numOfMarkets = _tradeData.length;
        finalQuotes = new uint[](numOfMarkets);
        amountsToBuy = new uint[](numOfMarkets);

        for (uint i = 0; i < numOfMarkets; i++) {
            ISportsAMMV2.TradeData memory marketTradeData = _tradeData[i];

            _verifyMerkleTree(marketTradeData);

            if (marketTradeData.odds.length > marketTradeData.position) {
                finalQuotes[i] = marketTradeData.odds[marketTradeData.position];
            }
            if (finalQuotes[i] == 0) {
                totalQuote = 0;
                break;
            }
            amountsToBuy[i] = (ONE * _buyInAmount) / finalQuotes[i];
            totalQuote = totalQuote == 0 ? finalQuotes[i] : (totalQuote * finalQuotes[i]) / ONE;
        }
        if (totalQuote != 0) {
            if (totalQuote < maxSupportedOdds) {
                totalQuote = maxSupportedOdds;
            }
            payout = (_buyInAmount * ONE) / totalQuote;
<<<<<<< HEAD
            payoutWithFees = payout + fees;
        }

        // check if any market breaches cap
        for (uint i = 0; i < numOfMarkets; i++) {
            ISportsAMMV2.TradeData memory tradeDataItem = _tradeData[i];
            uint riskPerMarket = amountsToBuy[i] - _buyInAmount;
            if (
                riskPerMarketAndPosition[tradeDataItem.gameId][tradeDataItem.sportId][tradeDataItem.typeId][
                    tradeDataItem.playerId
                ][tradeDataItem.line][tradeDataItem.position] +
                    riskPerMarket >
                riskManager.calculateCapToBeUsed(
                    tradeDataItem.gameId,
                    tradeDataItem.sportId,
                    tradeDataItem.typeId,
                    tradeDataItem.playerId,
                    tradeDataItem.line,
                    tradeDataItem.maturity
                ) ||
                !riskManager.isTotalSpendingLessThanTotalRisk(
                    spentPerParent[tradeDataItem.gameId] + riskPerMarket,
                    tradeDataItem.gameId,
                    tradeDataItem.sportId,
                    tradeDataItem.typeId,
                    tradeDataItem.playerId,
                    tradeDataItem.line,
                    tradeDataItem.maturity
                )
            ) {
                finalQuotes[i] = 0;
                totalQuote = 0;
=======
            fees = (safeBoxFee * _buyInAmount) / ONE;

            if (_shouldCheckRisk) {
                for (uint i = 0; i < _tradeData.length; i++) {
                    if (amountsToBuy[i] > _buyInAmount) {
                        ISportsAMMV2.TradeData memory marketTradeData = _tradeData[i];

                        uint marketRiskAmount = amountsToBuy[i] - _buyInAmount;
                        if (
                            riskPerMarketTypeAndPosition[marketTradeData.gameId][marketTradeData.typeId][
                                marketTradeData.playerId
                            ][marketTradeData.position] +
                                int256(marketRiskAmount) >
                            int256(
                                riskManager.calculateCapToBeUsed(
                                    marketTradeData.gameId,
                                    marketTradeData.sportId,
                                    marketTradeData.typeId,
                                    marketTradeData.playerId,
                                    marketTradeData.line,
                                    marketTradeData.maturity
                                )
                            ) ||
                            !riskManager.isTotalSpendingLessThanTotalRisk(
                                spentOnGame[marketTradeData.gameId] + marketRiskAmount,
                                marketTradeData.gameId,
                                marketTradeData.sportId,
                                marketTradeData.typeId,
                                marketTradeData.playerId,
                                marketTradeData.line,
                                marketTradeData.maturity
                            )
                        ) {
                            totalQuote = 0;
                            finalQuotes[i] = 0;
                            amountsToBuy[i] = 0;
                        }
                    }
                }
>>>>>>> 6b72bb0a
            }
        }

        if (riskManager.hasIllegalCombinationsOnTicket(_tradeData)) {
            totalQuote = 0;
        }
    }

    function _handleDifferentCollateral(
        uint _buyInAmount,
        address _collateral,
        bool _isEth,
        address _fromAddress
    ) internal nonReentrant notPaused {
        require(multicollateralEnabled, "Multi collateral not enabled");
        uint collateralQuote = multiCollateralOnOffRamp.getMinimumNeeded(_collateral, _buyInAmount);

        uint exactReceived;

        if (_isEth) {
            require(_collateral == multiCollateralOnOffRamp.WETH9(), "Wrong collateral sent");
            require(msg.value >= collateralQuote, "Not enough ETH sent");
            exactReceived = multiCollateralOnOffRamp.onrampWithEth{value: msg.value}(msg.value);
        } else {
            IERC20(_collateral).safeTransferFrom(_fromAddress, address(this), collateralQuote);
            IERC20(_collateral).approve(address(multiCollateralOnOffRamp), collateralQuote);
            exactReceived = multiCollateralOnOffRamp.onramp(_collateral, collateralQuote);
        }

        require(exactReceived >= _buyInAmount, "Not enough default payment token received");

        //send the surplus to SB
        if (exactReceived > _buyInAmount) {
            defaultCollateral.safeTransfer(safeBox, exactReceived - _buyInAmount);
        }
    }

    function _trade(ISportsAMMV2.TradeData[] memory _tradeData, TradeDataInternal memory _tradeDataInternal) internal {
        uint totalQuote = (ONE * _tradeDataInternal._buyInAmount) / _tradeDataInternal._expectedPayout;
        uint payout = _tradeDataInternal._expectedPayout;
        //TODO: include this in the tradeQuote method for live trading
        uint fees = (safeBoxFee * _tradeDataInternal._buyInAmount) / ONE;
        uint[] memory amountsToBuy = new uint[](_tradeData.length);

        if (!_tradeDataInternal._isLive) {
            (totalQuote, payout, fees, , amountsToBuy) = _tradeQuote(_tradeData, _tradeDataInternal._buyInAmount, false);
        } else {
            amountsToBuy[0] = payout;
        }

        uint payoutWithFees = payout + fees;

        _checkLimits(
            _tradeDataInternal._buyInAmount,
            totalQuote,
            payout,
            _tradeDataInternal._expectedPayout,
            _tradeDataInternal._additionalSlippage
        );
        _checkRisk(_tradeData, amountsToBuy, _tradeDataInternal._buyInAmount);

        if (_tradeDataInternal._sendDefaultCollateral) {
            defaultCollateral.safeTransferFrom(
                _tradeDataInternal._requester,
                address(this),
                _tradeDataInternal._buyInAmount
            );
        }

        // clone a ticket
        Ticket.MarketData[] memory markets = _getTicketMarkets(_tradeData);
        Ticket ticket = Ticket(Clones.clone(ticketMastercopy));

        ticket.initialize(
            markets,
            _tradeDataInternal._buyInAmount,
            fees,
            totalQuote,
            address(this),
            _tradeDataInternal._differentRecipient,
            msg.sender,
            (block.timestamp + expiryDuration)
        );
        _saveTicketData(_tradeData, address(ticket), _tradeDataInternal._differentRecipient);

        if (address(stakingThales) != address(0)) {
            stakingThales.updateVolume(_tradeDataInternal._differentRecipient, _tradeDataInternal._buyInAmount);
        }

        liquidityPool.commitTrade(address(ticket), payoutWithFees - _tradeDataInternal._buyInAmount);
        defaultCollateral.safeTransfer(address(ticket), payoutWithFees);

        emit NewTicket(markets, address(ticket), _tradeDataInternal._buyInAmount, payout);
        emit TicketCreated(
            address(ticket),
            _tradeDataInternal._differentRecipient,
            _tradeDataInternal._buyInAmount,
            fees,
            payout,
            totalQuote
        );
    }

    function _saveTicketData(ISportsAMMV2.TradeData[] memory _tradeData, address ticket, address user) internal {
        knownTickets.add(ticket);
        activeTicketsPerUser[user].add(ticket);

        for (uint i = 0; i < _tradeData.length; i++) {
            ticketsPerGame[_tradeData[i].gameId].add(ticket);
        }
    }

    function _getTicketMarkets(
        ISportsAMMV2.TradeData[] memory _tradeData
    ) internal pure returns (Ticket.MarketData[] memory markets) {
        markets = new Ticket.MarketData[](_tradeData.length);

        for (uint i = 0; i < _tradeData.length; i++) {
            ISportsAMMV2.TradeData memory marketTradeData = _tradeData[i];

            markets[i] = Ticket.MarketData(
                marketTradeData.gameId,
                marketTradeData.sportId,
                marketTradeData.typeId,
                marketTradeData.maturity,
                marketTradeData.status,
                marketTradeData.line,
                marketTradeData.playerId,
                marketTradeData.position,
                marketTradeData.odds[marketTradeData.position],
                marketTradeData.combinedPositions[marketTradeData.position]
            );
        }
    }

    function _checkLimits(
        uint _buyInAmount,
        uint _totalQuote,
        uint _payout,
        uint _expectedPayout,
        uint _additionalSlippage
    ) internal view {
        // apply all checks
        require(_buyInAmount >= minBuyInAmount, "Low buy-in amount");
        require(_totalQuote >= maxSupportedOdds, "Exceeded max supported odds");
        require((_payout - _buyInAmount) <= maxSupportedAmount, "Exceeded max supported amount");
        require(((ONE * _expectedPayout) / _payout) <= (ONE + _additionalSlippage), "Slippage too high");
    }

    function _checkRisk(
        ISportsAMMV2.TradeData[] memory _tradeData,
        uint[] memory _amountsToBuy,
        uint _buyInAmount
    ) internal {
        for (uint i = 0; i < _tradeData.length; i++) {
            ISportsAMMV2.TradeData memory marketTradeData = _tradeData[i];
            bytes32 gameId = marketTradeData.gameId;
            uint16 sportId = marketTradeData.sportId;
            uint16 typeId = marketTradeData.typeId;
            uint maturity = marketTradeData.maturity;
            int24 line = marketTradeData.line;
            uint16 playerId = marketTradeData.playerId;
            uint[] memory odds = marketTradeData.odds;
            uint8 position = marketTradeData.position;

            require(_isMarketInAMMTrading(marketTradeData), "Not trading");
            require(odds.length > position, "Invalid position");

            if (_amountsToBuy[i] > _buyInAmount) {
                uint marketRiskAmount = _amountsToBuy[i] - _buyInAmount;

                int currentRiskPerMarketTypeAndPosition = riskPerMarketTypeAndPosition[gameId][typeId][playerId][position];
                for (uint j = 0; j < odds.length; j++) {
                    if (j == position) {
                        riskPerMarketTypeAndPosition[gameId][typeId][playerId][j] =
                            currentRiskPerMarketTypeAndPosition +
                            int256(marketRiskAmount);
                    } else {
                        riskPerMarketTypeAndPosition[gameId][typeId][playerId][j] =
                            currentRiskPerMarketTypeAndPosition -
                            int256(marketRiskAmount);
                    }
                }
                spentOnGame[gameId] += marketRiskAmount;

                require(
                    currentRiskPerMarketTypeAndPosition <
                        int256(riskManager.calculateCapToBeUsed(gameId, sportId, typeId, playerId, line, maturity)),
                    "Risk per market and position exceeded"
                );
                require(
                    riskManager.isTotalSpendingLessThanTotalRisk(
                        spentOnGame[gameId],
                        gameId,
                        sportId,
                        typeId,
                        playerId,
                        line,
                        maturity
                    ),
                    "Risk is to high"
                );
            }
        }
        require(!riskManager.hasIllegalCombinationsOnTicket(_tradeData), "Illegal combination detected");
    }

    function _isMarketInAMMTrading(ISportsAMMV2.TradeData memory tradeData) internal view returns (bool isTrading) {
        bool isResolved = resultManager.isMarketResolved(
            tradeData.gameId,
            tradeData.typeId,
            tradeData.playerId,
            tradeData.line,
            tradeData.combinedPositions[tradeData.position]
        );
        if (tradeData.status == 0 && !isResolved) {
            if (tradeData.maturity >= block.timestamp) {
                isTrading = (tradeData.maturity - block.timestamp) > minimalTimeLeftToMaturity;
            }
        }
    }

    function _handleReferrerAndSB(uint _buyInAmount, address _tickerCreator) internal returns (uint safeBoxAmount) {
        uint referrerShare;
        address referrer = referrals.sportReferrals(_tickerCreator);
        if (referrer != address(0)) {
            uint referrerFeeByTier = referrals.getReferrerFee(referrer);
            if (referrerFeeByTier > 0) {
                referrerShare = (_buyInAmount * referrerFeeByTier) / ONE;
                defaultCollateral.safeTransfer(referrer, referrerShare);
                emit ReferrerPaid(referrer, _tickerCreator, referrerShare, _buyInAmount);
            }
        }
        safeBoxAmount = _getSafeBoxAmount(_buyInAmount, _tickerCreator);
        defaultCollateral.safeTransfer(safeBox, safeBoxAmount - referrerShare);
        emit SafeBoxFeePaid(safeBoxFee, safeBoxAmount);
    }

    function _getSafeBoxAmount(uint _buyInAmount, address _toCheck) internal view returns (uint safeBoxAmount) {
        uint sbFee = _getSafeBoxFeePerAddress(_toCheck);
        safeBoxAmount = (_buyInAmount * sbFee) / ONE;
    }

    function _getSafeBoxFeePerAddress(address _toCheck) internal view returns (uint toReturn) {
        return safeBoxFeePerAddress[_toCheck] > 0 ? safeBoxFeePerAddress[_toCheck] : safeBoxFee;
    }

    function _verifyMerkleTree(ISportsAMMV2.TradeData memory marketTradeData) internal view {
        // Compute the merkle leaf from trade data
        bytes memory encodePackedOutput = abi.encodePacked(
            marketTradeData.gameId,
            uint(marketTradeData.sportId),
            uint(marketTradeData.typeId),
            marketTradeData.maturity,
            uint(marketTradeData.status),
            int(marketTradeData.line),
            uint(marketTradeData.playerId),
            marketTradeData.odds
        );

        for (uint i; i < marketTradeData.combinedPositions.length; i++) {
            for (uint j; j < marketTradeData.combinedPositions[i].length; j++) {
                encodePackedOutput = abi.encodePacked(
                    encodePackedOutput,
                    uint(marketTradeData.combinedPositions[i][j].typeId),
                    uint(marketTradeData.combinedPositions[i][j].position),
                    int(marketTradeData.combinedPositions[i][j].line)
                );
            }
        }

        bytes32 leaf = keccak256(encodePackedOutput);
        // verify the proof is valid
        require(
            MerkleProof.verify(marketTradeData.merkleProof, rootPerGame[marketTradeData.gameId], leaf),
            "Proof is not valid"
        );
    }

    function _exerciseTicket(address _ticket) internal {
        Ticket ticket = Ticket(_ticket);
        ticket.exercise();
        uint amount = defaultCollateral.balanceOf(address(this));
        if (amount > 0) {
            liquidityPool.transferToPool(_ticket, amount);
        }
    }

    /* ========== SETTERS ========== */

    /// @notice set roots of merkle tree
    /// @param _games game IDs
    /// @param _roots new roots
    function setRootsPerGames(bytes32[] memory _games, bytes32[] memory _roots) public onlyOwner {
        require(_games.length == _roots.length, "Invalid length");
        for (uint i; i < _games.length; i++) {
            rootPerGame[_games[i]] = _roots[i];
            emit GameRootUpdated(_games[i], _roots[i]);
        }
    }

    /// @notice sets different amounts
    /// @param _safeBoxFee safe box fee paid on each trade
    /// @param _minBuyInAmount minimum ticket buy-in amount
    /// @param _maxTicketSize maximum ticket size
    /// @param _maxSupportedAmount maximum supported payout amount
    /// @param _maxSupportedOdds  maximum supported ticket odds
    function setAmounts(
        uint _safeBoxFee,
        uint _minBuyInAmount,
        uint _maxTicketSize,
        uint _maxSupportedAmount,
        uint _maxSupportedOdds
    ) external onlyOwner {
        safeBoxFee = _safeBoxFee;
        minBuyInAmount = _minBuyInAmount;
        maxTicketSize = _maxTicketSize;
        maxSupportedAmount = _maxSupportedAmount;
        maxSupportedOdds = _maxSupportedOdds;
        emit AmountsUpdated(_safeBoxFee, _minBuyInAmount, _maxTicketSize, _maxSupportedAmount, _maxSupportedOdds);
    }

    /// @notice sets main addresses
    /// @param _defaultCollateral the default token used for payment
    /// @param _manager manager address
    /// @param _riskManager risk manager address
    /// @param _referrals referrals address
    /// @param _stakingThales staking thales address
    /// @param _safeBox safeBox address
    function setAddresses(
        IERC20 _defaultCollateral,
        address _manager,
        address _riskManager,
        address _resultManager,
        address _referrals,
        address _stakingThales,
        address _safeBox
    ) external onlyOwner {
        defaultCollateral = _defaultCollateral;
        manager = ISportsAMMV2Manager(_manager);
        riskManager = ISportsAMMV2RiskManager(_riskManager);
        resultManager = ISportsAMMV2ResultManager(_resultManager);
        referrals = IReferrals(_referrals);
        stakingThales = IStakingThales(_stakingThales);
        safeBox = _safeBox;

        emit AddressesUpdated(
            _defaultCollateral,
            _manager,
            _riskManager,
            _resultManager,
            _referrals,
            _stakingThales,
            _safeBox
        );
    }

    function setLiveTradingProcessor(address _liveTradingProcessor) external onlyOwner {
        liveTradingProcessor = _liveTradingProcessor;
        emit SetLiveTradingProcessor(_liveTradingProcessor);
    }

    /// @notice sets different times/periods
    /// @param _minimalTimeLeftToMaturity  the period of time in seconds before a game is matured and begins to be restricted for AMM trading
    /// @param _expiryDuration the period of time in seconds after mauturity when ticket expires
    function setTimes(uint _minimalTimeLeftToMaturity, uint _expiryDuration) external onlyOwner {
        minimalTimeLeftToMaturity = _minimalTimeLeftToMaturity;
        expiryDuration = _expiryDuration;
        emit TimesUpdated(_minimalTimeLeftToMaturity, _expiryDuration);
    }

    /// @notice sets new Ticket Mastercopy address
    /// @param _ticketMastercopy new Ticket Mastercopy address
    function setTicketMastercopy(address _ticketMastercopy) external onlyOwner {
        ticketMastercopy = _ticketMastercopy;
        emit TicketMastercopyUpdated(_ticketMastercopy);
    }

    /// @notice sets new LP address
    /// @param _liquidityPool new LP address
    function setLiquidityPool(address _liquidityPool) external onlyOwner {
        if (address(liquidityPool) != address(0)) {
            defaultCollateral.approve(address(liquidityPool), 0);
        }
        liquidityPool = ISportsAMMV2LiquidityPool(_liquidityPool);
        defaultCollateral.approve(_liquidityPool, MAX_APPROVAL);
        emit SetLiquidityPool(_liquidityPool);
    }

    /// @notice sets multi-collateral on/off ramp contract and enable/disable
    /// @param _onOffRamper new multi-collateral on/off ramp address
    /// @param _enabled enable/disable multi-collateral on/off ramp
    function setMultiCollateralOnOffRamp(address _onOffRamper, bool _enabled) external onlyOwner {
        if (address(multiCollateralOnOffRamp) != address(0)) {
            defaultCollateral.approve(address(multiCollateralOnOffRamp), 0);
        }
        multiCollateralOnOffRamp = IMultiCollateralOnOffRamp(_onOffRamper);
        multicollateralEnabled = _enabled;
        if (_enabled) {
            defaultCollateral.approve(_onOffRamper, MAX_APPROVAL);
        }
        emit SetMultiCollateralOnOffRamp(_onOffRamper, _enabled);
    }

    /* ========== MODIFIERS ========== */

    modifier onlyKnownTickets(address _ticket) {
        require(knownTickets.contains(_ticket), "Unknown ticket");
        _;
    }

    /* ========== EVENTS ========== */

    event NewTicket(Ticket.MarketData[] markets, address ticket, uint buyInAmount, uint payout);
    event TicketCreated(
        address ticket,
        address differentRecipient,
        uint buyInAmount,
        uint fees,
        uint payout,
        uint totalQuote
    );

    event TicketResolved(address ticket, address ticketOwner, bool isUserTheWinner);
    event ReferrerPaid(address refferer, address trader, uint amount, uint volume);
    event SafeBoxFeePaid(uint safeBoxFee, uint safeBoxAmount);

    event GameRootUpdated(bytes32 game, bytes32 root);
    event AmountsUpdated(
        uint safeBoxFee,
        uint minBuyInAmount,
        uint maxTicketSize,
        uint maxSupportedAmount,
        uint maxSupportedOdds
    );
    event AddressesUpdated(
        IERC20 defaultCollateral,
        address manager,
        address riskManager,
        address resultManager,
        address referrals,
        address stakingThales,
        address safeBox
    );
    event TimesUpdated(uint minimalTimeLeftToMaturity, uint expiryDuration);
    event TicketMastercopyUpdated(address ticketMastercopy);
    event SetLiquidityPool(address liquidityPool);
    event SetMultiCollateralOnOffRamp(address onOffRamper, bool enabled);
    event SetLiveTradingProcessor(address liveTradingProcessor);
}<|MERGE_RESOLUTION|>--- conflicted
+++ resolved
@@ -437,40 +437,6 @@
                 totalQuote = maxSupportedOdds;
             }
             payout = (_buyInAmount * ONE) / totalQuote;
-<<<<<<< HEAD
-            payoutWithFees = payout + fees;
-        }
-
-        // check if any market breaches cap
-        for (uint i = 0; i < numOfMarkets; i++) {
-            ISportsAMMV2.TradeData memory tradeDataItem = _tradeData[i];
-            uint riskPerMarket = amountsToBuy[i] - _buyInAmount;
-            if (
-                riskPerMarketAndPosition[tradeDataItem.gameId][tradeDataItem.sportId][tradeDataItem.typeId][
-                    tradeDataItem.playerId
-                ][tradeDataItem.line][tradeDataItem.position] +
-                    riskPerMarket >
-                riskManager.calculateCapToBeUsed(
-                    tradeDataItem.gameId,
-                    tradeDataItem.sportId,
-                    tradeDataItem.typeId,
-                    tradeDataItem.playerId,
-                    tradeDataItem.line,
-                    tradeDataItem.maturity
-                ) ||
-                !riskManager.isTotalSpendingLessThanTotalRisk(
-                    spentPerParent[tradeDataItem.gameId] + riskPerMarket,
-                    tradeDataItem.gameId,
-                    tradeDataItem.sportId,
-                    tradeDataItem.typeId,
-                    tradeDataItem.playerId,
-                    tradeDataItem.line,
-                    tradeDataItem.maturity
-                )
-            ) {
-                finalQuotes[i] = 0;
-                totalQuote = 0;
-=======
             fees = (safeBoxFee * _buyInAmount) / ONE;
 
             if (_shouldCheckRisk) {
@@ -510,11 +476,10 @@
                         }
                     }
                 }
->>>>>>> 6b72bb0a
             }
         }
 
-        if (riskManager.hasIllegalCombinationsOnTicket(_tradeData)) {
+        if (_shouldCheckRisk && riskManager.hasIllegalCombinationsOnTicket(_tradeData)) {
             totalQuote = 0;
         }
     }
@@ -714,8 +679,8 @@
                     "Risk is to high"
                 );
             }
-        }
-        require(!riskManager.hasIllegalCombinationsOnTicket(_tradeData), "Illegal combination detected");
+            require(!riskManager.hasIllegalCombinationsOnTicket(_tradeData), "Illegal combination detected");
+        }
     }
 
     function _isMarketInAMMTrading(ISportsAMMV2.TradeData memory tradeData) internal view returns (bool isTrading) {
