--- conflicted
+++ resolved
@@ -748,13 +748,7 @@
 
     function _exerciseTicket(address _ticket, address _exerciseCollateral, bool _inEth) internal {
         Ticket ticket = Ticket(_ticket);
-<<<<<<< HEAD
         (uint userWinningAmount, address ticketOwner, IERC20 ticketCollateral) = ticket.exercise(_exerciseCollateral);
-=======
-        ticket.exercise();
-
-        IERC20 ticketCollateral = ticket.collateral();
-        address ticketOwner = ticket.ticketOwner();
         if (!ticket.cancelled()) {
             _handleFees(ticket.buyInAmount(), ticketOwner, ticketCollateral);
         }
@@ -765,7 +759,6 @@
         resolvedTicketsPerUser[ticketOwner].add(_ticket);
         emit TicketResolved(_ticket, ticketOwner, ticket.isUserTheWinner());
 
->>>>>>> 62f743c9
         uint amount = ticketCollateral.balanceOf(address(this));
         if (userWinningAmount > 0 && _exerciseCollateral != address(0) && _exerciseCollateral != address(ticketCollateral)) {
             require(ticketCollateral == defaultCollateral, "Offramp only default collateral");
