// SPDX-License-Identifier: MIT
pragma solidity ^0.8.20;

import "@openzeppelin/contracts-upgradeable/proxy/utils/Initializable.sol";

// internal
import "../utils/proxy/ProxyReentrancyGuard.sol";
import "../utils/proxy/ProxyOwned.sol";
import "../utils/proxy/ProxyPausable.sol";

import "../interfaces/ISportsAMMV2Manager.sol";
import "../interfaces/ISportsAMMV2RiskManager.sol";

/// @title Sports AMM V2 Risk Manager contract
/// @author vladan
contract SportsAMMV2RiskManager is Initializable, ProxyOwned, ProxyPausable, ProxyReentrancyGuard {
    /* ========== CONST VARIABLES ========== */

    uint public constant MIN_SPORT_NUMBER = 9000;
    uint public constant MIN_TYPE_NUMBER = 10000;
    uint public constant DEFAULT_DYNAMIC_LIQUIDITY_CUTOFF_DIVIDER = 2e18;
    uint private constant ONE = 1e18;

    /* ========== STATE VARIABLES ========== */

    // sports manager contract address
    ISportsAMMV2Manager public manager;

    // default cap for all sports
    uint public defaultCap;

    // cap per specific sport
    mapping(uint => uint) public capPerSport;

    // cap per all child markets of specific sport
    mapping(uint => uint) public capPerSportChild;

    // cap per type for specific sport
    mapping(uint => mapping(uint => uint)) public capPerSportAndType;

    // cap per specific market
    mapping(bytes32 => mapping(uint => mapping(uint => mapping(int => uint)))) public capPerMarket;

    // default risk multiplier used to calculate total risk on the game
    uint public defaultRiskMultiplier;

    // risk multiplier per sport used to calculate total risk on the game
    mapping(uint => uint) public riskMultiplierPerSport;

    // risk multiplier per market used to calculate total risk on the game
    mapping(bytes32 => mapping(uint => mapping(uint => mapping(int => uint)))) public riskMultiplierPerMarket;

    // max available cap
    uint public maxCap;

    // max available risk multiplier
    uint public maxRiskMultiplier;

    // time before maturity when to start increasing the liquidity linearly
    mapping(uint => uint) public dynamicLiquidityCutoffTimePerSport;

    // divider on how much liquidity is available before cut off time
    mapping(uint => uint) public dynamicLiquidityCutoffDividerPerSport;

    mapping(uint => bool) public liveTradingPerSportEnabled;

    /* ========== CONSTRUCTOR ========== */

    function initialize(
        address _owner,
        address _manager,
        uint _defaultCap,
        uint _defaultRiskMultiplier,
        uint _maxCap,
        uint _maxRiskMultiplier
    ) public initializer {
        setOwner(_owner);
        initNonReentrant();
        defaultCap = _defaultCap;
        defaultRiskMultiplier = _defaultRiskMultiplier;
        maxCap = _maxCap;
        maxRiskMultiplier = _maxRiskMultiplier;
        manager = ISportsAMMV2Manager(_manager);
    }

    /* ========== EXTERNAL READ FUNCTIONS ========== */

    /// @notice calculate which cap needs to be applied to the given game
    /// @param _gameId to get cap for
    /// @param _sportId to get cap for
    /// @param _typeId to get cap for
    /// @param _playerId to get cap for
    /// @param _maturity used for dynamic liquidity check
    /// @param _line used for dynamic liquidity check
    /// @return cap cap to use
    function calculateCapToBeUsed(
        bytes32 _gameId,
        uint16 _sportId,
        uint16 _typeId,
        uint16 _playerId,
        int24 _line,
        uint _maturity
    ) external view returns (uint cap) {
        return _calculateCapToBeUsed(_gameId, _sportId, _typeId, _playerId, _line, _maturity);
    }

    /// @notice returns if game is in to much of a risk
    /// @param _totalSpent total spent on game
    /// @param _gameId for which is calculation done
    /// @param _sportId for which is calculation done
    /// @param _typeId for which is calculation done
    /// @param _playerId for which is calculation done
    /// @param _line for which is calculation done
    /// @param _maturity used for dynamic liquidity check
    /// @return isNotRisky true/false
    function isTotalSpendingLessThanTotalRisk(
        uint _totalSpent,
        bytes32 _gameId,
        uint16 _sportId,
        uint16 _typeId,
        uint16 _playerId,
        int24 _line,
        uint _maturity
    ) external view returns (bool isNotRisky) {
        uint capToBeUsed = _calculateCapToBeUsed(_gameId, _sportId, _typeId, _playerId, _line, _maturity);
        uint riskMultiplier = _calculateRiskMultiplier(_gameId, _sportId, _typeId, _playerId, _line);
        return _totalSpent <= capToBeUsed * riskMultiplier;
    }

    /// @notice returns risk data for given sports and types
    /// @param _sportIds sport IDs to get data for
    /// @param _typeIds type IDs to get data for
    /// @return riskData risk data
    function getRiskData(
        uint[] memory _sportIds,
        uint[] memory _typeIds
    ) external view returns (ISportsAMMV2RiskManager.RiskData[] memory riskData) {
        riskData = new ISportsAMMV2RiskManager.RiskData[](_sportIds.length);

        for (uint i = 0; i < _sportIds.length; i++) {
            uint sportId = _sportIds[i];

            ISportsAMMV2RiskManager.TypeCap[] memory capPerType = new ISportsAMMV2RiskManager.TypeCap[](_typeIds.length);

            for (uint j = 0; j < _typeIds.length; j++) {
                uint typeId = _typeIds[j];
                capPerType[j] = ISportsAMMV2RiskManager.TypeCap(typeId, capPerSportAndType[sportId][typeId]);
            }

            ISportsAMMV2RiskManager.CapData memory capData = ISportsAMMV2RiskManager.CapData(
                capPerSport[sportId],
                capPerSportChild[sportId],
                capPerType
            );

            ISportsAMMV2RiskManager.DynamicLiquidityData memory dynamicLiquidityData = ISportsAMMV2RiskManager
                .DynamicLiquidityData(
                    dynamicLiquidityCutoffTimePerSport[sportId],
                    dynamicLiquidityCutoffDividerPerSport[sportId]
                );

            riskData[i] = ISportsAMMV2RiskManager.RiskData(
                sportId,
                capData,
                riskMultiplierPerSport[sportId],
                dynamicLiquidityData
            );
        }
    }

    /* ========== INTERNALS ========== */

    function _calculateRiskMultiplier(
        bytes32 _gameId,
        uint16 _sportId,
        uint16 _typeId,
        uint16 _playerId,
        int24 _line
    ) internal view returns (uint marketRisk) {
        marketRisk = riskMultiplierPerMarket[_gameId][_typeId][_playerId][_line];

        if (marketRisk == 0) {
            uint riskPerSport = riskMultiplierPerSport[_sportId];
            marketRisk = riskPerSport > 0 ? riskPerSport : defaultRiskMultiplier;
        }
    }

    function _calculateCapToBeUsed(
        bytes32 _gameId,
        uint16 _sportId,
        uint16 _typeId,
        uint16 _playerId,
        int24 _line,
        uint _maturity
    ) internal view returns (uint cap) {
        if (_maturity > block.timestamp) {
            cap = capPerMarket[_gameId][_typeId][_playerId][_line];
            if (cap == 0) {
                uint sportCap = capPerSport[_sportId];
                sportCap = sportCap > 0 ? sportCap : defaultCap;
                cap = sportCap;

                if (_typeId > 0) {
                    cap = capPerSportChild[_sportId];
                    if (cap == 0) {
                        uint typeCap = capPerSportAndType[_sportId][_typeId];
                        cap = typeCap > 0 ? typeCap : sportCap / 2;
                    }
                }
            }

            uint dynamicLiquidityCutoffTime = dynamicLiquidityCutoffTimePerSport[_sportId];
            if (dynamicLiquidityCutoffTime > 0) {
                uint timeToStart = _maturity - block.timestamp;
                uint cutOffLiquidity = (cap * ONE) /
                    (
                        dynamicLiquidityCutoffDividerPerSport[_sportId] > 0
                            ? dynamicLiquidityCutoffDividerPerSport[_sportId]
                            : DEFAULT_DYNAMIC_LIQUIDITY_CUTOFF_DIVIDER
                    );
                if (timeToStart >= dynamicLiquidityCutoffTime) {
                    cap = cutOffLiquidity;
                } else {
                    uint remainingFromCutOff = cap - cutOffLiquidity;
                    cap =
                        cutOffLiquidity +
                        (((dynamicLiquidityCutoffTime - timeToStart) * remainingFromCutOff) / dynamicLiquidityCutoffTime);
                }
            }
        }
    }

    /* ========== SETTERS ========== */

    /// @notice sets the cap default value
    /// @param _defaultCap default cap
    function setDefaultCap(uint _defaultCap) external onlyOwner {
        require(_defaultCap <= maxCap, "Invalid cap");
        defaultCap = _defaultCap;
        emit SetDefaultCap(_defaultCap);
    }

    /// @notice sets the cap per sport (batch)
    /// @param _sportIds sport IDs to set cap for
    /// @param _capsPerSport the cap amounts
    function setCapsPerSport(uint[] memory _sportIds, uint[] memory _capsPerSport) external onlyOwner {
        for (uint i; i < _sportIds.length; i++) {
            _setCapPerSport(_sportIds[i], _capsPerSport[i]);
        }
    }

    /// @notice sets the cap per all child markets of specific sport (batch)
    /// @param _sportIds sport IDs to set cap for
    /// @param _capsPerSportChild the cap amounts
    function setCapsPerSportChild(uint[] memory _sportIds, uint[] memory _capsPerSportChild) external onlyOwner {
        for (uint i; i < _sportIds.length; i++) {
            _setCapPerSportChild(_sportIds[i], _capsPerSportChild[i]);
        }
    }

    /// @notice sets the cap per sport and type (batch)
    /// @param _sportIds sport IDs to set cap for
    /// @param _typeIds type IDs to set cap for
    /// @param _capsPerType the cap amounts
    function setCapsPerSportAndType(
        uint[] memory _sportIds,
        uint[] memory _typeIds,
        uint[] memory _capsPerType
    ) external onlyOwner {
        for (uint i; i < _sportIds.length; i++) {
            _setCapPerSportAndType(_sportIds[i], _typeIds[i], _capsPerType[i]);
        }
    }

    /// @notice sets the caps per specific markets
    /// @param _gameIds game IDs to set cap for
    /// @param _typeIds type IDs to set cap for
    /// @param _playerIds player IDs to set cap for
    /// @param _lines lines to set cap for
    /// @param _capsPerMarket the cap amounts
    function setCapsPerMarket(
        bytes32[] memory _gameIds,
        uint16[] memory _typeIds,
        uint16[] memory _playerIds,
        int24[] memory _lines,
        uint[] memory _capsPerMarket
    ) external {
        require(msg.sender == owner || manager.isWhitelistedAddress(msg.sender), "Invalid sender");
        for (uint i; i < _gameIds.length; i++) {
            require(_capsPerMarket[i] <= maxCap, "Invalid cap");
            capPerMarket[_gameIds[i]][_typeIds[i]][_playerIds[i]][_lines[i]] = _capsPerMarket[i];
            emit SetCapPerMarket(_gameIds[i], _typeIds[i], _playerIds[i], _lines[i], _capsPerMarket[i]);
        }
    }

    /// @notice sets the cap per sport, cap per sport child and cap per sport and type (batch)
    /// @param _sportIds sport IDs to set cap for
    /// @param _capsPerSport the cap amounts used for the sport IDs
    /// @param _typeIds type IDs to set cap for
    /// @param _capsPerSportChild the cap amounts used for the sport child markets
    /// @param _capsPerSportAndType the cap amounts used for the sport IDs and type IDs
    function setCaps(
        uint[] memory _sportIds,
        uint[] memory _capsPerSport,
        uint[] memory _typeIds,
        uint[] memory _capsPerSportChild,
        uint[] memory _capsPerSportAndType
    ) external onlyOwner {
        for (uint i; i < _sportIds.length; i++) {
            _setCapPerSport(_sportIds[i], _capsPerSport[i]);
        }
        for (uint i; i < _sportIds.length; i++) {
            _setCapPerSportChild(_sportIds[i], _capsPerSportChild[i]);
        }
        for (uint i; i < _sportIds.length; i++) {
            _setCapPerSportAndType(_sportIds[i], _typeIds[i], _capsPerSportAndType[i]);
        }
    }

    /// @notice sets default risk multiplier
    /// @param _defaultRiskMultiplier default risk multiplier
    function setDefaultRiskMultiplier(uint _defaultRiskMultiplier) external onlyOwner {
        require(_defaultRiskMultiplier <= maxRiskMultiplier, "Invalid multiplier");
        defaultRiskMultiplier = _defaultRiskMultiplier;
        emit SetDefaultRiskMultiplier(_defaultRiskMultiplier);
    }

    /// @notice sets the risk multiplier per sport (batch)
    /// @param _sportIds sport IDs to set risk multiplier for
    /// @param _riskMultipliersPerSport the risk multiplier amounts
    function setRiskMultipliersPerSport(uint[] memory _sportIds, uint[] memory _riskMultipliersPerSport) external onlyOwner {
        for (uint i; i < _sportIds.length; i++) {
            require(_sportIds[i] > MIN_SPORT_NUMBER, "Invalid ID for sport");
            require(_riskMultipliersPerSport[i] <= maxRiskMultiplier, "Invalid multiplier");
            riskMultiplierPerSport[_sportIds[i]] = _riskMultipliersPerSport[i];
            emit SetRiskMultiplierPerSport(_sportIds[i], _riskMultipliersPerSport[i]);
        }
    }

    /// @notice sets the risk multiplier per spec. markets
    /// @param _gameIds game IDs to set risk multiplier for
    /// @param _typeIds type IDs to set risk multiplier for
    /// @param _playerIds player IDs to set risk multiplier for
    /// @param _lines lines to set risk multiplier for
    /// @param _riskMultipliersPerMarket the risk multiplier amounts used for the specific markets
    function setRiskMultipliersPerMarket(
        bytes32[] memory _gameIds,
        uint16[] memory _typeIds,
        uint16[] memory _playerIds,
        int24[] memory _lines,
        uint[] memory _riskMultipliersPerMarket
    ) external {
        require(msg.sender == owner || manager.isWhitelistedAddress(msg.sender), "Invalid sender");
        for (uint i; i < _gameIds.length; i++) {
            require(_riskMultipliersPerMarket[i] <= maxRiskMultiplier, "Invalid multiplier");
            riskMultiplierPerMarket[_gameIds[i]][_typeIds[i]][_playerIds[i]][_lines[i]] = _riskMultipliersPerMarket[i];
            emit SetRiskMultiplierPerMarket(
                _gameIds[i],
                _typeIds[i],
                _playerIds[i],
                _lines[i],
                _riskMultipliersPerMarket[i]
            );
        }
    }

    /// @notice sets the max cap and max risk per game
    /// @param _maxCap max cap
    /// @param _maxRisk max risk multiplier
    function setMaxCapAndRisk(uint _maxCap, uint _maxRisk) external onlyOwner {
        require(_maxCap > defaultCap && _maxRisk > defaultRiskMultiplier, "Invalid input");
        maxCap = _maxCap;
        maxRiskMultiplier = _maxRisk;
        emit SetMaxCapAndRisk(_maxCap, _maxRisk);
    }

    /// @notice sets the dynamic liquidity params
    /// @param _sportId the ID used for sport
    /// @param _dynamicLiquidityCutoffTime when to start increasing the liquidity linearly, if 0 assume 100% liquidity all the time since game creation
    /// @param _dynamicLiquidityCutoffDivider e.g. if 2 it means liquidity up until cut off time is 50%, then increases linearly. if 0 use default
    function setDynamicLiquidityParamsPerSport(
        uint _sportId,
        uint _dynamicLiquidityCutoffTime,
        uint _dynamicLiquidityCutoffDivider
    ) external onlyOwner {
        require(_sportId > MIN_SPORT_NUMBER, "Invalid ID for sport");
        dynamicLiquidityCutoffTimePerSport[_sportId] = _dynamicLiquidityCutoffTime;
        dynamicLiquidityCutoffDividerPerSport[_sportId] = _dynamicLiquidityCutoffDivider;
        emit SetDynamicLiquidityParams(_sportId, _dynamicLiquidityCutoffTime, _dynamicLiquidityCutoffDivider);
    }

    /// @notice sets the sports manager contract address
    /// @param _manager the address of sports manager contract
    function setSportsManager(address _manager) external onlyOwner {
        require(_manager != address(0), "Invalid address");
        manager = ISportsAMMV2Manager(_manager);
        emit SetSportsManager(_manager);
    }

<<<<<<< HEAD
    /// @notice Setting whether live trading per sport is enabled
    /// @param _sportId to set live trading for
    /// @param _enabled self explanatory
    function setLiveTradingPerSportEnabled(uint _sportId, bool _enabled) external onlyOwner {
        liveTradingPerSportEnabled[_sportId] = _enabled;
        emit SetLiveTradingPerSportEnabled(_sportId, _enabled);
=======
    /* ========== INTERNAL FUNCTIONS ========== */

    function _setCapPerSport(uint _sportId, uint _capPerSport) internal {
        require(_sportId > MIN_SPORT_NUMBER, "Invalid ID for sport");
        require(_capPerSport <= maxCap, "Invalid cap");
        capPerSport[_sportId] = _capPerSport;
        emit SetCapPerSport(_sportId, _capPerSport);
    }

    function _setCapPerSportChild(uint _sportId, uint _capPerSportChild) internal {
        uint currentCapPerSport = capPerSport[_sportId] > 0 ? capPerSport[_sportId] : defaultCap;
        require(_capPerSportChild <= currentCapPerSport, "Invalid cap");
        require(_sportId > MIN_SPORT_NUMBER, "Invalid ID for sport");
        capPerSportChild[_sportId] = _capPerSportChild;
        emit SetCapPerSportChild(_sportId, _capPerSportChild);
    }

    function _setCapPerSportAndType(uint _sportId, uint _typeId, uint _capPerType) internal {
        uint currentCapPerSport = capPerSport[_sportId] > 0 ? capPerSport[_sportId] : defaultCap;
        require(_capPerType <= currentCapPerSport, "Invalid cap");
        require(_sportId > MIN_SPORT_NUMBER, "Invalid ID for sport");
        require(_typeId > MIN_TYPE_NUMBER, "Invalid ID for type");
        capPerSportAndType[_sportId][_typeId] = _capPerType;
        emit SetCapPerSportAndType(_sportId, _typeId, _capPerType);
>>>>>>> 4ca53dd6
    }

    /* ========== EVENTS ========== */

    event SetDefaultCap(uint cap);
    event SetCapPerSport(uint sportId, uint cap);
    event SetCapPerSportChild(uint sportId, uint cap);
    event SetCapPerSportAndType(uint sportId, uint typeId, uint cap);
    event SetCapPerMarket(bytes32 gameId, uint16 typeId, uint16 playerId, int24 line, uint cap);

    event SetDefaultRiskMultiplier(uint riskMultiplier);
    event SetRiskMultiplierPerSport(uint sportId, uint riskMultiplier);
    event SetRiskMultiplierPerMarket(bytes32 gameId, uint16 typeId, uint16 playerId, int24 line, uint riskMultiplier);
    event SetMaxCapAndRisk(uint maxCap, uint maxRisk);

    event SetDynamicLiquidityParams(uint sportId, uint dynamicLiquidityCutoffTime, uint dynamicLiquidityCutoffDivider);
    event SetSportsManager(address manager);
    event SetLiveTradingPerSportEnabled(uint _sportId, bool _enabled);
}<|MERGE_RESOLUTION|>--- conflicted
+++ resolved
@@ -397,14 +397,14 @@
         emit SetSportsManager(_manager);
     }
 
-<<<<<<< HEAD
     /// @notice Setting whether live trading per sport is enabled
     /// @param _sportId to set live trading for
     /// @param _enabled self explanatory
     function setLiveTradingPerSportEnabled(uint _sportId, bool _enabled) external onlyOwner {
         liveTradingPerSportEnabled[_sportId] = _enabled;
         emit SetLiveTradingPerSportEnabled(_sportId, _enabled);
-=======
+    }
+
     /* ========== INTERNAL FUNCTIONS ========== */
 
     function _setCapPerSport(uint _sportId, uint _capPerSport) internal {
@@ -429,7 +429,6 @@
         require(_typeId > MIN_TYPE_NUMBER, "Invalid ID for type");
         capPerSportAndType[_sportId][_typeId] = _capPerType;
         emit SetCapPerSportAndType(_sportId, _typeId, _capPerType);
->>>>>>> 4ca53dd6
     }
 
     /* ========== EVENTS ========== */
