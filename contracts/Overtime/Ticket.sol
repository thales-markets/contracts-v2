--- conflicted
+++ resolved
@@ -192,20 +192,18 @@
                     isCancelled = false;
                 }
             }
-<<<<<<< HEAD
-            winningAmount = isCancelled ? buyInAmount : finalPayout;
+            if (isCancelled) {
+                finalPayout = buyInAmount;
+            }
+            winningAmount = finalPayout;
             collateral.safeTransfer(
                 _exerciseCollateral == address(0) || _exerciseCollateral == address(collateral)
                     ? address(ticketOwner)
                     : address(sportsAMM),
-                isCancelled ? buyInAmount : finalPayout
+                    finalPayout
             );
-=======
-            if (isCancelled) {
-                finalPayout = buyInAmount;
-            }
+            
             collateral.safeTransfer(address(ticketOwner), finalPayout);
->>>>>>> 1f953799
 
             uint balance = collateral.balanceOf(address(this));
             if (balance != 0) {
