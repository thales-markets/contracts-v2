// SPDX-License-Identifier: MIT
pragma solidity ^0.8.20;

import "@openzeppelin/contracts-upgradeable/proxy/utils/Initializable.sol";

// internal
import "../../utils/libraries/AddressSetLib.sol";
import "../../utils/proxy/ProxyOwned.sol";
import "../../utils/proxy/ProxyPausable.sol";
import "../../interfaces/ISportsAMMV2Manager.sol";
import "../../interfaces/ISportsAMMV2RiskManager.sol";
import "../../interfaces/ITicket.sol";

contract SportsAMMV2Manager is Initializable, ProxyOwned, ProxyPausable {
    using AddressSetLib for AddressSetLib.AddressSet;

    uint private constant COLLATERAL_DEFAULT_DECIMALS = 18;

    address public sportsAMM;

    mapping(address => mapping(ISportsAMMV2Manager.Role => bool)) public whitelistedAddresses;

    // stores active tickets
    AddressSetLib.AddressSet internal knownTickets;

    // stores active tickets per user
    mapping(address => AddressSetLib.AddressSet) internal activeTicketsPerUser;

    // stores resolved tickets per user
    mapping(address => AddressSetLib.AddressSet) internal resolvedTicketsPerUser;

    // stores tickets per game
    mapping(bytes32 => AddressSetLib.AddressSet) internal ticketsPerGame;

<<<<<<< HEAD
    // stores whether a given ticket address is a system bet
    mapping(address => bool) public isSystemTicket;
=======
    mapping(bytes32 => mapping(uint => mapping(uint => AddressSetLib.AddressSet))) internal ticketsPerMarket;
>>>>>>> fc372cf6

    /* ========== CONSTRUCTOR ========== */

    function initialize(address _owner) external initializer {
        setOwner(_owner);
    }

    /* ========== EXTERNAL FUNCTIONS ========== */

    /// @notice add new ticket to known and active per user, add tickets per game and add tickets per market
    /// @param _tradeData list of games
    /// @param _ticket ticket address
    /// @param _user to update the ticket for
    function addNewKnownTicket(
        ISportsAMMV2.TradeData[] memory _tradeData,
        address _ticket,
        address _user
    ) external onlySportAMMV2 {
        knownTickets.add(_ticket);
        activeTicketsPerUser[_user].add(_ticket);

        for (uint i = 0; i < _tradeData.length; i++) {
            ticketsPerGame[_tradeData[i].gameId].add(_ticket);
            ticketsPerMarket[_tradeData[i].gameId][_tradeData[i].typeId][_tradeData[i].playerId].add(_ticket);
        }

        isSystemTicket[_ticket] = ITicket(_ticket).isSystem();
    }

    /// @notice remove known ticket from active and add as resolved
    /// @param _ticket ticket address
    /// @param _user to update the ticket for
    function resolveKnownTicket(address _ticket, address _user) external onlySportAMMV2 {
        knownTickets.remove(_ticket);
        activeTicketsPerUser[_user].remove(_ticket);

        resolvedTicketsPerUser[_user].add(_ticket);
    }

    /* ========== EXTERNAL READ FUNCTIONS ========== */

    /// @notice check whether a ticket is known
    /// @param _ticket ticket address
    function isKnownTicket(address _ticket) external view returns (bool) {
        return knownTickets.contains(_ticket);
    }

    /// @notice is provided ticket active
    /// @param _ticket ticket address
    /// @return isActiveTicket true/false
    function isActiveTicket(address _ticket) external view returns (bool) {
        return knownTickets.contains(_ticket);
    }

    /// @notice gets batch of active tickets
    /// @param _index start index
    /// @param _pageSize batch size
    /// @return activeTickets
    function getActiveTickets(uint _index, uint _pageSize) external view returns (address[] memory) {
        return knownTickets.getPage(_index, _pageSize);
    }

    /// @notice gets number of active tickets
    /// @return numOfActiveTickets
    function numOfActiveTickets() external view returns (uint) {
        return knownTickets.elements.length;
    }

    /// @notice gets batch of tickets per market
    /// @param _index start index
    /// @param _pageSize batch size
    /// @param _gameId to get tickets for
    /// @param _typeId to get tickets for
    /// @param _playerId to get tickets for
    /// @return tickets
    function getTicketsPerMarket(
        uint _index,
        uint _pageSize,
        bytes32 _gameId,
        uint _typeId,
        uint _playerId
    ) external view returns (address[] memory) {
        return ticketsPerMarket[_gameId][_typeId][_playerId].getPage(_index, _pageSize);
    }

    /// @notice gets number of tickets per market
    /// @param _gameId to get number of tickets for
    /// @param _typeId to get number of tickets for
    /// @param _playerId to get number of tickets for
    /// @return numOfTickets
    function numOfTicketsPerMarket(bytes32 _gameId, uint _typeId, uint _playerId) external view returns (uint) {
        return ticketsPerMarket[_gameId][_typeId][_playerId].elements.length;
    }

    /// @notice gets batch of active tickets per user
    /// @param _index start index
    /// @param _pageSize batch size
    /// @param _user to get active tickets for
    /// @return activeTickets
    function getActiveTicketsPerUser(uint _index, uint _pageSize, address _user) external view returns (address[] memory) {
        return activeTicketsPerUser[_user].getPage(_index, _pageSize);
    }

    /// @notice gets number of active tickets per user
    /// @param _user to get number of active tickets for
    /// @return numOfActiveTickets
    function numOfActiveTicketsPerUser(address _user) external view returns (uint) {
        return activeTicketsPerUser[_user].elements.length;
    }

    /// @notice gets batch of resolved tickets per user
    /// @param _index start index
    /// @param _pageSize batch size
    /// @param _user to get resolved tickets for
    /// @return resolvedTickets
    function getResolvedTicketsPerUser(uint _index, uint _pageSize, address _user) external view returns (address[] memory) {
        return resolvedTicketsPerUser[_user].getPage(_index, _pageSize);
    }

    /// @notice gets number of resolved tickets per user
    /// @param _user to get number of resolved tickets for
    /// @return numOfResolvedTickets
    function numOfResolvedTicketsPerUser(address _user) external view returns (uint) {
        return resolvedTicketsPerUser[_user].elements.length;
    }

    /// @notice gets batch of tickets per game
    /// @param _index start index
    /// @param _pageSize batch size
    /// @param _gameId to get tickets for
    /// @return resolvedTickets
    function getTicketsPerGame(uint _index, uint _pageSize, bytes32 _gameId) external view returns (address[] memory) {
        return ticketsPerGame[_gameId].getPage(_index, _pageSize);
    }

    /// @notice gets number of tickets per game
    /// @param _gameId to get number of tickets for
    /// @return numOfTickets
    function numOfTicketsPerGame(bytes32 _gameId) external view returns (uint) {
        return ticketsPerGame[_gameId].elements.length;
    }

    /// @notice checks if address is whitelisted
    /// @param _address address to be checked
    /// @return bool
    function isWhitelistedAddress(address _address, ISportsAMMV2Manager.Role _role) external view returns (bool) {
        return whitelistedAddresses[_address][_role];
    }

    /* ========== EXTERNAL READ FUNCTIONS ========== */

    /// @notice pause/unapause provided tickets
    /// @param _tickets array of tickets to be paused/unpaused
    /// @param _paused pause/unpause
    function setPausedTickets(address[] calldata _tickets, bool _paused) external {
        require(
            msg.sender == owner || whitelistedAddresses[msg.sender][ISportsAMMV2Manager.Role.TICKET_PAUSER],
            "Invalid pauser"
        );
        for (uint i = 0; i < _tickets.length; i++) {
            ITicket(_tickets[i]).setPaused(_paused);
        }
    }

    /* ========== SETTERS ========== */

    /// @notice enables whitelist addresses of given array
    /// @param _whitelistedAddresses array of whitelisted addresses
    /// @param _role for which whitelisting is assign/unassigned
    /// @param _flag adding or removing from whitelist (true: add, false: remove)
    function setWhitelistedAddresses(
        address[] calldata _whitelistedAddresses,
        ISportsAMMV2Manager.Role _role,
        bool _flag
    ) external onlyOwner {
        require(_whitelistedAddresses.length > 0, "Whitelisted addresses cannot be empty");
        for (uint256 index = 0; index < _whitelistedAddresses.length; index++) {
            if (whitelistedAddresses[_whitelistedAddresses[index]][_role] != _flag) {
                whitelistedAddresses[_whitelistedAddresses[index]][_role] = _flag;
                emit WhitelistStatusChanged(_whitelistedAddresses[index], _role, _flag);
            }
        }
    }

    /// @notice set the address of SportsAMM
    function setSportsAMM(address _sportsAMM) external onlyOwner {
        sportsAMM = _sportsAMM;
        emit SportAMMChanged(address(_sportsAMM));
    }

    /* ========== MODIFIERS ========== */

    modifier onlySportAMMV2() {
        require(msg.sender == sportsAMM, "Invalid sportsAMM");
        _;
    }
    /* ========== EVENTS ========== */

    event SportAMMChanged(address sportsAMM);
    event WhitelistStatusChanged(address whitelistedAddresses, ISportsAMMV2Manager.Role role, bool flag);
}<|MERGE_RESOLUTION|>--- conflicted
+++ resolved
@@ -32,12 +32,10 @@
     // stores tickets per game
     mapping(bytes32 => AddressSetLib.AddressSet) internal ticketsPerGame;
 
-<<<<<<< HEAD
+    mapping(bytes32 => mapping(uint => mapping(uint => AddressSetLib.AddressSet))) internal ticketsPerMarket;
+
     // stores whether a given ticket address is a system bet
     mapping(address => bool) public isSystemTicket;
-=======
-    mapping(bytes32 => mapping(uint => mapping(uint => AddressSetLib.AddressSet))) internal ticketsPerMarket;
->>>>>>> fc372cf6
 
     /* ========== CONSTRUCTOR ========== */
 
