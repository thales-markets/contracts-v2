{
  "manifestVersion": "3.2",
  "proxies": [
    {
      "address": "0x3B332E15cb438D3AA7Ae7b5f833ad2F92Ad361b7",
      "txHash": "0x830b3e020fe8484148565fe4587d0fc7891304df347334163e0fcfce91a01be6",
      "kind": "transparent"
    },
    {
      "address": "0xc9d64573B8F4E33eBA9D0A6504F35F31921cFb4E",
      "txHash": "0x3ece72db92d73a9a055f0100e04acc71be67597b73bb391952751967c3c69fe3",
      "kind": "transparent"
    },
    {
      "address": "0x667b9246E4F4428f82a9aF70d8b89cEffaA42378",
      "txHash": "0x4ce975c3fad03bdef5e38cc6dadaa4597b9a24a51064e5f7d2f3949065c4366a",
      "kind": "transparent"
    },
    {
      "address": "0x4301086e455f4b0535C8f2CC5A6190debCb7F50f",
      "txHash": "0xf17748812a292acab1f7f67cb7a8ac0d8eb9c20f09adf6d822a04b895452ac32",
      "kind": "transparent"
    },
    {
      "address": "0x67AD4E2026eE3f6F3A77B64693123B8fA2A01497",
      "txHash": "0xfd9a61e0a86007629318cde1745bf30a9810798177e79384e13ab26b8b960a91",
      "kind": "transparent"
    },
    {
      "address": "0xdb2F38C94839E66A5290017735CBC0Ab70E4e764",
      "txHash": "0x81b302760039b7f52938fe1fdca3fc4dfd5c54be403f9b9df2e3200ada9c2533",
      "kind": "transparent"
    },
    {
      "address": "0x1fe010d0393A3082bda4d6A269D85133dE985935",
      "txHash": "0x2ed43ccf8e33c3cf73b6c23b438dc7051d225baafa8fa706bedbaf45416e6702",
      "kind": "transparent"
    },
    {
      "address": "0xB155685132eEd3cD848d220e25a9607DD8871D38",
      "txHash": "0x6e23b489150a5d76a93dad6dc6553630d2f4e7aedb79e48c09abebfc2c72cc87",
      "kind": "transparent"
    },
    {
      "address": "0xE8eB19E45608B90Af2046a44A0d6a736FCc8D337",
      "txHash": "0x9f16c679f8512af4c7493d1a2e547268f099bc9fe3f18ad409d2edf6dd1f7220",
      "kind": "transparent"
    },
    {
      "address": "0x10764f2787841E928E53e5Be1588a73E3c994EDe",
      "txHash": "0x60ab50aff2bb05579b651d01dce51e1467c18ac7533d22097f21a198c9233316",
      "kind": "transparent"
    },
    {
      "address": "0xfb64E79A562F7250131cf528242CEB10fDC82395",
      "txHash": "0x7568ae2c617e3c0211f7182e7430c57906677380c37f307b600ff679e487f185",
      "kind": "transparent"
    },
    {
      "address": "0x04386f9b2b4f713984Fe0425E46a376201641649",
      "txHash": "0x37f4a04015b30e76797841f3758e8b8e34627147bab26344e08ad03adf2a1be6",
      "kind": "transparent"
    },
    {
      "address": "0x22D180F39A0eB66098cf839AF5e3C6b009383B6A",
      "txHash": "0xea7770071d1ee3d6be01bbb6421797ef4fe4bdde45b7bbe2440694fcb08d5fcc",
      "kind": "transparent"
    },
    {
      "address": "0xf86e90412F52fDad8aD8D1aa2dA5B2C9a7e5f018",
      "txHash": "0xe020b04283516cc6779ff7193a2669152f61914a2f9d0de29e17150aa9fffce7",
      "kind": "transparent"
    },
    {
      "address": "0xcc4ED8cD7101B512B134360ED3cCB759caB33f17",
      "txHash": "0xa32fa04e7c1a3582157f1877e89ff8d2e4c568250780a33b3002521aa9a60e42",
      "kind": "transparent"
    },
    {
      "address": "0xcB4728a1789B87E05c813B68DBc5E6A98a4856bA",
      "txHash": "0xc3b8f110cb8336add09b402b0408003784eb78f74c94e768c7fe4ec54dba4c4c",
      "kind": "transparent"
    },
    {
      "address": "0x435767839FFcF5B85D174311Cb9cA81581C17309",
      "txHash": "0x94fcdfd9c6e8574aa8cafd513353a734500bde3abd77708b39e1adefebe08cc7",
      "kind": "transparent"
    },
    {
      "address": "0x9733AB157f5A89f0AD7460d08F869956aE2018dA",
      "txHash": "0x412026c037a36d32286f86bdb37c6ffac2bff153895cda48f2761737bfbedd1c",
      "kind": "transparent"
    },
    {
      "address": "0xe2FCBAC654970bAd1d88B4F6e10d0Ac6152c584E",
      "txHash": "0x81f41b039e415871e20f948d57e1188e763939ab18a6a5a11f38af8f2a2e04db",
      "kind": "transparent"
    },
    {
      "address": "0xF877d508dde5CAbb68EeF2970ea9468a09E72919",
      "txHash": "0xda22490cbc584a1a62428d941a2a751dd27f5740ad410f40234b68f782b12a1d",
      "kind": "transparent"
    },
    {
      "address": "0x095D7CDEB1E0eDBA191aB1a7C39d5beABF9fFd1A",
      "txHash": "0x1820303120a07dc4ff07dab89c25738e0a179a96098a67a2500b31c412ac166a",
      "kind": "transparent"
    },
    {
      "address": "0xd1F2b87a9521315337855A132e5721cfe272BBd9",
      "txHash": "0x75ffbefa33a7d82e73ad852edfb80d2a2859ab2f934593a5e9602904d2506735",
      "kind": "transparent"
    },
    {
      "address": "0x109e966A4d856B82f158BF528395de6fF36214A8",
      "txHash": "0x49c9d2ba81dd27e3c679234ba89c7acffe5f9b38550020c98ffb3865643ca42d",
      "kind": "transparent"
    },
    {
      "address": "0x521deE9087C5C0E5672D24a7a34F3176B5Cdb56a",
      "txHash": "0xb8bcdbea5b4ac51e120decb9e38eac2d3f7a83dfe005dd48d1590a6570200997",
      "kind": "transparent"
    },
    {
      "address": "0x758c0fb1F629d0597b195B1653e2D656c5A55f53",
      "txHash": "0x792a06b335886269967d62f6c9b298be655a82a7621e50138463e200b5a8d9e7",
      "kind": "transparent"
    }
  ],
  "impls": {
    "4900db2e14463673c0947863d5b33539b553108fa42a36ce934d16de560d7d8c": {
      "address": "0x9e244C353145018DA0885E5405f680f27F8eB0Fa",
      "txHash": "0x1a3e4ebf859de5a8c4f3363180c0fc8539d4fc5d13429a1beb37922b82a0b985",
      "layout": {
        "solcVersion": "0.8.20",
        "storage": [
          {
            "label": "owner",
            "offset": 0,
            "slot": "0",
            "type": "t_address",
            "contract": "ProxyOwned",
            "src": "contracts\\utils\\proxy\\ProxyOwned.sol:6"
          },
          {
            "label": "nominatedOwner",
            "offset": 0,
            "slot": "1",
            "type": "t_address",
            "contract": "ProxyOwned",
            "src": "contracts\\utils\\proxy\\ProxyOwned.sol:7"
          },
          {
            "label": "_initialized",
            "offset": 20,
            "slot": "1",
            "type": "t_bool",
            "contract": "ProxyOwned",
            "src": "contracts\\utils\\proxy\\ProxyOwned.sol:8"
          },
          {
            "label": "_transferredAtInit",
            "offset": 21,
            "slot": "1",
            "type": "t_bool",
            "contract": "ProxyOwned",
            "src": "contracts\\utils\\proxy\\ProxyOwned.sol:9"
          },
          {
            "label": "lastPauseTime",
            "offset": 0,
            "slot": "2",
            "type": "t_uint256",
            "contract": "ProxyPausable",
            "src": "contracts\\utils\\proxy\\ProxyPausable.sol:9"
          },
          {
            "label": "paused",
            "offset": 0,
            "slot": "3",
            "type": "t_bool",
            "contract": "ProxyPausable",
            "src": "contracts\\utils\\proxy\\ProxyPausable.sol:10"
          },
          {
            "label": "whitelistedAddresses",
            "offset": 0,
            "slot": "4",
            "type": "t_mapping(t_address,t_bool)",
            "contract": "SportsAMMV2Manager",
            "src": "contracts\\Overtime\\SportsAMMV2Manager.sol:14"
          }
        ],
        "types": {
          "t_bool": {
            "label": "bool",
            "numberOfBytes": "1"
          },
          "t_struct(InitializableStorage)10_storage": {
            "label": "struct Initializable.InitializableStorage",
            "members": [
              {
                "label": "_initialized",
                "type": "t_uint64",
                "offset": 0,
                "slot": "0"
              },
              {
                "label": "_initializing",
                "type": "t_bool",
                "offset": 8,
                "slot": "0"
              }
            ],
            "numberOfBytes": "32"
          },
          "t_uint64": {
            "label": "uint64",
            "numberOfBytes": "8"
          },
          "t_address": {
            "label": "address",
            "numberOfBytes": "20"
          },
          "t_mapping(t_address,t_bool)": {
            "label": "mapping(address => bool)",
            "numberOfBytes": "32"
          },
          "t_uint256": {
            "label": "uint256",
            "numberOfBytes": "32"
          }
        },
        "namespaces": {
          "erc7201:openzeppelin.storage.Initializable": [
            {
              "contract": "Initializable",
              "label": "_initialized",
              "type": "t_uint64",
              "src": "@openzeppelin\\contracts-upgradeable\\proxy\\utils\\Initializable.sol:69",
              "offset": 0,
              "slot": "0"
            },
            {
              "contract": "Initializable",
              "label": "_initializing",
              "type": "t_bool",
              "src": "@openzeppelin\\contracts-upgradeable\\proxy\\utils\\Initializable.sol:73",
              "offset": 8,
              "slot": "0"
            }
          ]
        }
      }
    },
    "65acd93a17808b76f3cb04645fac92aa71a3e382b45fa6eed10bbb24440f7137": {
      "address": "0xBC17ab99D6a2fE311D019c443dd79c6d1eC37283",
      "txHash": "0x8b6ab8423d6ab431eb6890e72a60031b60c42f9f69bd6d151ba4d97e570f4ee5",
      "layout": {
        "solcVersion": "0.8.20",
        "storage": [
          {
            "label": "owner",
            "offset": 0,
            "slot": "0",
            "type": "t_address",
            "contract": "ProxyOwned",
            "src": "contracts\\utils\\proxy\\ProxyOwned.sol:6"
          },
          {
            "label": "nominatedOwner",
            "offset": 0,
            "slot": "1",
            "type": "t_address",
            "contract": "ProxyOwned",
            "src": "contracts\\utils\\proxy\\ProxyOwned.sol:7"
          },
          {
            "label": "_initialized",
            "offset": 20,
            "slot": "1",
            "type": "t_bool",
            "contract": "ProxyOwned",
            "src": "contracts\\utils\\proxy\\ProxyOwned.sol:8"
          },
          {
            "label": "_transferredAtInit",
            "offset": 21,
            "slot": "1",
            "type": "t_bool",
            "contract": "ProxyOwned",
            "src": "contracts\\utils\\proxy\\ProxyOwned.sol:9"
          },
          {
            "label": "lastPauseTime",
            "offset": 0,
            "slot": "2",
            "type": "t_uint256",
            "contract": "ProxyPausable",
            "src": "contracts\\utils\\proxy\\ProxyPausable.sol:9"
          },
          {
            "label": "paused",
            "offset": 0,
            "slot": "3",
            "type": "t_bool",
            "contract": "ProxyPausable",
            "src": "contracts\\utils\\proxy\\ProxyPausable.sol:10"
          },
          {
            "label": "_guardCounter",
            "offset": 0,
            "slot": "4",
            "type": "t_uint256",
            "contract": "ProxyReentrancyGuard",
            "src": "contracts\\utils\\proxy\\ProxyReentrancyGuard.sol:18"
          },
          {
            "label": "_initialized",
            "offset": 0,
            "slot": "5",
            "type": "t_bool",
            "contract": "ProxyReentrancyGuard",
            "src": "contracts\\utils\\proxy\\ProxyReentrancyGuard.sol:19"
          },
          {
            "label": "manager",
            "offset": 1,
            "slot": "5",
            "type": "t_contract(ISportsAMMV2Manager)11827",
            "contract": "SportsAMMV2RiskManager",
            "src": "contracts\\Overtime\\SportsAMMV2RiskManager.sol:25"
          },
          {
            "label": "defaultCap",
            "offset": 0,
            "slot": "6",
            "type": "t_uint256",
            "contract": "SportsAMMV2RiskManager",
            "src": "contracts\\Overtime\\SportsAMMV2RiskManager.sol:26"
          },
          {
            "label": "capPerSport",
            "offset": 0,
            "slot": "7",
            "type": "t_mapping(t_uint256,t_uint256)",
            "contract": "SportsAMMV2RiskManager",
            "src": "contracts\\Overtime\\SportsAMMV2RiskManager.sol:27"
          },
          {
            "label": "capPerSportAndType",
            "offset": 0,
            "slot": "8",
            "type": "t_mapping(t_uint256,t_mapping(t_uint256,t_uint256))",
            "contract": "SportsAMMV2RiskManager",
            "src": "contracts\\Overtime\\SportsAMMV2RiskManager.sol:28"
          },
          {
            "label": "capPerMarket",
            "offset": 0,
            "slot": "9",
            "type": "t_mapping(t_bytes32,t_mapping(t_uint256,t_mapping(t_uint256,t_mapping(t_uint256,t_mapping(t_int256,t_uint256)))))",
            "contract": "SportsAMMV2RiskManager",
            "src": "contracts\\Overtime\\SportsAMMV2RiskManager.sol:29"
          },
          {
            "label": "defaultRiskMultiplier",
            "offset": 0,
            "slot": "10",
            "type": "t_uint256",
            "contract": "SportsAMMV2RiskManager",
            "src": "contracts\\Overtime\\SportsAMMV2RiskManager.sol:31"
          },
          {
            "label": "riskMultiplierPerSport",
            "offset": 0,
            "slot": "11",
            "type": "t_mapping(t_uint256,t_uint256)",
            "contract": "SportsAMMV2RiskManager",
            "src": "contracts\\Overtime\\SportsAMMV2RiskManager.sol:32"
          },
          {
            "label": "riskMultiplierPerMarket",
            "offset": 0,
            "slot": "12",
            "type": "t_mapping(t_bytes32,t_mapping(t_uint256,t_mapping(t_uint256,t_mapping(t_uint256,t_mapping(t_int256,t_uint256)))))",
            "contract": "SportsAMMV2RiskManager",
            "src": "contracts\\Overtime\\SportsAMMV2RiskManager.sol:33"
          },
          {
            "label": "maxCap",
            "offset": 0,
            "slot": "13",
            "type": "t_uint256",
            "contract": "SportsAMMV2RiskManager",
            "src": "contracts\\Overtime\\SportsAMMV2RiskManager.sol:36"
          },
          {
            "label": "maxRiskMultiplier",
            "offset": 0,
            "slot": "14",
            "type": "t_uint256",
            "contract": "SportsAMMV2RiskManager",
            "src": "contracts\\Overtime\\SportsAMMV2RiskManager.sol:37"
          },
          {
            "label": "dynamicLiquidityCutoffTimePerSport",
            "offset": 0,
            "slot": "15",
            "type": "t_mapping(t_uint256,t_uint256)",
            "contract": "SportsAMMV2RiskManager",
            "src": "contracts\\Overtime\\SportsAMMV2RiskManager.sol:39"
          },
          {
            "label": "dynamicLiquidityCutoffDividerPerSport",
            "offset": 0,
            "slot": "16",
            "type": "t_mapping(t_uint256,t_uint256)",
            "contract": "SportsAMMV2RiskManager",
            "src": "contracts\\Overtime\\SportsAMMV2RiskManager.sol:40"
          }
        ],
        "types": {
          "t_bool": {
            "label": "bool",
            "numberOfBytes": "1"
          },
          "t_struct(InitializableStorage)10_storage": {
            "label": "struct Initializable.InitializableStorage",
            "members": [
              {
                "label": "_initialized",
                "type": "t_uint64",
                "offset": 0,
                "slot": "0"
              },
              {
                "label": "_initializing",
                "type": "t_bool",
                "offset": 8,
                "slot": "0"
              }
            ],
            "numberOfBytes": "32"
          },
          "t_uint64": {
            "label": "uint64",
            "numberOfBytes": "8"
          },
          "t_address": {
            "label": "address",
            "numberOfBytes": "20"
          },
          "t_bytes32": {
            "label": "bytes32",
            "numberOfBytes": "32"
          },
          "t_contract(ISportsAMMV2Manager)11827": {
            "label": "contract ISportsAMMV2Manager",
            "numberOfBytes": "20"
          },
          "t_int256": {
            "label": "int256",
            "numberOfBytes": "32"
          },
          "t_mapping(t_bytes32,t_mapping(t_uint256,t_mapping(t_uint256,t_mapping(t_uint256,t_mapping(t_int256,t_uint256)))))": {
            "label": "mapping(bytes32 => mapping(uint256 => mapping(uint256 => mapping(uint256 => mapping(int256 => uint256)))))",
            "numberOfBytes": "32"
          },
          "t_mapping(t_int256,t_uint256)": {
            "label": "mapping(int256 => uint256)",
            "numberOfBytes": "32"
          },
          "t_mapping(t_uint256,t_mapping(t_int256,t_uint256))": {
            "label": "mapping(uint256 => mapping(int256 => uint256))",
            "numberOfBytes": "32"
          },
          "t_mapping(t_uint256,t_mapping(t_uint256,t_mapping(t_int256,t_uint256)))": {
            "label": "mapping(uint256 => mapping(uint256 => mapping(int256 => uint256)))",
            "numberOfBytes": "32"
          },
          "t_mapping(t_uint256,t_mapping(t_uint256,t_mapping(t_uint256,t_mapping(t_int256,t_uint256))))": {
            "label": "mapping(uint256 => mapping(uint256 => mapping(uint256 => mapping(int256 => uint256))))",
            "numberOfBytes": "32"
          },
          "t_mapping(t_uint256,t_mapping(t_uint256,t_uint256))": {
            "label": "mapping(uint256 => mapping(uint256 => uint256))",
            "numberOfBytes": "32"
          },
          "t_mapping(t_uint256,t_uint256)": {
            "label": "mapping(uint256 => uint256)",
            "numberOfBytes": "32"
          },
          "t_uint256": {
            "label": "uint256",
            "numberOfBytes": "32"
          }
        },
        "namespaces": {
          "erc7201:openzeppelin.storage.Initializable": [
            {
              "contract": "Initializable",
              "label": "_initialized",
              "type": "t_uint64",
              "src": "@openzeppelin\\contracts-upgradeable\\proxy\\utils\\Initializable.sol:69",
              "offset": 0,
              "slot": "0"
            },
            {
              "contract": "Initializable",
              "label": "_initializing",
              "type": "t_bool",
              "src": "@openzeppelin\\contracts-upgradeable\\proxy\\utils\\Initializable.sol:73",
              "offset": 8,
              "slot": "0"
            }
          ]
        }
      }
    },
    "65e3dcac614b8a411e6954ee1535829bbce899dc2d7b8938fd7089896d97e9c1": {
      "address": "0x76D56D798fe5F272f8Adc8538B354071449cE4C4",
      "txHash": "0x8039b767034d94797f7339fffffb5a6b5c051ff02b4ecfd78c2b9617451aeca6",
      "layout": {
        "solcVersion": "0.8.20",
        "storage": [
          {
            "label": "owner",
            "offset": 0,
            "slot": "0",
            "type": "t_address",
            "contract": "ProxyOwned",
            "src": "contracts\\utils\\proxy\\ProxyOwned.sol:6"
          },
          {
            "label": "nominatedOwner",
            "offset": 0,
            "slot": "1",
            "type": "t_address",
            "contract": "ProxyOwned",
            "src": "contracts\\utils\\proxy\\ProxyOwned.sol:7"
          },
          {
            "label": "_initialized",
            "offset": 20,
            "slot": "1",
            "type": "t_bool",
            "contract": "ProxyOwned",
            "src": "contracts\\utils\\proxy\\ProxyOwned.sol:8"
          },
          {
            "label": "_transferredAtInit",
            "offset": 21,
            "slot": "1",
            "type": "t_bool",
            "contract": "ProxyOwned",
            "src": "contracts\\utils\\proxy\\ProxyOwned.sol:9"
          },
          {
            "label": "lastPauseTime",
            "offset": 0,
            "slot": "2",
            "type": "t_uint256",
            "contract": "ProxyPausable",
            "src": "contracts\\utils\\proxy\\ProxyPausable.sol:9"
          },
          {
            "label": "paused",
            "offset": 0,
            "slot": "3",
            "type": "t_bool",
            "contract": "ProxyPausable",
            "src": "contracts\\utils\\proxy\\ProxyPausable.sol:10"
          },
          {
            "label": "_guardCounter",
            "offset": 0,
            "slot": "4",
            "type": "t_uint256",
            "contract": "ProxyReentrancyGuard",
            "src": "contracts\\utils\\proxy\\ProxyReentrancyGuard.sol:18"
          },
          {
            "label": "_initialized",
            "offset": 0,
            "slot": "5",
            "type": "t_bool",
            "contract": "ProxyReentrancyGuard",
            "src": "contracts\\utils\\proxy\\ProxyReentrancyGuard.sol:19"
          },
          {
            "label": "manager",
            "offset": 1,
            "slot": "5",
            "type": "t_contract(ISportsAMMV2Manager)11827",
            "contract": "SportsAMMV2ResultManager",
            "src": "contracts\\Overtime\\SportsAMMV2ResultManager.sol:46"
          },
          {
            "label": "resultsPerMarket",
            "offset": 0,
            "slot": "6",
            "type": "t_mapping(t_bytes32,t_mapping(t_uint256,t_mapping(t_uint256,t_array(t_int24)dyn_storage)))",
            "contract": "SportsAMMV2ResultManager",
            "src": "contracts\\Overtime\\SportsAMMV2ResultManager.sol:49"
          },
          {
            "label": "areResultsPerMarketSet",
            "offset": 0,
            "slot": "7",
            "type": "t_mapping(t_bytes32,t_mapping(t_uint256,t_mapping(t_uint256,t_bool)))",
            "contract": "SportsAMMV2ResultManager",
            "src": "contracts\\Overtime\\SportsAMMV2ResultManager.sol:52"
          },
          {
            "label": "isMarketCancelled",
            "offset": 0,
            "slot": "8",
            "type": "t_mapping(t_bytes32,t_mapping(t_uint256,t_mapping(t_uint256,t_mapping(t_int256,t_bool))))",
            "contract": "SportsAMMV2ResultManager",
            "src": "contracts\\Overtime\\SportsAMMV2ResultManager.sol:55"
          },
          {
            "label": "resultTypePerMarketType",
            "offset": 0,
            "slot": "9",
            "type": "t_mapping(t_uint256,t_enum(ResultType)8723)",
            "contract": "SportsAMMV2ResultManager",
            "src": "contracts\\Overtime\\SportsAMMV2ResultManager.sol:58"
          }
        ],
        "types": {
          "t_bool": {
            "label": "bool",
            "numberOfBytes": "1"
          },
          "t_struct(InitializableStorage)10_storage": {
            "label": "struct Initializable.InitializableStorage",
            "members": [
              {
                "label": "_initialized",
                "type": "t_uint64",
                "offset": 0,
                "slot": "0"
              },
              {
                "label": "_initializing",
                "type": "t_bool",
                "offset": 8,
                "slot": "0"
              }
            ],
            "numberOfBytes": "32"
          },
          "t_uint64": {
            "label": "uint64",
            "numberOfBytes": "8"
          },
          "t_address": {
            "label": "address",
            "numberOfBytes": "20"
          },
          "t_array(t_int24)dyn_storage": {
            "label": "int24[]",
            "numberOfBytes": "32"
          },
          "t_bytes32": {
            "label": "bytes32",
            "numberOfBytes": "32"
          },
          "t_contract(ISportsAMMV2Manager)11827": {
            "label": "contract ISportsAMMV2Manager",
            "numberOfBytes": "20"
          },
          "t_enum(ResultType)8723": {
            "label": "enum SportsAMMV2ResultManager.ResultType",
            "members": [
              "ExactPosition",
              "OverUnder",
              "CombinedPositions"
            ],
            "numberOfBytes": "1"
          },
          "t_int24": {
            "label": "int24",
            "numberOfBytes": "3"
          },
          "t_int256": {
            "label": "int256",
            "numberOfBytes": "32"
          },
          "t_mapping(t_bytes32,t_mapping(t_uint256,t_mapping(t_uint256,t_array(t_int24)dyn_storage)))": {
            "label": "mapping(bytes32 => mapping(uint256 => mapping(uint256 => int24[])))",
            "numberOfBytes": "32"
          },
          "t_mapping(t_bytes32,t_mapping(t_uint256,t_mapping(t_uint256,t_bool)))": {
            "label": "mapping(bytes32 => mapping(uint256 => mapping(uint256 => bool)))",
            "numberOfBytes": "32"
          },
          "t_mapping(t_bytes32,t_mapping(t_uint256,t_mapping(t_uint256,t_mapping(t_int256,t_bool))))": {
            "label": "mapping(bytes32 => mapping(uint256 => mapping(uint256 => mapping(int256 => bool))))",
            "numberOfBytes": "32"
          },
          "t_mapping(t_int256,t_bool)": {
            "label": "mapping(int256 => bool)",
            "numberOfBytes": "32"
          },
          "t_mapping(t_uint256,t_array(t_int24)dyn_storage)": {
            "label": "mapping(uint256 => int24[])",
            "numberOfBytes": "32"
          },
          "t_mapping(t_uint256,t_bool)": {
            "label": "mapping(uint256 => bool)",
            "numberOfBytes": "32"
          },
          "t_mapping(t_uint256,t_enum(ResultType)8723)": {
            "label": "mapping(uint256 => enum SportsAMMV2ResultManager.ResultType)",
            "numberOfBytes": "32"
          },
          "t_mapping(t_uint256,t_mapping(t_int256,t_bool))": {
            "label": "mapping(uint256 => mapping(int256 => bool))",
            "numberOfBytes": "32"
          },
          "t_mapping(t_uint256,t_mapping(t_uint256,t_array(t_int24)dyn_storage))": {
            "label": "mapping(uint256 => mapping(uint256 => int24[]))",
            "numberOfBytes": "32"
          },
          "t_mapping(t_uint256,t_mapping(t_uint256,t_bool))": {
            "label": "mapping(uint256 => mapping(uint256 => bool))",
            "numberOfBytes": "32"
          },
          "t_mapping(t_uint256,t_mapping(t_uint256,t_mapping(t_int256,t_bool)))": {
            "label": "mapping(uint256 => mapping(uint256 => mapping(int256 => bool)))",
            "numberOfBytes": "32"
          },
          "t_uint256": {
            "label": "uint256",
            "numberOfBytes": "32"
          }
        },
        "namespaces": {
          "erc7201:openzeppelin.storage.Initializable": [
            {
              "contract": "Initializable",
              "label": "_initialized",
              "type": "t_uint64",
              "src": "@openzeppelin\\contracts-upgradeable\\proxy\\utils\\Initializable.sol:69",
              "offset": 0,
              "slot": "0"
            },
            {
              "contract": "Initializable",
              "label": "_initializing",
              "type": "t_bool",
              "src": "@openzeppelin\\contracts-upgradeable\\proxy\\utils\\Initializable.sol:73",
              "offset": 8,
              "slot": "0"
            }
          ]
        }
      }
    },
    "b5f5d405f883746768acb4af0fb5aff97e4c43c249018dc9dc5447a00567bd5c": {
      "address": "0x48Bee9ce1Fd31D25dbAE07d2605103A230Cb6091",
      "txHash": "0x705bb69bb81a16c3a3617eef3b55c4c672e3b89a17ce1600a9c19cdf47fdcd34",
      "layout": {
        "solcVersion": "0.8.20",
        "storage": [
          {
            "label": "owner",
            "offset": 0,
            "slot": "0",
            "type": "t_address",
            "contract": "ProxyOwned",
            "src": "contracts\\utils\\proxy\\ProxyOwned.sol:6"
          },
          {
            "label": "nominatedOwner",
            "offset": 0,
            "slot": "1",
            "type": "t_address",
            "contract": "ProxyOwned",
            "src": "contracts\\utils\\proxy\\ProxyOwned.sol:7"
          },
          {
            "label": "_initialized",
            "offset": 20,
            "slot": "1",
            "type": "t_bool",
            "contract": "ProxyOwned",
            "src": "contracts\\utils\\proxy\\ProxyOwned.sol:8"
          },
          {
            "label": "_transferredAtInit",
            "offset": 21,
            "slot": "1",
            "type": "t_bool",
            "contract": "ProxyOwned",
            "src": "contracts\\utils\\proxy\\ProxyOwned.sol:9"
          },
          {
            "label": "lastPauseTime",
            "offset": 0,
            "slot": "2",
            "type": "t_uint256",
            "contract": "ProxyPausable",
            "src": "contracts\\utils\\proxy\\ProxyPausable.sol:9"
          },
          {
            "label": "paused",
            "offset": 0,
            "slot": "3",
            "type": "t_bool",
            "contract": "ProxyPausable",
            "src": "contracts\\utils\\proxy\\ProxyPausable.sol:10"
          },
          {
            "label": "_guardCounter",
            "offset": 0,
            "slot": "4",
            "type": "t_uint256",
            "contract": "ProxyReentrancyGuard",
            "src": "contracts\\utils\\proxy\\ProxyReentrancyGuard.sol:18"
          },
          {
            "label": "_initialized",
            "offset": 0,
            "slot": "5",
            "type": "t_bool",
            "contract": "ProxyReentrancyGuard",
            "src": "contracts\\utils\\proxy\\ProxyReentrancyGuard.sol:19"
          },
          {
            "label": "rootPerGame",
            "offset": 0,
            "slot": "6",
            "type": "t_mapping(t_bytes32,t_bytes32)",
            "contract": "SportsAMMV2",
            "src": "contracts\\Overtime\\SportsAMMV2.sol:43"
          },
          {
            "label": "defaultCollateral",
            "offset": 0,
            "slot": "7",
            "type": "t_contract(IERC20)1430",
            "contract": "SportsAMMV2",
            "src": "contracts\\Overtime\\SportsAMMV2.sol:46"
          },
          {
            "label": "manager",
            "offset": 0,
            "slot": "8",
            "type": "t_contract(ISportsAMMV2Manager)11827",
            "contract": "SportsAMMV2",
            "src": "contracts\\Overtime\\SportsAMMV2.sol:49"
          },
          {
            "label": "riskManager",
            "offset": 0,
            "slot": "9",
            "type": "t_contract(ISportsAMMV2RiskManager)11963",
            "contract": "SportsAMMV2",
            "src": "contracts\\Overtime\\SportsAMMV2.sol:52"
          },
          {
            "label": "resultManager",
            "offset": 0,
            "slot": "10",
            "type": "t_contract(ISportsAMMV2ResultManager)11924",
            "contract": "SportsAMMV2",
            "src": "contracts\\Overtime\\SportsAMMV2.sol:55"
          },
          {
            "label": "referrals",
            "offset": 0,
            "slot": "11",
            "type": "t_contract(IReferrals)2683",
            "contract": "SportsAMMV2",
            "src": "contracts\\Overtime\\SportsAMMV2.sol:58"
          },
          {
            "label": "ticketMastercopy",
            "offset": 0,
            "slot": "12",
            "type": "t_address",
            "contract": "SportsAMMV2",
            "src": "contracts\\Overtime\\SportsAMMV2.sol:61"
          },
          {
            "label": "safeBox",
            "offset": 0,
            "slot": "13",
            "type": "t_address",
            "contract": "SportsAMMV2",
            "src": "contracts\\Overtime\\SportsAMMV2.sol:64"
          },
          {
            "label": "safeBoxFee",
            "offset": 0,
            "slot": "14",
            "type": "t_uint256",
            "contract": "SportsAMMV2",
            "src": "contracts\\Overtime\\SportsAMMV2.sol:67"
          },
          {
            "label": "safeBoxFeePerAddress",
            "offset": 0,
            "slot": "15",
            "type": "t_mapping(t_address,t_uint256)",
            "contract": "SportsAMMV2",
            "src": "contracts\\Overtime\\SportsAMMV2.sol:70"
          },
          {
            "label": "minBuyInAmount",
            "offset": 0,
            "slot": "16",
            "type": "t_uint256",
            "contract": "SportsAMMV2",
            "src": "contracts\\Overtime\\SportsAMMV2.sol:73"
          },
          {
            "label": "maxTicketSize",
            "offset": 0,
            "slot": "17",
            "type": "t_uint256",
            "contract": "SportsAMMV2",
            "src": "contracts\\Overtime\\SportsAMMV2.sol:76"
          },
          {
            "label": "maxSupportedAmount",
            "offset": 0,
            "slot": "18",
            "type": "t_uint256",
            "contract": "SportsAMMV2",
            "src": "contracts\\Overtime\\SportsAMMV2.sol:79"
          },
          {
            "label": "maxSupportedOdds",
            "offset": 0,
            "slot": "19",
            "type": "t_uint256",
            "contract": "SportsAMMV2",
            "src": "contracts\\Overtime\\SportsAMMV2.sol:82"
          },
          {
            "label": "knownTickets",
            "offset": 0,
            "slot": "20",
            "type": "t_struct(AddressSet)12085_storage",
            "contract": "SportsAMMV2",
            "src": "contracts\\Overtime\\SportsAMMV2.sol:85"
          },
          {
            "label": "multiCollateralOnOffRamp",
            "offset": 0,
            "slot": "22",
            "type": "t_contract(IMultiCollateralOnOffRamp)2652",
            "contract": "SportsAMMV2",
            "src": "contracts\\Overtime\\SportsAMMV2.sol:88"
          },
          {
            "label": "multicollateralEnabled",
            "offset": 20,
            "slot": "22",
            "type": "t_bool",
            "contract": "SportsAMMV2",
            "src": "contracts\\Overtime\\SportsAMMV2.sol:91"
          },
          {
            "label": "riskPerMarketAndPosition",
            "offset": 0,
            "slot": "23",
            "type": "t_mapping(t_bytes32,t_mapping(t_uint256,t_mapping(t_uint256,t_mapping(t_uint256,t_mapping(t_int256,t_mapping(t_uint256,t_uint256))))))",
            "contract": "SportsAMMV2",
            "src": "contracts\\Overtime\\SportsAMMV2.sol:94"
          },
          {
            "label": "minimalTimeLeftToMaturity",
            "offset": 0,
            "slot": "24",
            "type": "t_uint256",
            "contract": "SportsAMMV2",
            "src": "contracts\\Overtime\\SportsAMMV2.sol:98"
          },
          {
            "label": "expiryDuration",
            "offset": 0,
            "slot": "25",
            "type": "t_uint256",
            "contract": "SportsAMMV2",
            "src": "contracts\\Overtime\\SportsAMMV2.sol:101"
          },
          {
            "label": "liquidityPool",
            "offset": 0,
            "slot": "26",
            "type": "t_contract(ISportsAMMV2LiquidityPool)11794",
            "contract": "SportsAMMV2",
            "src": "contracts\\Overtime\\SportsAMMV2.sol:104"
          },
          {
            "label": "stakingThales",
            "offset": 0,
            "slot": "27",
            "type": "t_contract(IStakingThales)2760",
            "contract": "SportsAMMV2",
            "src": "contracts\\Overtime\\SportsAMMV2.sol:107"
          },
          {
            "label": "spentPerParent",
            "offset": 0,
            "slot": "28",
            "type": "t_mapping(t_bytes32,t_uint256)",
            "contract": "SportsAMMV2",
            "src": "contracts\\Overtime\\SportsAMMV2.sol:110"
          },
          {
            "label": "activeTicketsPerUser",
            "offset": 0,
            "slot": "29",
            "type": "t_mapping(t_address,t_struct(AddressSet)12085_storage)",
            "contract": "SportsAMMV2",
            "src": "contracts\\Overtime\\SportsAMMV2.sol:113"
          },
          {
            "label": "resolvedTicketsPerUser",
            "offset": 0,
            "slot": "30",
            "type": "t_mapping(t_address,t_struct(AddressSet)12085_storage)",
            "contract": "SportsAMMV2",
            "src": "contracts\\Overtime\\SportsAMMV2.sol:116"
          },
          {
            "label": "ticketsPerGame",
            "offset": 0,
            "slot": "31",
            "type": "t_mapping(t_bytes32,t_struct(AddressSet)12085_storage)",
            "contract": "SportsAMMV2",
            "src": "contracts\\Overtime\\SportsAMMV2.sol:119"
          }
        ],
        "types": {
          "t_bool": {
            "label": "bool",
            "numberOfBytes": "1"
          },
          "t_struct(InitializableStorage)10_storage": {
            "label": "struct Initializable.InitializableStorage",
            "members": [
              {
                "label": "_initialized",
                "type": "t_uint64",
                "offset": 0,
                "slot": "0"
              },
              {
                "label": "_initializing",
                "type": "t_bool",
                "offset": 8,
                "slot": "0"
              }
            ],
            "numberOfBytes": "32"
          },
          "t_uint64": {
            "label": "uint64",
            "numberOfBytes": "8"
          },
          "t_address": {
            "label": "address",
            "numberOfBytes": "20"
          },
          "t_array(t_address)dyn_storage": {
            "label": "address[]",
            "numberOfBytes": "32"
          },
          "t_bytes32": {
            "label": "bytes32",
            "numberOfBytes": "32"
          },
          "t_contract(IERC20)1430": {
            "label": "contract IERC20",
            "numberOfBytes": "20"
          },
          "t_contract(IMultiCollateralOnOffRamp)2652": {
            "label": "contract IMultiCollateralOnOffRamp",
            "numberOfBytes": "20"
          },
          "t_contract(IReferrals)2683": {
            "label": "contract IReferrals",
            "numberOfBytes": "20"
          },
          "t_contract(ISportsAMMV2LiquidityPool)11794": {
            "label": "contract ISportsAMMV2LiquidityPool",
            "numberOfBytes": "20"
          },
          "t_contract(ISportsAMMV2Manager)11827": {
            "label": "contract ISportsAMMV2Manager",
            "numberOfBytes": "20"
          },
          "t_contract(ISportsAMMV2ResultManager)11924": {
            "label": "contract ISportsAMMV2ResultManager",
            "numberOfBytes": "20"
          },
          "t_contract(ISportsAMMV2RiskManager)11963": {
            "label": "contract ISportsAMMV2RiskManager",
            "numberOfBytes": "20"
          },
          "t_contract(IStakingThales)2760": {
            "label": "contract IStakingThales",
            "numberOfBytes": "20"
          },
          "t_int256": {
            "label": "int256",
            "numberOfBytes": "32"
          },
          "t_mapping(t_address,t_struct(AddressSet)12085_storage)": {
            "label": "mapping(address => struct AddressSetLib.AddressSet)",
            "numberOfBytes": "32"
          },
          "t_mapping(t_address,t_uint256)": {
            "label": "mapping(address => uint256)",
            "numberOfBytes": "32"
          },
          "t_mapping(t_bytes32,t_bytes32)": {
            "label": "mapping(bytes32 => bytes32)",
            "numberOfBytes": "32"
          },
          "t_mapping(t_bytes32,t_mapping(t_uint256,t_mapping(t_uint256,t_mapping(t_uint256,t_mapping(t_int256,t_mapping(t_uint256,t_uint256))))))": {
            "label": "mapping(bytes32 => mapping(uint256 => mapping(uint256 => mapping(uint256 => mapping(int256 => mapping(uint256 => uint256))))))",
            "numberOfBytes": "32"
          },
          "t_mapping(t_bytes32,t_struct(AddressSet)12085_storage)": {
            "label": "mapping(bytes32 => struct AddressSetLib.AddressSet)",
            "numberOfBytes": "32"
          },
          "t_mapping(t_bytes32,t_uint256)": {
            "label": "mapping(bytes32 => uint256)",
            "numberOfBytes": "32"
          },
          "t_mapping(t_int256,t_mapping(t_uint256,t_uint256))": {
            "label": "mapping(int256 => mapping(uint256 => uint256))",
            "numberOfBytes": "32"
          },
          "t_mapping(t_uint256,t_mapping(t_int256,t_mapping(t_uint256,t_uint256)))": {
            "label": "mapping(uint256 => mapping(int256 => mapping(uint256 => uint256)))",
            "numberOfBytes": "32"
          },
          "t_mapping(t_uint256,t_mapping(t_uint256,t_mapping(t_int256,t_mapping(t_uint256,t_uint256))))": {
            "label": "mapping(uint256 => mapping(uint256 => mapping(int256 => mapping(uint256 => uint256))))",
            "numberOfBytes": "32"
          },
          "t_mapping(t_uint256,t_mapping(t_uint256,t_mapping(t_uint256,t_mapping(t_int256,t_mapping(t_uint256,t_uint256)))))": {
            "label": "mapping(uint256 => mapping(uint256 => mapping(uint256 => mapping(int256 => mapping(uint256 => uint256)))))",
            "numberOfBytes": "32"
          },
          "t_mapping(t_uint256,t_uint256)": {
            "label": "mapping(uint256 => uint256)",
            "numberOfBytes": "32"
          },
          "t_struct(AddressSet)12085_storage": {
            "label": "struct AddressSetLib.AddressSet",
            "members": [
              {
                "label": "elements",
                "type": "t_array(t_address)dyn_storage",
                "offset": 0,
                "slot": "0"
              },
              {
                "label": "indices",
                "type": "t_mapping(t_address,t_uint256)",
                "offset": 0,
                "slot": "1"
              }
            ],
            "numberOfBytes": "64"
          },
          "t_uint256": {
            "label": "uint256",
            "numberOfBytes": "32"
          }
        },
        "namespaces": {
          "erc7201:openzeppelin.storage.Initializable": [
            {
              "contract": "Initializable",
              "label": "_initialized",
              "type": "t_uint64",
              "src": "@openzeppelin\\contracts-upgradeable\\proxy\\utils\\Initializable.sol:69",
              "offset": 0,
              "slot": "0"
            },
            {
              "contract": "Initializable",
              "label": "_initializing",
              "type": "t_bool",
              "src": "@openzeppelin\\contracts-upgradeable\\proxy\\utils\\Initializable.sol:73",
              "offset": 8,
              "slot": "0"
            }
          ]
        }
      }
    },
    "a88daa01f54ab8623db1b99fde311e6088270d5e46c15721d0b2673f50d6f30d": {
      "address": "0x45FC61026cf37bF1D4a88Bc6c7882Dd0302D20D7",
      "txHash": "0xfae092581b81d67c6f61bab4a89a516bf182d7bc1de73ec1e1eeac6b0d4f17f0",
      "layout": {
        "solcVersion": "0.8.20",
        "storage": [
          {
            "label": "owner",
            "offset": 0,
            "slot": "0",
            "type": "t_address",
            "contract": "ProxyOwned",
            "src": "contracts\\utils\\proxy\\ProxyOwned.sol:6"
          },
          {
            "label": "nominatedOwner",
            "offset": 0,
            "slot": "1",
            "type": "t_address",
            "contract": "ProxyOwned",
            "src": "contracts\\utils\\proxy\\ProxyOwned.sol:7"
          },
          {
            "label": "_initialized",
            "offset": 20,
            "slot": "1",
            "type": "t_bool",
            "contract": "ProxyOwned",
            "src": "contracts\\utils\\proxy\\ProxyOwned.sol:8"
          },
          {
            "label": "_transferredAtInit",
            "offset": 21,
            "slot": "1",
            "type": "t_bool",
            "contract": "ProxyOwned",
            "src": "contracts\\utils\\proxy\\ProxyOwned.sol:9"
          },
          {
            "label": "_guardCounter",
            "offset": 0,
            "slot": "2",
            "type": "t_uint256",
            "contract": "ProxyReentrancyGuard",
            "src": "contracts\\utils\\proxy\\ProxyReentrancyGuard.sol:18"
          },
          {
            "label": "_initialized",
            "offset": 0,
            "slot": "3",
            "type": "t_bool",
            "contract": "ProxyReentrancyGuard",
            "src": "contracts\\utils\\proxy\\ProxyReentrancyGuard.sol:19"
          },
          {
            "label": "sportsAMM",
            "offset": 1,
            "slot": "3",
            "type": "t_contract(ISportsAMMV2)11770",
            "contract": "SportsAMMV2LiquidityPool",
            "src": "contracts\\Overtime\\LiquidityPool\\SportsAMMV2LiquidityPool.sol:48"
          },
          {
            "label": "collateral",
            "offset": 0,
            "slot": "4",
            "type": "t_contract(IERC20)1430",
            "contract": "SportsAMMV2LiquidityPool",
            "src": "contracts\\Overtime\\LiquidityPool\\SportsAMMV2LiquidityPool.sol:49"
          },
          {
            "label": "started",
            "offset": 20,
            "slot": "4",
            "type": "t_bool",
            "contract": "SportsAMMV2LiquidityPool",
            "src": "contracts\\Overtime\\LiquidityPool\\SportsAMMV2LiquidityPool.sol:51"
          },
          {
            "label": "round",
            "offset": 0,
            "slot": "5",
            "type": "t_uint256",
            "contract": "SportsAMMV2LiquidityPool",
            "src": "contracts\\Overtime\\LiquidityPool\\SportsAMMV2LiquidityPool.sol:53"
          },
          {
            "label": "roundLength",
            "offset": 0,
            "slot": "6",
            "type": "t_uint256",
            "contract": "SportsAMMV2LiquidityPool",
            "src": "contracts\\Overtime\\LiquidityPool\\SportsAMMV2LiquidityPool.sol:54"
          },
          {
            "label": "firstRoundStartTime",
            "offset": 0,
            "slot": "7",
            "type": "t_uint256",
            "contract": "SportsAMMV2LiquidityPool",
            "src": "contracts\\Overtime\\LiquidityPool\\SportsAMMV2LiquidityPool.sol:56"
          },
          {
            "label": "roundPools",
            "offset": 0,
            "slot": "8",
            "type": "t_mapping(t_uint256,t_address)",
            "contract": "SportsAMMV2LiquidityPool",
            "src": "contracts\\Overtime\\LiquidityPool\\SportsAMMV2LiquidityPool.sol:58"
          },
          {
            "label": "usersPerRound",
            "offset": 0,
            "slot": "9",
            "type": "t_mapping(t_uint256,t_array(t_address)dyn_storage)",
            "contract": "SportsAMMV2LiquidityPool",
            "src": "contracts\\Overtime\\LiquidityPool\\SportsAMMV2LiquidityPool.sol:60"
          },
          {
            "label": "userInRound",
            "offset": 0,
            "slot": "10",
            "type": "t_mapping(t_uint256,t_mapping(t_address,t_bool))",
            "contract": "SportsAMMV2LiquidityPool",
            "src": "contracts\\Overtime\\LiquidityPool\\SportsAMMV2LiquidityPool.sol:61"
          },
          {
            "label": "balancesPerRound",
            "offset": 0,
            "slot": "11",
            "type": "t_mapping(t_uint256,t_mapping(t_address,t_uint256))",
            "contract": "SportsAMMV2LiquidityPool",
            "src": "contracts\\Overtime\\LiquidityPool\\SportsAMMV2LiquidityPool.sol:62"
          },
          {
            "label": "allocationPerRound",
            "offset": 0,
            "slot": "12",
            "type": "t_mapping(t_uint256,t_uint256)",
            "contract": "SportsAMMV2LiquidityPool",
            "src": "contracts\\Overtime\\LiquidityPool\\SportsAMMV2LiquidityPool.sol:63"
          },
          {
            "label": "withdrawalRequested",
            "offset": 0,
            "slot": "13",
            "type": "t_mapping(t_address,t_bool)",
            "contract": "SportsAMMV2LiquidityPool",
            "src": "contracts\\Overtime\\LiquidityPool\\SportsAMMV2LiquidityPool.sol:65"
          },
          {
            "label": "withdrawalShare",
            "offset": 0,
            "slot": "14",
            "type": "t_mapping(t_address,t_uint256)",
            "contract": "SportsAMMV2LiquidityPool",
            "src": "contracts\\Overtime\\LiquidityPool\\SportsAMMV2LiquidityPool.sol:66"
          },
          {
            "label": "tradingTicketsPerRound",
            "offset": 0,
            "slot": "15",
            "type": "t_mapping(t_uint256,t_array(t_address)dyn_storage)",
            "contract": "SportsAMMV2LiquidityPool",
            "src": "contracts\\Overtime\\LiquidityPool\\SportsAMMV2LiquidityPool.sol:68"
          },
          {
            "label": "isTradingTicketInARound",
            "offset": 0,
            "slot": "16",
            "type": "t_mapping(t_uint256,t_mapping(t_address,t_bool))",
            "contract": "SportsAMMV2LiquidityPool",
            "src": "contracts\\Overtime\\LiquidityPool\\SportsAMMV2LiquidityPool.sol:69"
          },
          {
            "label": "ticketAlreadyExercisedInRound",
            "offset": 0,
            "slot": "17",
            "type": "t_mapping(t_uint256,t_mapping(t_address,t_bool))",
            "contract": "SportsAMMV2LiquidityPool",
            "src": "contracts\\Overtime\\LiquidityPool\\SportsAMMV2LiquidityPool.sol:70"
          },
          {
            "label": "roundPerTicket",
            "offset": 0,
            "slot": "18",
            "type": "t_mapping(t_address,t_uint256)",
            "contract": "SportsAMMV2LiquidityPool",
            "src": "contracts\\Overtime\\LiquidityPool\\SportsAMMV2LiquidityPool.sol:71"
          },
          {
            "label": "profitAndLossPerRound",
            "offset": 0,
            "slot": "19",
            "type": "t_mapping(t_uint256,t_uint256)",
            "contract": "SportsAMMV2LiquidityPool",
            "src": "contracts\\Overtime\\LiquidityPool\\SportsAMMV2LiquidityPool.sol:73"
          },
          {
            "label": "cumulativeProfitAndLoss",
            "offset": 0,
            "slot": "20",
            "type": "t_mapping(t_uint256,t_uint256)",
            "contract": "SportsAMMV2LiquidityPool",
            "src": "contracts\\Overtime\\LiquidityPool\\SportsAMMV2LiquidityPool.sol:74"
          },
          {
            "label": "maxAllowedDeposit",
            "offset": 0,
            "slot": "21",
            "type": "t_uint256",
            "contract": "SportsAMMV2LiquidityPool",
            "src": "contracts\\Overtime\\LiquidityPool\\SportsAMMV2LiquidityPool.sol:76"
          },
          {
            "label": "minDepositAmount",
            "offset": 0,
            "slot": "22",
            "type": "t_uint256",
            "contract": "SportsAMMV2LiquidityPool",
            "src": "contracts\\Overtime\\LiquidityPool\\SportsAMMV2LiquidityPool.sol:77"
          },
          {
            "label": "maxAllowedUsers",
            "offset": 0,
            "slot": "23",
            "type": "t_uint256",
            "contract": "SportsAMMV2LiquidityPool",
            "src": "contracts\\Overtime\\LiquidityPool\\SportsAMMV2LiquidityPool.sol:78"
          },
          {
            "label": "usersCurrentlyInPool",
            "offset": 0,
            "slot": "24",
            "type": "t_uint256",
            "contract": "SportsAMMV2LiquidityPool",
            "src": "contracts\\Overtime\\LiquidityPool\\SportsAMMV2LiquidityPool.sol:79"
          },
          {
            "label": "defaultLiquidityProvider",
            "offset": 0,
            "slot": "25",
            "type": "t_address",
            "contract": "SportsAMMV2LiquidityPool",
            "src": "contracts\\Overtime\\LiquidityPool\\SportsAMMV2LiquidityPool.sol:81"
          },
          {
            "label": "stakingThales",
            "offset": 0,
            "slot": "26",
            "type": "t_contract(IStakingThales)2760",
            "contract": "SportsAMMV2LiquidityPool",
            "src": "contracts\\Overtime\\LiquidityPool\\SportsAMMV2LiquidityPool.sol:83"
          },
          {
            "label": "poolRoundMastercopy",
            "offset": 0,
            "slot": "27",
            "type": "t_address",
            "contract": "SportsAMMV2LiquidityPool",
            "src": "contracts\\Overtime\\LiquidityPool\\SportsAMMV2LiquidityPool.sol:85"
          },
          {
            "label": "totalDeposited",
            "offset": 0,
            "slot": "28",
            "type": "t_uint256",
            "contract": "SportsAMMV2LiquidityPool",
            "src": "contracts\\Overtime\\LiquidityPool\\SportsAMMV2LiquidityPool.sol:87"
          },
          {
            "label": "roundClosingPrepared",
            "offset": 0,
            "slot": "29",
            "type": "t_bool",
            "contract": "SportsAMMV2LiquidityPool",
            "src": "contracts\\Overtime\\LiquidityPool\\SportsAMMV2LiquidityPool.sol:89"
          },
          {
            "label": "usersProcessedInRound",
            "offset": 0,
            "slot": "30",
            "type": "t_uint256",
            "contract": "SportsAMMV2LiquidityPool",
            "src": "contracts\\Overtime\\LiquidityPool\\SportsAMMV2LiquidityPool.sol:90"
          },
          {
            "label": "utilizationRate",
            "offset": 0,
            "slot": "31",
            "type": "t_uint256",
            "contract": "SportsAMMV2LiquidityPool",
            "src": "contracts\\Overtime\\LiquidityPool\\SportsAMMV2LiquidityPool.sol:92"
          },
          {
            "label": "safeBox",
            "offset": 0,
            "slot": "32",
            "type": "t_address",
            "contract": "SportsAMMV2LiquidityPool",
            "src": "contracts\\Overtime\\LiquidityPool\\SportsAMMV2LiquidityPool.sol:94"
          },
          {
            "label": "safeBoxImpact",
            "offset": 0,
            "slot": "33",
            "type": "t_uint256",
            "contract": "SportsAMMV2LiquidityPool",
            "src": "contracts\\Overtime\\LiquidityPool\\SportsAMMV2LiquidityPool.sol:95"
          }
        ],
        "types": {
          "t_bool": {
            "label": "bool",
            "numberOfBytes": "1"
          },
          "t_struct(InitializableStorage)10_storage": {
            "label": "struct Initializable.InitializableStorage",
            "members": [
              {
                "label": "_initialized",
                "type": "t_uint64",
                "offset": 0,
                "slot": "0"
              },
              {
                "label": "_initializing",
                "type": "t_bool",
                "offset": 8,
                "slot": "0"
              }
            ],
            "numberOfBytes": "32"
          },
          "t_struct(PausableStorage)80_storage": {
            "label": "struct PausableUpgradeable.PausableStorage",
            "members": [
              {
                "label": "_paused",
                "type": "t_bool",
                "offset": 0,
                "slot": "0"
              }
            ],
            "numberOfBytes": "32"
          },
          "t_uint64": {
            "label": "uint64",
            "numberOfBytes": "8"
          },
          "t_address": {
            "label": "address",
            "numberOfBytes": "20"
          },
          "t_array(t_address)dyn_storage": {
            "label": "address[]",
            "numberOfBytes": "32"
          },
          "t_contract(IERC20)1430": {
            "label": "contract IERC20",
            "numberOfBytes": "20"
          },
          "t_contract(ISportsAMMV2)11770": {
            "label": "contract ISportsAMMV2",
            "numberOfBytes": "20"
          },
          "t_contract(IStakingThales)2760": {
            "label": "contract IStakingThales",
            "numberOfBytes": "20"
          },
          "t_mapping(t_address,t_bool)": {
            "label": "mapping(address => bool)",
            "numberOfBytes": "32"
          },
          "t_mapping(t_address,t_uint256)": {
            "label": "mapping(address => uint256)",
            "numberOfBytes": "32"
          },
          "t_mapping(t_uint256,t_address)": {
            "label": "mapping(uint256 => address)",
            "numberOfBytes": "32"
          },
          "t_mapping(t_uint256,t_array(t_address)dyn_storage)": {
            "label": "mapping(uint256 => address[])",
            "numberOfBytes": "32"
          },
          "t_mapping(t_uint256,t_mapping(t_address,t_bool))": {
            "label": "mapping(uint256 => mapping(address => bool))",
            "numberOfBytes": "32"
          },
          "t_mapping(t_uint256,t_mapping(t_address,t_uint256))": {
            "label": "mapping(uint256 => mapping(address => uint256))",
            "numberOfBytes": "32"
          },
          "t_mapping(t_uint256,t_uint256)": {
            "label": "mapping(uint256 => uint256)",
            "numberOfBytes": "32"
          },
          "t_uint256": {
            "label": "uint256",
            "numberOfBytes": "32"
          }
        },
        "namespaces": {
          "erc7201:openzeppelin.storage.Pausable": [
            {
              "contract": "PausableUpgradeable",
              "label": "_paused",
              "type": "t_bool",
              "src": "@openzeppelin\\contracts-upgradeable\\utils\\PausableUpgradeable.sol:21",
              "offset": 0,
              "slot": "0"
            }
          ],
          "erc7201:openzeppelin.storage.Initializable": [
            {
              "contract": "Initializable",
              "label": "_initialized",
              "type": "t_uint64",
              "src": "@openzeppelin\\contracts-upgradeable\\proxy\\utils\\Initializable.sol:69",
              "offset": 0,
              "slot": "0"
            },
            {
              "contract": "Initializable",
              "label": "_initializing",
              "type": "t_bool",
              "src": "@openzeppelin\\contracts-upgradeable\\proxy\\utils\\Initializable.sol:73",
              "offset": 8,
              "slot": "0"
            }
          ]
        }
      }
    },
    "bfd9eb186da32bbef3bf666b60fe730484d055f3d43f6da0c45788b554b1ae51": {
      "address": "0x482610a1c1f8C5057bca7ed1a5148C00d868d020",
      "txHash": "0x2a1b467bce1c88ae2145744806423617dbb94b691fe3d778d3012ef591ddccb7",
      "layout": {
        "solcVersion": "0.8.20",
        "storage": [
          {
            "label": "owner",
            "offset": 0,
            "slot": "0",
            "type": "t_address",
            "contract": "ProxyOwned",
            "src": "contracts\\utils\\proxy\\ProxyOwned.sol:6"
          },
          {
            "label": "nominatedOwner",
            "offset": 0,
            "slot": "1",
            "type": "t_address",
            "contract": "ProxyOwned",
            "src": "contracts\\utils\\proxy\\ProxyOwned.sol:7"
          },
          {
            "label": "_initialized",
            "offset": 20,
            "slot": "1",
            "type": "t_bool",
            "contract": "ProxyOwned",
            "src": "contracts\\utils\\proxy\\ProxyOwned.sol:8"
          },
          {
            "label": "_transferredAtInit",
            "offset": 21,
            "slot": "1",
            "type": "t_bool",
            "contract": "ProxyOwned",
            "src": "contracts\\utils\\proxy\\ProxyOwned.sol:9"
          },
          {
            "label": "_guardCounter",
            "offset": 0,
            "slot": "2",
            "type": "t_uint256",
            "contract": "ProxyReentrancyGuard",
            "src": "contracts\\utils\\proxy\\ProxyReentrancyGuard.sol:18"
          },
          {
            "label": "_initialized",
            "offset": 0,
            "slot": "3",
            "type": "t_bool",
            "contract": "ProxyReentrancyGuard",
            "src": "contracts\\utils\\proxy\\ProxyReentrancyGuard.sol:19"
          },
          {
            "label": "liquidityPool",
            "offset": 1,
            "slot": "3",
            "type": "t_address",
            "contract": "DefaultLiquidityProvider",
            "src": "contracts\\Overtime\\LiquidityPool\\DefaultLiquidityProvider.sol:23"
          },
          {
            "label": "collateral",
            "offset": 0,
            "slot": "4",
            "type": "t_contract(IERC20)1430",
            "contract": "DefaultLiquidityProvider",
            "src": "contracts\\Overtime\\LiquidityPool\\DefaultLiquidityProvider.sol:26"
          }
        ],
        "types": {
          "t_bool": {
            "label": "bool",
            "numberOfBytes": "1"
          },
          "t_struct(InitializableStorage)10_storage": {
            "label": "struct Initializable.InitializableStorage",
            "members": [
              {
                "label": "_initialized",
                "type": "t_uint64",
                "offset": 0,
                "slot": "0"
              },
              {
                "label": "_initializing",
                "type": "t_bool",
                "offset": 8,
                "slot": "0"
              }
            ],
            "numberOfBytes": "32"
          },
          "t_uint64": {
            "label": "uint64",
            "numberOfBytes": "8"
          },
          "t_address": {
            "label": "address",
            "numberOfBytes": "20"
          },
          "t_contract(IERC20)1430": {
            "label": "contract IERC20",
            "numberOfBytes": "20"
          },
          "t_uint256": {
            "label": "uint256",
            "numberOfBytes": "32"
          }
        },
        "namespaces": {
          "erc7201:openzeppelin.storage.Initializable": [
            {
              "contract": "Initializable",
              "label": "_initialized",
              "type": "t_uint64",
              "src": "@openzeppelin\\contracts-upgradeable\\proxy\\utils\\Initializable.sol:69",
              "offset": 0,
              "slot": "0"
            },
            {
              "contract": "Initializable",
              "label": "_initializing",
              "type": "t_bool",
              "src": "@openzeppelin\\contracts-upgradeable\\proxy\\utils\\Initializable.sol:73",
              "offset": 8,
              "slot": "0"
            }
          ]
        }
      }
    },
    "9b27f8488adc036562d7f7893c65e7dea58f9d2c93bccb01ba2d1088302ae928": {
      "address": "0x968fea9f4d9FDa46398d1aF8a05EA68C277A085B",
      "txHash": "0x2885aa0af1e914cfec1d78c49a32d548481f1b6df984688bfd7330e1545362ea",
      "layout": {
        "solcVersion": "0.8.20",
        "storage": [
          {
            "label": "owner",
            "offset": 0,
            "slot": "0",
            "type": "t_address",
            "contract": "ProxyOwned",
            "src": "contracts\\utils\\proxy\\ProxyOwned.sol:6"
          },
          {
            "label": "nominatedOwner",
            "offset": 0,
            "slot": "1",
            "type": "t_address",
            "contract": "ProxyOwned",
            "src": "contracts\\utils\\proxy\\ProxyOwned.sol:7"
          },
          {
            "label": "_initialized",
            "offset": 20,
            "slot": "1",
            "type": "t_bool",
            "contract": "ProxyOwned",
            "src": "contracts\\utils\\proxy\\ProxyOwned.sol:8"
          },
          {
            "label": "_transferredAtInit",
            "offset": 21,
            "slot": "1",
            "type": "t_bool",
            "contract": "ProxyOwned",
            "src": "contracts\\utils\\proxy\\ProxyOwned.sol:9"
          },
          {
            "label": "lastPauseTime",
            "offset": 0,
            "slot": "2",
            "type": "t_uint256",
            "contract": "ProxyPausable",
            "src": "contracts\\utils\\proxy\\ProxyPausable.sol:9"
          },
          {
            "label": "paused",
            "offset": 0,
            "slot": "3",
            "type": "t_bool",
            "contract": "ProxyPausable",
            "src": "contracts\\utils\\proxy\\ProxyPausable.sol:10"
          },
          {
            "label": "sportsAMM",
            "offset": 1,
            "slot": "3",
            "type": "t_contract(ISportsAMMV2)11770",
            "contract": "SportsAMMV2Data",
            "src": "contracts\\Overtime\\SportsAMMV2Data.sol:13"
          }
        ],
        "types": {
          "t_bool": {
            "label": "bool",
            "numberOfBytes": "1"
          },
          "t_struct(InitializableStorage)10_storage": {
            "label": "struct Initializable.InitializableStorage",
            "members": [
              {
                "label": "_initialized",
                "type": "t_uint64",
                "offset": 0,
                "slot": "0"
              },
              {
                "label": "_initializing",
                "type": "t_bool",
                "offset": 8,
                "slot": "0"
              }
            ],
            "numberOfBytes": "32"
          },
          "t_uint64": {
            "label": "uint64",
            "numberOfBytes": "8"
          },
          "t_address": {
            "label": "address",
            "numberOfBytes": "20"
          },
          "t_contract(ISportsAMMV2)11770": {
            "label": "contract ISportsAMMV2",
            "numberOfBytes": "20"
          },
          "t_uint256": {
            "label": "uint256",
            "numberOfBytes": "32"
          }
        },
        "namespaces": {
          "erc7201:openzeppelin.storage.Initializable": [
            {
              "contract": "Initializable",
              "label": "_initialized",
              "type": "t_uint64",
              "src": "@openzeppelin\\contracts-upgradeable\\proxy\\utils\\Initializable.sol:69",
              "offset": 0,
              "slot": "0"
            },
            {
              "contract": "Initializable",
              "label": "_initializing",
              "type": "t_bool",
              "src": "@openzeppelin\\contracts-upgradeable\\proxy\\utils\\Initializable.sol:73",
              "offset": 8,
              "slot": "0"
            }
          ]
        }
      }
    },
    "3d3f92a37999b2cc4518417866be7becbbdb28b7c09efa45748da786678f4309": {
      "address": "0x0E350351d27F950c92280c6B76ee49f0a64275fe",
      "txHash": "0x4283f87085888d53c8ab462961c79362673c6192e43b63e6e0c5dbbdaa372777",
      "layout": {
        "solcVersion": "0.8.20",
        "storage": [
          {
            "label": "owner",
            "offset": 0,
            "slot": "0",
            "type": "t_address",
            "contract": "ProxyOwned",
            "src": "contracts/utils/proxy/ProxyOwned.sol:6"
          },
          {
            "label": "nominatedOwner",
            "offset": 0,
            "slot": "1",
            "type": "t_address",
            "contract": "ProxyOwned",
            "src": "contracts/utils/proxy/ProxyOwned.sol:7"
          },
          {
            "label": "_initialized",
            "offset": 20,
            "slot": "1",
            "type": "t_bool",
            "contract": "ProxyOwned",
            "src": "contracts/utils/proxy/ProxyOwned.sol:8"
          },
          {
            "label": "_transferredAtInit",
            "offset": 21,
            "slot": "1",
            "type": "t_bool",
            "contract": "ProxyOwned",
            "src": "contracts/utils/proxy/ProxyOwned.sol:9"
          },
          {
            "label": "lastPauseTime",
            "offset": 0,
            "slot": "2",
            "type": "t_uint256",
            "contract": "ProxyPausable",
            "src": "contracts/utils/proxy/ProxyPausable.sol:9"
          },
          {
            "label": "paused",
            "offset": 0,
            "slot": "3",
            "type": "t_bool",
            "contract": "ProxyPausable",
            "src": "contracts/utils/proxy/ProxyPausable.sol:10"
          },
          {
            "label": "sportsAMM",
            "offset": 1,
            "slot": "3",
            "type": "t_address",
            "contract": "SportsAMMV2Manager",
            "src": "contracts/core/AMM/SportsAMMV2Manager.sol:19"
          },
          {
            "label": "whitelistedAddresses",
            "offset": 0,
            "slot": "4",
            "type": "t_mapping(t_address,t_mapping(t_enum(Role)21459,t_bool))",
            "contract": "SportsAMMV2Manager",
            "src": "contracts/core/AMM/SportsAMMV2Manager.sol:21"
          },
          {
            "label": "knownTickets",
            "offset": 0,
            "slot": "5",
            "type": "t_struct(AddressSet)21955_storage",
            "contract": "SportsAMMV2Manager",
            "src": "contracts/core/AMM/SportsAMMV2Manager.sol:24"
          },
          {
            "label": "activeTicketsPerUser",
            "offset": 0,
            "slot": "7",
            "type": "t_mapping(t_address,t_struct(AddressSet)21955_storage)",
            "contract": "SportsAMMV2Manager",
            "src": "contracts/core/AMM/SportsAMMV2Manager.sol:27"
          },
          {
            "label": "resolvedTicketsPerUser",
            "offset": 0,
            "slot": "8",
            "type": "t_mapping(t_address,t_struct(AddressSet)21955_storage)",
            "contract": "SportsAMMV2Manager",
            "src": "contracts/core/AMM/SportsAMMV2Manager.sol:30"
          },
          {
            "label": "ticketsPerGame",
            "offset": 0,
            "slot": "9",
            "type": "t_mapping(t_bytes32,t_struct(AddressSet)21955_storage)",
            "contract": "SportsAMMV2Manager",
            "src": "contracts/core/AMM/SportsAMMV2Manager.sol:33"
          }
        ],
        "types": {
          "t_bool": {
            "label": "bool",
            "numberOfBytes": "1"
          },
          "t_struct(InitializableStorage)371_storage": {
            "label": "struct Initializable.InitializableStorage",
            "members": [
              {
                "label": "_initialized",
                "type": "t_uint64",
                "offset": 0,
                "slot": "0"
              },
              {
                "label": "_initializing",
                "type": "t_bool",
                "offset": 8,
                "slot": "0"
              }
            ],
            "numberOfBytes": "32"
          },
          "t_uint64": {
            "label": "uint64",
            "numberOfBytes": "8"
          },
          "t_address": {
            "label": "address",
            "numberOfBytes": "20"
          },
          "t_array(t_address)dyn_storage": {
            "label": "address[]",
            "numberOfBytes": "32"
          },
          "t_bytes32": {
            "label": "bytes32",
            "numberOfBytes": "32"
          },
          "t_enum(Role)21459": {
            "label": "enum ISportsAMMV2Manager.Role",
            "members": [
              "ROOT_SETTING",
              "RISK_MANAGING",
              "MARKET_RESOLVING",
              "TICKET_PAUSER"
            ],
            "numberOfBytes": "1"
          },
          "t_mapping(t_address,t_mapping(t_enum(Role)21459,t_bool))": {
            "label": "mapping(address => mapping(enum ISportsAMMV2Manager.Role => bool))",
            "numberOfBytes": "32"
          },
          "t_mapping(t_address,t_struct(AddressSet)21955_storage)": {
            "label": "mapping(address => struct AddressSetLib.AddressSet)",
            "numberOfBytes": "32"
          },
          "t_mapping(t_address,t_uint256)": {
            "label": "mapping(address => uint256)",
            "numberOfBytes": "32"
          },
          "t_mapping(t_bytes32,t_struct(AddressSet)21955_storage)": {
            "label": "mapping(bytes32 => struct AddressSetLib.AddressSet)",
            "numberOfBytes": "32"
          },
          "t_mapping(t_enum(Role)21459,t_bool)": {
            "label": "mapping(enum ISportsAMMV2Manager.Role => bool)",
            "numberOfBytes": "32"
          },
          "t_struct(AddressSet)21955_storage": {
            "label": "struct AddressSetLib.AddressSet",
            "members": [
              {
                "label": "elements",
                "type": "t_array(t_address)dyn_storage",
                "offset": 0,
                "slot": "0"
              },
              {
                "label": "indices",
                "type": "t_mapping(t_address,t_uint256)",
                "offset": 0,
                "slot": "1"
              }
            ],
            "numberOfBytes": "64"
          },
          "t_uint256": {
            "label": "uint256",
            "numberOfBytes": "32"
          }
        },
        "namespaces": {
          "erc7201:openzeppelin.storage.Initializable": [
            {
              "contract": "Initializable",
              "label": "_initialized",
              "type": "t_uint64",
              "src": "@openzeppelin/contracts-upgradeable/proxy/utils/Initializable.sol:69",
              "offset": 0,
              "slot": "0"
            },
            {
              "contract": "Initializable",
              "label": "_initializing",
              "type": "t_bool",
              "src": "@openzeppelin/contracts-upgradeable/proxy/utils/Initializable.sol:73",
              "offset": 8,
              "slot": "0"
            }
          ]
        }
      }
    },
    "941efa59612155d9d20c7d980ff8f3c3570720403a4bb09db9438fca979ebeb9": {
      "address": "0xA2dCFEe657Bc0a71AC31d146366246202eae18a4",
      "txHash": "0x3ad6931dd97b979af111504ead85962ae5e574dabaffd6f7fc0526786bb4a6fd",
      "layout": {
        "solcVersion": "0.8.20",
        "storage": [
          {
            "label": "owner",
            "offset": 0,
            "slot": "0",
            "type": "t_address",
            "contract": "ProxyOwned",
            "src": "contracts\\utils\\proxy\\ProxyOwned.sol:6"
          },
          {
            "label": "nominatedOwner",
            "offset": 0,
            "slot": "1",
            "type": "t_address",
            "contract": "ProxyOwned",
            "src": "contracts\\utils\\proxy\\ProxyOwned.sol:7"
          },
          {
            "label": "_initialized",
            "offset": 20,
            "slot": "1",
            "type": "t_bool",
            "contract": "ProxyOwned",
            "src": "contracts\\utils\\proxy\\ProxyOwned.sol:8"
          },
          {
            "label": "_transferredAtInit",
            "offset": 21,
            "slot": "1",
            "type": "t_bool",
            "contract": "ProxyOwned",
            "src": "contracts\\utils\\proxy\\ProxyOwned.sol:9"
          },
          {
            "label": "lastPauseTime",
            "offset": 0,
            "slot": "2",
            "type": "t_uint256",
            "contract": "ProxyPausable",
            "src": "contracts\\utils\\proxy\\ProxyPausable.sol:9"
          },
          {
            "label": "paused",
            "offset": 0,
            "slot": "3",
            "type": "t_bool",
            "contract": "ProxyPausable",
            "src": "contracts\\utils\\proxy\\ProxyPausable.sol:10"
          },
          {
            "label": "_guardCounter",
            "offset": 0,
            "slot": "4",
            "type": "t_uint256",
            "contract": "ProxyReentrancyGuard",
            "src": "contracts\\utils\\proxy\\ProxyReentrancyGuard.sol:18"
          },
          {
            "label": "_initialized",
            "offset": 0,
            "slot": "5",
            "type": "t_bool",
            "contract": "ProxyReentrancyGuard",
            "src": "contracts\\utils\\proxy\\ProxyReentrancyGuard.sol:19"
          },
          {
            "label": "manager",
            "offset": 1,
            "slot": "5",
            "type": "t_contract(ISportsAMMV2Manager)16383",
            "contract": "SportsAMMV2ResultManager",
            "src": "contracts\\core\\Resolving\\SportsAMMV2ResultManager.sol:53"
          },
          {
            "label": "resultsPerMarket",
            "offset": 0,
            "slot": "6",
            "type": "t_mapping(t_bytes32,t_mapping(t_uint256,t_mapping(t_uint256,t_array(t_int24)dyn_storage)))",
            "contract": "SportsAMMV2ResultManager",
            "src": "contracts\\core\\Resolving\\SportsAMMV2ResultManager.sol:56"
          },
          {
            "label": "areResultsPerMarketSet",
            "offset": 0,
            "slot": "7",
            "type": "t_mapping(t_bytes32,t_mapping(t_uint256,t_mapping(t_uint256,t_bool)))",
            "contract": "SportsAMMV2ResultManager",
            "src": "contracts\\core\\Resolving\\SportsAMMV2ResultManager.sol:59"
          },
          {
            "label": "isGameCancelled",
            "offset": 0,
            "slot": "8",
            "type": "t_mapping(t_bytes32,t_bool)",
            "contract": "SportsAMMV2ResultManager",
            "src": "contracts\\core\\Resolving\\SportsAMMV2ResultManager.sol:62"
          },
          {
            "label": "isMarketExplicitlyCancelled",
            "offset": 0,
            "slot": "9",
            "type": "t_mapping(t_bytes32,t_mapping(t_uint256,t_mapping(t_uint256,t_mapping(t_int256,t_bool))))",
            "contract": "SportsAMMV2ResultManager",
            "src": "contracts\\core\\Resolving\\SportsAMMV2ResultManager.sol:65"
          },
          {
            "label": "resultTypePerMarketType",
            "offset": 0,
            "slot": "10",
            "type": "t_mapping(t_uint256,t_enum(ResultType)13708)",
            "contract": "SportsAMMV2ResultManager",
            "src": "contracts\\core\\Resolving\\SportsAMMV2ResultManager.sol:68"
          },
          {
            "label": "chainlinkResolver",
            "offset": 0,
            "slot": "11",
            "type": "t_address",
            "contract": "SportsAMMV2ResultManager",
            "src": "contracts\\core\\Resolving\\SportsAMMV2ResultManager.sol:71"
          }
        ],
        "types": {
          "t_bool": {
            "label": "bool",
            "numberOfBytes": "1"
          },
          "t_struct(InitializableStorage)10_storage": {
            "label": "struct Initializable.InitializableStorage",
            "members": [
              {
                "label": "_initialized",
                "type": "t_uint64",
                "offset": 0,
                "slot": "0"
              },
              {
                "label": "_initializing",
                "type": "t_bool",
                "offset": 8,
                "slot": "0"
              }
            ],
            "numberOfBytes": "32"
          },
          "t_uint64": {
            "label": "uint64",
            "numberOfBytes": "8"
          },
          "t_address": {
            "label": "address",
            "numberOfBytes": "20"
          },
          "t_array(t_int24)dyn_storage": {
            "label": "int24[]",
            "numberOfBytes": "32"
          },
          "t_bytes32": {
            "label": "bytes32",
            "numberOfBytes": "32"
          },
          "t_contract(ISportsAMMV2Manager)16383": {
            "label": "contract ISportsAMMV2Manager",
            "numberOfBytes": "20"
          },
          "t_enum(ResultType)13708": {
            "label": "enum SportsAMMV2ResultManager.ResultType",
            "members": [
              "Unassigned",
              "ExactPosition",
              "OverUnder",
              "CombinedPositions",
              "Spread"
            ],
            "numberOfBytes": "1"
          },
          "t_int24": {
            "label": "int24",
            "numberOfBytes": "3"
          },
          "t_int256": {
            "label": "int256",
            "numberOfBytes": "32"
          },
          "t_mapping(t_bytes32,t_bool)": {
            "label": "mapping(bytes32 => bool)",
            "numberOfBytes": "32"
          },
          "t_mapping(t_bytes32,t_mapping(t_uint256,t_mapping(t_uint256,t_array(t_int24)dyn_storage)))": {
            "label": "mapping(bytes32 => mapping(uint256 => mapping(uint256 => int24[])))",
            "numberOfBytes": "32"
          },
          "t_mapping(t_bytes32,t_mapping(t_uint256,t_mapping(t_uint256,t_bool)))": {
            "label": "mapping(bytes32 => mapping(uint256 => mapping(uint256 => bool)))",
            "numberOfBytes": "32"
          },
          "t_mapping(t_bytes32,t_mapping(t_uint256,t_mapping(t_uint256,t_mapping(t_int256,t_bool))))": {
            "label": "mapping(bytes32 => mapping(uint256 => mapping(uint256 => mapping(int256 => bool))))",
            "numberOfBytes": "32"
          },
          "t_mapping(t_int256,t_bool)": {
            "label": "mapping(int256 => bool)",
            "numberOfBytes": "32"
          },
          "t_mapping(t_uint256,t_array(t_int24)dyn_storage)": {
            "label": "mapping(uint256 => int24[])",
            "numberOfBytes": "32"
          },
          "t_mapping(t_uint256,t_bool)": {
            "label": "mapping(uint256 => bool)",
            "numberOfBytes": "32"
          },
          "t_mapping(t_uint256,t_enum(ResultType)13708)": {
            "label": "mapping(uint256 => enum SportsAMMV2ResultManager.ResultType)",
            "numberOfBytes": "32"
          },
          "t_mapping(t_uint256,t_mapping(t_int256,t_bool))": {
            "label": "mapping(uint256 => mapping(int256 => bool))",
            "numberOfBytes": "32"
          },
          "t_mapping(t_uint256,t_mapping(t_uint256,t_array(t_int24)dyn_storage))": {
            "label": "mapping(uint256 => mapping(uint256 => int24[]))",
            "numberOfBytes": "32"
          },
          "t_mapping(t_uint256,t_mapping(t_uint256,t_bool))": {
            "label": "mapping(uint256 => mapping(uint256 => bool))",
            "numberOfBytes": "32"
          },
          "t_mapping(t_uint256,t_mapping(t_uint256,t_mapping(t_int256,t_bool)))": {
            "label": "mapping(uint256 => mapping(uint256 => mapping(int256 => bool)))",
            "numberOfBytes": "32"
          },
          "t_uint256": {
            "label": "uint256",
            "numberOfBytes": "32"
          }
        },
        "namespaces": {
          "erc7201:openzeppelin.storage.Initializable": [
            {
              "contract": "Initializable",
              "label": "_initialized",
              "type": "t_uint64",
              "src": "@openzeppelin\\contracts-upgradeable\\proxy\\utils\\Initializable.sol:69",
              "offset": 0,
              "slot": "0"
            },
            {
              "contract": "Initializable",
              "label": "_initializing",
              "type": "t_bool",
              "src": "@openzeppelin\\contracts-upgradeable\\proxy\\utils\\Initializable.sol:73",
              "offset": 8,
              "slot": "0"
            }
          ]
        }
      }
    },
    "cc92249bd978f5d88f4a8689ece0442a9eb9c54831f6c255d751a84c655de993": {
      "address": "0xe4123FdC540FD3f969d71eC14e0839dC63A11AE6",
      "txHash": "0xcd7cc029c30eb58bc53662eb88e21eea44078e53fed90494e1db0a3f46b6b15e",
      "layout": {
        "solcVersion": "0.8.20",
        "storage": [
          {
            "label": "owner",
            "offset": 0,
            "slot": "0",
            "type": "t_address",
            "contract": "ProxyOwned",
            "src": "contracts\\utils\\proxy\\ProxyOwned.sol:6"
          },
          {
            "label": "nominatedOwner",
            "offset": 0,
            "slot": "1",
            "type": "t_address",
            "contract": "ProxyOwned",
            "src": "contracts\\utils\\proxy\\ProxyOwned.sol:7"
          },
          {
            "label": "_initialized",
            "offset": 20,
            "slot": "1",
            "type": "t_bool",
            "contract": "ProxyOwned",
            "src": "contracts\\utils\\proxy\\ProxyOwned.sol:8"
          },
          {
            "label": "_transferredAtInit",
            "offset": 21,
            "slot": "1",
            "type": "t_bool",
            "contract": "ProxyOwned",
            "src": "contracts\\utils\\proxy\\ProxyOwned.sol:9"
          },
          {
            "label": "lastPauseTime",
            "offset": 0,
            "slot": "2",
            "type": "t_uint256",
            "contract": "ProxyPausable",
            "src": "contracts\\utils\\proxy\\ProxyPausable.sol:9"
          },
          {
            "label": "paused",
            "offset": 0,
            "slot": "3",
            "type": "t_bool",
            "contract": "ProxyPausable",
            "src": "contracts\\utils\\proxy\\ProxyPausable.sol:10"
          },
          {
            "label": "_guardCounter",
            "offset": 0,
            "slot": "4",
            "type": "t_uint256",
            "contract": "ProxyReentrancyGuard",
            "src": "contracts\\utils\\proxy\\ProxyReentrancyGuard.sol:18"
          },
          {
            "label": "_initialized",
            "offset": 0,
            "slot": "5",
            "type": "t_bool",
            "contract": "ProxyReentrancyGuard",
            "src": "contracts\\utils\\proxy\\ProxyReentrancyGuard.sol:19"
          },
          {
            "label": "manager",
            "offset": 1,
            "slot": "5",
            "type": "t_contract(ISportsAMMV2Manager)6649",
            "contract": "SportsAMMV2RiskManager",
            "src": "contracts\\core\\AMM\\SportsAMMV2RiskManager.sol:28"
          },
          {
            "label": "resultManager",
            "offset": 0,
            "slot": "6",
            "type": "t_contract(ISportsAMMV2ResultManager)6813",
            "contract": "SportsAMMV2RiskManager",
            "src": "contracts\\core\\AMM\\SportsAMMV2RiskManager.sol:31"
          },
          {
            "label": "sportsAMM",
            "offset": 0,
            "slot": "7",
            "type": "t_contract(ISportsAMMV2)6482",
            "contract": "SportsAMMV2RiskManager",
            "src": "contracts\\core\\AMM\\SportsAMMV2RiskManager.sol:34"
          },
          {
            "label": "defaultCap",
            "offset": 0,
            "slot": "8",
            "type": "t_uint256",
            "contract": "SportsAMMV2RiskManager",
            "src": "contracts\\core\\AMM\\SportsAMMV2RiskManager.sol:37"
          },
          {
            "label": "capPerSport",
            "offset": 0,
            "slot": "9",
            "type": "t_mapping(t_uint256,t_uint256)",
            "contract": "SportsAMMV2RiskManager",
            "src": "contracts\\core\\AMM\\SportsAMMV2RiskManager.sol:40"
          },
          {
            "label": "capPerSportChild",
            "offset": 0,
            "slot": "10",
            "type": "t_mapping(t_uint256,t_uint256)",
            "contract": "SportsAMMV2RiskManager",
            "src": "contracts\\core\\AMM\\SportsAMMV2RiskManager.sol:43"
          },
          {
            "label": "capPerSportAndType",
            "offset": 0,
            "slot": "11",
            "type": "t_mapping(t_uint256,t_mapping(t_uint256,t_uint256))",
            "contract": "SportsAMMV2RiskManager",
            "src": "contracts\\core\\AMM\\SportsAMMV2RiskManager.sol:46"
          },
          {
            "label": "capPerMarket",
            "offset": 0,
            "slot": "12",
            "type": "t_mapping(t_bytes32,t_mapping(t_uint256,t_mapping(t_uint256,t_mapping(t_int256,t_uint256))))",
            "contract": "SportsAMMV2RiskManager",
            "src": "contracts\\core\\AMM\\SportsAMMV2RiskManager.sol:49"
          },
          {
            "label": "defaultRiskMultiplier",
            "offset": 0,
            "slot": "13",
            "type": "t_uint256",
            "contract": "SportsAMMV2RiskManager",
            "src": "contracts\\core\\AMM\\SportsAMMV2RiskManager.sol:52"
          },
          {
            "label": "riskMultiplierPerSport",
            "offset": 0,
            "slot": "14",
            "type": "t_mapping(t_uint256,t_uint256)",
            "contract": "SportsAMMV2RiskManager",
            "src": "contracts\\core\\AMM\\SportsAMMV2RiskManager.sol:55"
          },
          {
            "label": "riskMultiplierPerGame",
            "offset": 0,
            "slot": "15",
            "type": "t_mapping(t_bytes32,t_uint256)",
            "contract": "SportsAMMV2RiskManager",
            "src": "contracts\\core\\AMM\\SportsAMMV2RiskManager.sol:58"
          },
          {
            "label": "maxCap",
            "offset": 0,
            "slot": "16",
            "type": "t_uint256",
            "contract": "SportsAMMV2RiskManager",
            "src": "contracts\\core\\AMM\\SportsAMMV2RiskManager.sol:61"
          },
          {
            "label": "maxRiskMultiplier",
            "offset": 0,
            "slot": "17",
            "type": "t_uint256",
            "contract": "SportsAMMV2RiskManager",
            "src": "contracts\\core\\AMM\\SportsAMMV2RiskManager.sol:64"
          },
          {
            "label": "dynamicLiquidityCutoffTimePerSport",
            "offset": 0,
            "slot": "18",
            "type": "t_mapping(t_uint256,t_uint256)",
            "contract": "SportsAMMV2RiskManager",
            "src": "contracts\\core\\AMM\\SportsAMMV2RiskManager.sol:67"
          },
          {
            "label": "dynamicLiquidityCutoffDividerPerSport",
            "offset": 0,
            "slot": "19",
            "type": "t_mapping(t_uint256,t_uint256)",
            "contract": "SportsAMMV2RiskManager",
            "src": "contracts\\core\\AMM\\SportsAMMV2RiskManager.sol:70"
          },
          {
            "label": "liveTradingPerSportAndTypeEnabled",
            "offset": 0,
            "slot": "20",
            "type": "t_mapping(t_uint256,t_mapping(t_uint256,t_bool))",
            "contract": "SportsAMMV2RiskManager",
            "src": "contracts\\core\\AMM\\SportsAMMV2RiskManager.sol:72"
          },
          {
            "label": "combiningPerSportEnabled",
            "offset": 0,
            "slot": "21",
            "type": "t_mapping(t_uint256,t_bool)",
            "contract": "SportsAMMV2RiskManager",
            "src": "contracts\\core\\AMM\\SportsAMMV2RiskManager.sol:74"
          },
          {
            "label": "riskPerMarketTypeAndPosition",
            "offset": 0,
            "slot": "22",
            "type": "t_mapping(t_bytes32,t_mapping(t_uint256,t_mapping(t_uint256,t_mapping(t_uint256,t_int256))))",
            "contract": "SportsAMMV2RiskManager",
            "src": "contracts\\core\\AMM\\SportsAMMV2RiskManager.sol:77"
          },
          {
            "label": "spentOnGame",
            "offset": 0,
            "slot": "23",
            "type": "t_mapping(t_bytes32,t_uint256)",
            "contract": "SportsAMMV2RiskManager",
            "src": "contracts\\core\\AMM\\SportsAMMV2RiskManager.sol:80"
          },
          {
            "label": "minBuyInAmount",
            "offset": 0,
            "slot": "24",
            "type": "t_uint256",
            "contract": "SportsAMMV2RiskManager",
            "src": "contracts\\core\\AMM\\SportsAMMV2RiskManager.sol:83"
          },
          {
            "label": "maxTicketSize",
            "offset": 0,
            "slot": "25",
            "type": "t_uint256",
            "contract": "SportsAMMV2RiskManager",
            "src": "contracts\\core\\AMM\\SportsAMMV2RiskManager.sol:86"
          },
          {
            "label": "maxSupportedAmount",
            "offset": 0,
            "slot": "26",
            "type": "t_uint256",
            "contract": "SportsAMMV2RiskManager",
            "src": "contracts\\core\\AMM\\SportsAMMV2RiskManager.sol:89"
          },
          {
            "label": "maxSupportedOdds",
            "offset": 0,
            "slot": "27",
            "type": "t_uint256",
            "contract": "SportsAMMV2RiskManager",
            "src": "contracts\\core\\AMM\\SportsAMMV2RiskManager.sol:92"
          },
          {
            "label": "minimalTimeLeftToMaturity",
            "offset": 0,
            "slot": "28",
            "type": "t_uint256",
            "contract": "SportsAMMV2RiskManager",
            "src": "contracts\\core\\AMM\\SportsAMMV2RiskManager.sol:95"
          },
          {
            "label": "expiryDuration",
            "offset": 0,
            "slot": "29",
            "type": "t_uint256",
            "contract": "SportsAMMV2RiskManager",
            "src": "contracts\\core\\AMM\\SportsAMMV2RiskManager.sol:98"
          },
          {
            "label": "liveCapDividerPerSport",
            "offset": 0,
            "slot": "30",
            "type": "t_mapping(t_uint256,t_uint256)",
            "contract": "SportsAMMV2RiskManager",
            "src": "contracts\\core\\AMM\\SportsAMMV2RiskManager.sol:101"
          },
          {
            "label": "defaultLiveCapDivider",
            "offset": 0,
            "slot": "31",
            "type": "t_uint256",
            "contract": "SportsAMMV2RiskManager",
            "src": "contracts\\core\\AMM\\SportsAMMV2RiskManager.sol:104"
          }
        ],
        "types": {
          "t_bool": {
            "label": "bool",
            "numberOfBytes": "1"
          },
          "t_struct(InitializableStorage)10_storage": {
            "label": "struct Initializable.InitializableStorage",
            "members": [
              {
                "label": "_initialized",
                "type": "t_uint64",
                "offset": 0,
                "slot": "0"
              },
              {
                "label": "_initializing",
                "type": "t_bool",
                "offset": 8,
                "slot": "0"
              }
            ],
            "numberOfBytes": "32"
          },
          "t_uint64": {
            "label": "uint64",
            "numberOfBytes": "8"
          },
          "t_address": {
            "label": "address",
            "numberOfBytes": "20"
          },
          "t_bytes32": {
            "label": "bytes32",
            "numberOfBytes": "32"
          },
          "t_contract(ISportsAMMV2)6482": {
            "label": "contract ISportsAMMV2",
            "numberOfBytes": "20"
          },
          "t_contract(ISportsAMMV2Manager)6649": {
            "label": "contract ISportsAMMV2Manager",
            "numberOfBytes": "20"
          },
          "t_contract(ISportsAMMV2ResultManager)6813": {
            "label": "contract ISportsAMMV2ResultManager",
            "numberOfBytes": "20"
          },
          "t_int256": {
            "label": "int256",
            "numberOfBytes": "32"
          },
          "t_mapping(t_bytes32,t_mapping(t_uint256,t_mapping(t_uint256,t_mapping(t_int256,t_uint256))))": {
            "label": "mapping(bytes32 => mapping(uint256 => mapping(uint256 => mapping(int256 => uint256))))",
            "numberOfBytes": "32"
          },
          "t_mapping(t_bytes32,t_mapping(t_uint256,t_mapping(t_uint256,t_mapping(t_uint256,t_int256))))": {
            "label": "mapping(bytes32 => mapping(uint256 => mapping(uint256 => mapping(uint256 => int256))))",
            "numberOfBytes": "32"
          },
          "t_mapping(t_bytes32,t_uint256)": {
            "label": "mapping(bytes32 => uint256)",
            "numberOfBytes": "32"
          },
          "t_mapping(t_int256,t_uint256)": {
            "label": "mapping(int256 => uint256)",
            "numberOfBytes": "32"
          },
          "t_mapping(t_uint256,t_bool)": {
            "label": "mapping(uint256 => bool)",
            "numberOfBytes": "32"
          },
          "t_mapping(t_uint256,t_int256)": {
            "label": "mapping(uint256 => int256)",
            "numberOfBytes": "32"
          },
          "t_mapping(t_uint256,t_mapping(t_int256,t_uint256))": {
            "label": "mapping(uint256 => mapping(int256 => uint256))",
            "numberOfBytes": "32"
          },
          "t_mapping(t_uint256,t_mapping(t_uint256,t_bool))": {
            "label": "mapping(uint256 => mapping(uint256 => bool))",
            "numberOfBytes": "32"
          },
          "t_mapping(t_uint256,t_mapping(t_uint256,t_int256))": {
            "label": "mapping(uint256 => mapping(uint256 => int256))",
            "numberOfBytes": "32"
          },
          "t_mapping(t_uint256,t_mapping(t_uint256,t_mapping(t_int256,t_uint256)))": {
            "label": "mapping(uint256 => mapping(uint256 => mapping(int256 => uint256)))",
            "numberOfBytes": "32"
          },
          "t_mapping(t_uint256,t_mapping(t_uint256,t_mapping(t_uint256,t_int256)))": {
            "label": "mapping(uint256 => mapping(uint256 => mapping(uint256 => int256)))",
            "numberOfBytes": "32"
          },
          "t_mapping(t_uint256,t_mapping(t_uint256,t_uint256))": {
            "label": "mapping(uint256 => mapping(uint256 => uint256))",
            "numberOfBytes": "32"
          },
          "t_mapping(t_uint256,t_uint256)": {
            "label": "mapping(uint256 => uint256)",
            "numberOfBytes": "32"
          },
          "t_uint256": {
            "label": "uint256",
            "numberOfBytes": "32"
          }
        },
        "namespaces": {
          "erc7201:openzeppelin.storage.Initializable": [
            {
              "contract": "Initializable",
              "label": "_initialized",
              "type": "t_uint64",
              "src": "@openzeppelin\\contracts-upgradeable\\proxy\\utils\\Initializable.sol:69",
              "offset": 0,
              "slot": "0"
            },
            {
              "contract": "Initializable",
              "label": "_initializing",
              "type": "t_bool",
              "src": "@openzeppelin\\contracts-upgradeable\\proxy\\utils\\Initializable.sol:73",
              "offset": 8,
              "slot": "0"
            }
          ]
        }
      }
    },
    "197643952857cac262e3736da8ae96e407198b8d226a70093f9123227e93e0e4": {
      "address": "0xaeB5De0E09218233542906BF94C26841d186FffB",
      "txHash": "0x7947ee616a4e77d52eb9b979cd57348f07fe98354a9bfb49d8d5ebaea7aa25f3",
      "layout": {
        "solcVersion": "0.8.20",
        "storage": [
          {
            "label": "owner",
            "offset": 0,
            "slot": "0",
            "type": "t_address",
            "contract": "ProxyOwned",
            "src": "contracts\\utils\\proxy\\ProxyOwned.sol:6"
          },
          {
            "label": "nominatedOwner",
            "offset": 0,
            "slot": "1",
            "type": "t_address",
            "contract": "ProxyOwned",
            "src": "contracts\\utils\\proxy\\ProxyOwned.sol:7"
          },
          {
            "label": "_initialized",
            "offset": 20,
            "slot": "1",
            "type": "t_bool",
            "contract": "ProxyOwned",
            "src": "contracts\\utils\\proxy\\ProxyOwned.sol:8"
          },
          {
            "label": "_transferredAtInit",
            "offset": 21,
            "slot": "1",
            "type": "t_bool",
            "contract": "ProxyOwned",
            "src": "contracts\\utils\\proxy\\ProxyOwned.sol:9"
          },
          {
            "label": "lastPauseTime",
            "offset": 0,
            "slot": "2",
            "type": "t_uint256",
            "contract": "ProxyPausable",
            "src": "contracts\\utils\\proxy\\ProxyPausable.sol:9"
          },
          {
            "label": "paused",
            "offset": 0,
            "slot": "3",
            "type": "t_bool",
            "contract": "ProxyPausable",
            "src": "contracts\\utils\\proxy\\ProxyPausable.sol:10"
          },
          {
            "label": "_guardCounter",
            "offset": 0,
            "slot": "4",
            "type": "t_uint256",
            "contract": "ProxyReentrancyGuard",
            "src": "contracts\\utils\\proxy\\ProxyReentrancyGuard.sol:18"
          },
          {
            "label": "_initialized",
            "offset": 0,
            "slot": "5",
            "type": "t_bool",
            "contract": "ProxyReentrancyGuard",
            "src": "contracts\\utils\\proxy\\ProxyReentrancyGuard.sol:19"
          },
          {
            "label": "rootPerGame",
            "offset": 0,
            "slot": "6",
            "type": "t_mapping(t_bytes32,t_bytes32)",
            "contract": "SportsAMMV2",
            "src": "contracts\\core\\AMM\\SportsAMMV2.sol:54"
          },
          {
            "label": "defaultCollateral",
            "offset": 0,
            "slot": "7",
            "type": "t_contract(IERC20)416",
            "contract": "SportsAMMV2",
            "src": "contracts\\core\\AMM\\SportsAMMV2.sol:57"
          },
          {
            "label": "liquidityPoolForCollateral",
            "offset": 0,
            "slot": "8",
            "type": "t_mapping(t_address,t_address)",
            "contract": "SportsAMMV2",
            "src": "contracts\\core\\AMM\\SportsAMMV2.sol:60"
          },
          {
            "label": "defaultCollateralDecimals",
            "offset": 0,
            "slot": "9",
            "type": "t_uint256",
            "contract": "SportsAMMV2",
            "src": "contracts\\core\\AMM\\SportsAMMV2.sol:63"
          },
          {
            "label": "manager",
            "offset": 0,
            "slot": "10",
            "type": "t_contract(ISportsAMMV2Manager)4766",
            "contract": "SportsAMMV2",
            "src": "contracts\\core\\AMM\\SportsAMMV2.sol:66"
          },
          {
            "label": "riskManager",
            "offset": 0,
            "slot": "11",
            "type": "t_contract(ISportsAMMV2RiskManager)5070",
            "contract": "SportsAMMV2",
            "src": "contracts\\core\\AMM\\SportsAMMV2.sol:69"
          },
          {
            "label": "resultManager",
            "offset": 0,
            "slot": "12",
            "type": "t_contract(ISportsAMMV2ResultManager)4930",
            "contract": "SportsAMMV2",
            "src": "contracts\\core\\AMM\\SportsAMMV2.sol:72"
          },
          {
            "label": "referrals",
            "offset": 0,
            "slot": "13",
            "type": "t_contract(IReferrals)1157",
            "contract": "SportsAMMV2",
            "src": "contracts\\core\\AMM\\SportsAMMV2.sol:75"
          },
          {
            "label": "ticketMastercopy",
            "offset": 0,
            "slot": "14",
            "type": "t_address",
            "contract": "SportsAMMV2",
            "src": "contracts\\core\\AMM\\SportsAMMV2.sol:78"
          },
          {
            "label": "safeBox",
            "offset": 0,
            "slot": "15",
            "type": "t_address",
            "contract": "SportsAMMV2",
            "src": "contracts\\core\\AMM\\SportsAMMV2.sol:81"
          },
          {
            "label": "safeBoxFee",
            "offset": 0,
            "slot": "16",
            "type": "t_uint256",
            "contract": "SportsAMMV2",
            "src": "contracts\\core\\AMM\\SportsAMMV2.sol:84"
          },
          {
            "label": "multiCollateralOnOffRamp",
            "offset": 0,
            "slot": "17",
            "type": "t_contract(IMultiCollateralOnOffRamp)1078",
            "contract": "SportsAMMV2",
            "src": "contracts\\core\\AMM\\SportsAMMV2.sol:87"
          },
          {
            "label": "multicollateralEnabled",
            "offset": 20,
            "slot": "17",
            "type": "t_bool",
            "contract": "SportsAMMV2",
            "src": "contracts\\core\\AMM\\SportsAMMV2.sol:90"
          },
          {
            "label": "stakingThales",
            "offset": 0,
            "slot": "18",
            "type": "t_contract(IStakingThales)1252",
            "contract": "SportsAMMV2",
            "src": "contracts\\core\\AMM\\SportsAMMV2.sol:93"
          },
          {
            "label": "liveTradingProcessor",
            "offset": 0,
            "slot": "19",
            "type": "t_address",
            "contract": "SportsAMMV2",
            "src": "contracts\\core\\AMM\\SportsAMMV2.sol:96"
          },
          {
            "label": "freeBetsHolder",
            "offset": 0,
            "slot": "20",
            "type": "t_address",
            "contract": "SportsAMMV2",
            "src": "contracts\\core\\AMM\\SportsAMMV2.sol:99"
          },
          {
            "label": "addedPayoutPercentagePerCollateral",
            "offset": 0,
            "slot": "21",
            "type": "t_mapping(t_address,t_uint256)",
            "contract": "SportsAMMV2",
            "src": "contracts\\core\\AMM\\SportsAMMV2.sol:102"
          },
          {
            "label": "safeBoxPerCollateral",
            "offset": 0,
            "slot": "22",
            "type": "t_mapping(t_address,t_address)",
            "contract": "SportsAMMV2",
            "src": "contracts\\core\\AMM\\SportsAMMV2.sol:105"
          }
        ],
        "types": {
          "t_bool": {
            "label": "bool",
            "numberOfBytes": "1"
          },
          "t_struct(InitializableStorage)10_storage": {
            "label": "struct Initializable.InitializableStorage",
            "members": [
              {
                "label": "_initialized",
                "type": "t_uint64",
                "offset": 0,
                "slot": "0"
              },
              {
                "label": "_initializing",
                "type": "t_bool",
                "offset": 8,
                "slot": "0"
              }
            ],
            "numberOfBytes": "32"
          },
          "t_uint64": {
            "label": "uint64",
            "numberOfBytes": "8"
          },
          "t_address": {
            "label": "address",
            "numberOfBytes": "20"
          },
          "t_bytes32": {
            "label": "bytes32",
            "numberOfBytes": "32"
          },
          "t_contract(IERC20)416": {
            "label": "contract IERC20",
            "numberOfBytes": "20"
          },
          "t_contract(IMultiCollateralOnOffRamp)1078": {
            "label": "contract IMultiCollateralOnOffRamp",
            "numberOfBytes": "20"
          },
          "t_contract(IReferrals)1157": {
            "label": "contract IReferrals",
            "numberOfBytes": "20"
          },
          "t_contract(ISportsAMMV2Manager)4766": {
            "label": "contract ISportsAMMV2Manager",
            "numberOfBytes": "20"
          },
          "t_contract(ISportsAMMV2ResultManager)4930": {
            "label": "contract ISportsAMMV2ResultManager",
            "numberOfBytes": "20"
          },
          "t_contract(ISportsAMMV2RiskManager)5070": {
            "label": "contract ISportsAMMV2RiskManager",
            "numberOfBytes": "20"
          },
          "t_contract(IStakingThales)1252": {
            "label": "contract IStakingThales",
            "numberOfBytes": "20"
          },
          "t_mapping(t_address,t_address)": {
            "label": "mapping(address => address)",
            "numberOfBytes": "32"
          },
          "t_mapping(t_address,t_uint256)": {
            "label": "mapping(address => uint256)",
            "numberOfBytes": "32"
          },
          "t_mapping(t_bytes32,t_bytes32)": {
            "label": "mapping(bytes32 => bytes32)",
            "numberOfBytes": "32"
          },
          "t_uint256": {
            "label": "uint256",
            "numberOfBytes": "32"
          }
        },
        "namespaces": {
          "erc7201:openzeppelin.storage.Initializable": [
            {
              "contract": "Initializable",
              "label": "_initialized",
              "type": "t_uint64",
              "src": "@openzeppelin\\contracts-upgradeable\\proxy\\utils\\Initializable.sol:69",
              "offset": 0,
              "slot": "0"
            },
            {
              "contract": "Initializable",
              "label": "_initializing",
              "type": "t_bool",
              "src": "@openzeppelin\\contracts-upgradeable\\proxy\\utils\\Initializable.sol:73",
              "offset": 8,
              "slot": "0"
            }
          ]
        }
      }
    },
    "523410e1f6391ae8ec0512f7e8d29779b9ae6f4d45b76c1b0c914112f1b71386": {
      "address": "0x76923cDDE21928ddbeC4B8BFDC8143BB6d0841a8",
      "txHash": "0x5e87306481d6d72324076da9e18fd702da35258b0a09fc237ad6cae22af80ce1",
      "layout": {
        "solcVersion": "0.8.20",
        "storage": [
          {
            "label": "owner",
            "offset": 0,
            "slot": "0",
            "type": "t_address",
            "contract": "ProxyOwned",
            "src": "contracts/utils/proxy/ProxyOwned.sol:6"
          },
          {
            "label": "nominatedOwner",
            "offset": 0,
            "slot": "1",
            "type": "t_address",
            "contract": "ProxyOwned",
            "src": "contracts/utils/proxy/ProxyOwned.sol:7"
          },
          {
            "label": "_initialized",
            "offset": 20,
            "slot": "1",
            "type": "t_bool",
            "contract": "ProxyOwned",
            "src": "contracts/utils/proxy/ProxyOwned.sol:8"
          },
          {
            "label": "_transferredAtInit",
            "offset": 21,
            "slot": "1",
            "type": "t_bool",
            "contract": "ProxyOwned",
            "src": "contracts/utils/proxy/ProxyOwned.sol:9"
          },
          {
            "label": "lastPauseTime",
            "offset": 0,
            "slot": "2",
            "type": "t_uint256",
            "contract": "ProxyPausable",
            "src": "contracts/utils/proxy/ProxyPausable.sol:9"
          },
          {
            "label": "paused",
            "offset": 0,
            "slot": "3",
            "type": "t_bool",
            "contract": "ProxyPausable",
            "src": "contracts/utils/proxy/ProxyPausable.sol:10"
          },
          {
            "label": "sportsAMM",
            "offset": 1,
            "slot": "3",
            "type": "t_contract(ISportsAMMV2)12763",
            "contract": "SportsAMMV2Data",
            "src": "contracts/core/Data/SportsAMMV2Data.sol:80"
          },
          {
            "label": "riskManager",
            "offset": 0,
            "slot": "4",
            "type": "t_contract(ISportsAMMV2RiskManager)13324",
            "contract": "SportsAMMV2Data",
            "src": "contracts/core/Data/SportsAMMV2Data.sol:82"
          }
        ],
        "types": {
          "t_bool": {
            "label": "bool",
            "numberOfBytes": "1"
          },
          "t_struct(InitializableStorage)10_storage": {
            "label": "struct Initializable.InitializableStorage",
            "members": [
              {
                "label": "_initialized",
                "type": "t_uint64",
                "offset": 0,
                "slot": "0"
              },
              {
                "label": "_initializing",
                "type": "t_bool",
                "offset": 8,
                "slot": "0"
              }
            ],
            "numberOfBytes": "32"
          },
          "t_uint64": {
            "label": "uint64",
            "numberOfBytes": "8"
          },
          "t_address": {
            "label": "address",
            "numberOfBytes": "20"
          },
          "t_contract(ISportsAMMV2)12763": {
            "label": "contract ISportsAMMV2",
            "numberOfBytes": "20"
          },
          "t_contract(ISportsAMMV2RiskManager)13324": {
            "label": "contract ISportsAMMV2RiskManager",
            "numberOfBytes": "20"
          },
          "t_uint256": {
            "label": "uint256",
            "numberOfBytes": "32"
          }
        },
        "namespaces": {
          "erc7201:openzeppelin.storage.Initializable": [
            {
              "contract": "Initializable",
              "label": "_initialized",
              "type": "t_uint64",
              "src": "@openzeppelin/contracts-upgradeable/proxy/utils/Initializable.sol:69",
              "offset": 0,
              "slot": "0"
            },
            {
              "contract": "Initializable",
              "label": "_initializing",
              "type": "t_bool",
              "src": "@openzeppelin/contracts-upgradeable/proxy/utils/Initializable.sol:73",
              "offset": 8,
              "slot": "0"
            }
          ]
        }
      }
    },
    "1b1acea173a885119ce3ce895f53a8a32e6a2a4c72a97f89d599833afb7d0020": {
      "address": "0x8280270f70f8Ef0CB22800cF21Fd6f83B38FDAF6",
      "txHash": "0x47721ef97a664f37b2c8482dd3c124147667e8d6a7c82f50a2e65210b2eb3c10",
      "layout": {
        "solcVersion": "0.8.20",
        "storage": [
          {
            "label": "owner",
            "offset": 0,
            "slot": "0",
            "type": "t_address",
            "contract": "ProxyOwned",
            "src": "contracts/utils/proxy/ProxyOwned.sol:6"
          },
          {
            "label": "nominatedOwner",
            "offset": 0,
            "slot": "1",
            "type": "t_address",
            "contract": "ProxyOwned",
            "src": "contracts/utils/proxy/ProxyOwned.sol:7"
          },
          {
            "label": "_initialized",
            "offset": 20,
            "slot": "1",
            "type": "t_bool",
            "contract": "ProxyOwned",
            "src": "contracts/utils/proxy/ProxyOwned.sol:8"
          },
          {
            "label": "_transferredAtInit",
            "offset": 21,
            "slot": "1",
            "type": "t_bool",
            "contract": "ProxyOwned",
            "src": "contracts/utils/proxy/ProxyOwned.sol:9"
          },
          {
            "label": "_guardCounter",
            "offset": 0,
            "slot": "2",
            "type": "t_uint256",
            "contract": "ProxyReentrancyGuard",
            "src": "contracts/utils/proxy/ProxyReentrancyGuard.sol:18"
          },
          {
            "label": "_initialized",
            "offset": 0,
            "slot": "3",
            "type": "t_bool",
            "contract": "ProxyReentrancyGuard",
            "src": "contracts/utils/proxy/ProxyReentrancyGuard.sol:19"
          },
          {
            "label": "sportsAMM",
            "offset": 1,
            "slot": "3",
            "type": "t_contract(ISportsAMMV2)19080",
            "contract": "SportsAMMV2LiquidityPool",
            "src": "contracts/core/LiquidityPool/SportsAMMV2LiquidityPool.sol:53"
          },
          {
            "label": "collateral",
            "offset": 0,
            "slot": "4",
            "type": "t_contract(IERC20)2955",
            "contract": "SportsAMMV2LiquidityPool",
            "src": "contracts/core/LiquidityPool/SportsAMMV2LiquidityPool.sol:54"
          },
          {
            "label": "started",
            "offset": 20,
            "slot": "4",
            "type": "t_bool",
            "contract": "SportsAMMV2LiquidityPool",
            "src": "contracts/core/LiquidityPool/SportsAMMV2LiquidityPool.sol:56"
          },
          {
            "label": "round",
            "offset": 0,
            "slot": "5",
            "type": "t_uint256",
            "contract": "SportsAMMV2LiquidityPool",
            "src": "contracts/core/LiquidityPool/SportsAMMV2LiquidityPool.sol:58"
          },
          {
            "label": "roundLength",
            "offset": 0,
            "slot": "6",
            "type": "t_uint256",
            "contract": "SportsAMMV2LiquidityPool",
            "src": "contracts/core/LiquidityPool/SportsAMMV2LiquidityPool.sol:59"
          },
          {
            "label": "firstRoundStartTime",
            "offset": 0,
            "slot": "7",
            "type": "t_uint256",
            "contract": "SportsAMMV2LiquidityPool",
            "src": "contracts/core/LiquidityPool/SportsAMMV2LiquidityPool.sol:61"
          },
          {
            "label": "roundPools",
            "offset": 0,
            "slot": "8",
            "type": "t_mapping(t_uint256,t_address)",
            "contract": "SportsAMMV2LiquidityPool",
            "src": "contracts/core/LiquidityPool/SportsAMMV2LiquidityPool.sol:63"
          },
          {
            "label": "usersPerRound",
            "offset": 0,
            "slot": "9",
            "type": "t_mapping(t_uint256,t_array(t_address)dyn_storage)",
            "contract": "SportsAMMV2LiquidityPool",
            "src": "contracts/core/LiquidityPool/SportsAMMV2LiquidityPool.sol:65"
          },
          {
            "label": "userInRound",
            "offset": 0,
            "slot": "10",
            "type": "t_mapping(t_uint256,t_mapping(t_address,t_bool))",
            "contract": "SportsAMMV2LiquidityPool",
            "src": "contracts/core/LiquidityPool/SportsAMMV2LiquidityPool.sol:66"
          },
          {
            "label": "balancesPerRound",
            "offset": 0,
            "slot": "11",
            "type": "t_mapping(t_uint256,t_mapping(t_address,t_uint256))",
            "contract": "SportsAMMV2LiquidityPool",
            "src": "contracts/core/LiquidityPool/SportsAMMV2LiquidityPool.sol:67"
          },
          {
            "label": "allocationPerRound",
            "offset": 0,
            "slot": "12",
            "type": "t_mapping(t_uint256,t_uint256)",
            "contract": "SportsAMMV2LiquidityPool",
            "src": "contracts/core/LiquidityPool/SportsAMMV2LiquidityPool.sol:68"
          },
          {
            "label": "withdrawalRequested",
            "offset": 0,
            "slot": "13",
            "type": "t_mapping(t_address,t_bool)",
            "contract": "SportsAMMV2LiquidityPool",
            "src": "contracts/core/LiquidityPool/SportsAMMV2LiquidityPool.sol:70"
          },
          {
            "label": "withdrawalShare",
            "offset": 0,
            "slot": "14",
            "type": "t_mapping(t_address,t_uint256)",
            "contract": "SportsAMMV2LiquidityPool",
            "src": "contracts/core/LiquidityPool/SportsAMMV2LiquidityPool.sol:71"
          },
          {
            "label": "tradingTicketsPerRound",
            "offset": 0,
            "slot": "15",
            "type": "t_mapping(t_uint256,t_array(t_address)dyn_storage)",
            "contract": "SportsAMMV2LiquidityPool",
            "src": "contracts/core/LiquidityPool/SportsAMMV2LiquidityPool.sol:73"
          },
          {
            "label": "isTradingTicketInARound",
            "offset": 0,
            "slot": "16",
            "type": "t_mapping(t_uint256,t_mapping(t_address,t_bool))",
            "contract": "SportsAMMV2LiquidityPool",
            "src": "contracts/core/LiquidityPool/SportsAMMV2LiquidityPool.sol:74"
          },
          {
            "label": "ticketAlreadyExercisedInRound",
            "offset": 0,
            "slot": "17",
            "type": "t_mapping(t_uint256,t_mapping(t_address,t_bool))",
            "contract": "SportsAMMV2LiquidityPool",
            "src": "contracts/core/LiquidityPool/SportsAMMV2LiquidityPool.sol:75"
          },
          {
            "label": "roundPerTicket",
            "offset": 0,
            "slot": "18",
            "type": "t_mapping(t_address,t_uint256)",
            "contract": "SportsAMMV2LiquidityPool",
            "src": "contracts/core/LiquidityPool/SportsAMMV2LiquidityPool.sol:76"
          },
          {
            "label": "profitAndLossPerRound",
            "offset": 0,
            "slot": "19",
            "type": "t_mapping(t_uint256,t_uint256)",
            "contract": "SportsAMMV2LiquidityPool",
            "src": "contracts/core/LiquidityPool/SportsAMMV2LiquidityPool.sol:78"
          },
          {
            "label": "cumulativeProfitAndLoss",
            "offset": 0,
            "slot": "20",
            "type": "t_mapping(t_uint256,t_uint256)",
            "contract": "SportsAMMV2LiquidityPool",
            "src": "contracts/core/LiquidityPool/SportsAMMV2LiquidityPool.sol:79"
          },
          {
            "label": "maxAllowedDeposit",
            "offset": 0,
            "slot": "21",
            "type": "t_uint256",
            "contract": "SportsAMMV2LiquidityPool",
            "src": "contracts/core/LiquidityPool/SportsAMMV2LiquidityPool.sol:81"
          },
          {
            "label": "minDepositAmount",
            "offset": 0,
            "slot": "22",
            "type": "t_uint256",
            "contract": "SportsAMMV2LiquidityPool",
            "src": "contracts/core/LiquidityPool/SportsAMMV2LiquidityPool.sol:82"
          },
          {
            "label": "maxAllowedUsers",
            "offset": 0,
            "slot": "23",
            "type": "t_uint256",
            "contract": "SportsAMMV2LiquidityPool",
            "src": "contracts/core/LiquidityPool/SportsAMMV2LiquidityPool.sol:83"
          },
          {
            "label": "usersCurrentlyInPool",
            "offset": 0,
            "slot": "24",
            "type": "t_uint256",
            "contract": "SportsAMMV2LiquidityPool",
            "src": "contracts/core/LiquidityPool/SportsAMMV2LiquidityPool.sol:84"
          },
          {
            "label": "defaultLiquidityProvider",
            "offset": 0,
            "slot": "25",
            "type": "t_address",
            "contract": "SportsAMMV2LiquidityPool",
            "src": "contracts/core/LiquidityPool/SportsAMMV2LiquidityPool.sol:86"
          },
          {
            "label": "poolRoundMastercopy",
            "offset": 0,
            "slot": "26",
            "type": "t_address",
            "contract": "SportsAMMV2LiquidityPool",
            "src": "contracts/core/LiquidityPool/SportsAMMV2LiquidityPool.sol:88"
          },
          {
            "label": "totalDeposited",
            "offset": 0,
            "slot": "27",
            "type": "t_uint256",
            "contract": "SportsAMMV2LiquidityPool",
            "src": "contracts/core/LiquidityPool/SportsAMMV2LiquidityPool.sol:90"
          },
          {
            "label": "roundClosingPrepared",
            "offset": 0,
            "slot": "28",
            "type": "t_bool",
            "contract": "SportsAMMV2LiquidityPool",
            "src": "contracts/core/LiquidityPool/SportsAMMV2LiquidityPool.sol:92"
          },
          {
            "label": "usersProcessedInRound",
            "offset": 0,
            "slot": "29",
            "type": "t_uint256",
            "contract": "SportsAMMV2LiquidityPool",
            "src": "contracts/core/LiquidityPool/SportsAMMV2LiquidityPool.sol:93"
          },
          {
            "label": "utilizationRate",
            "offset": 0,
            "slot": "30",
            "type": "t_uint256",
            "contract": "SportsAMMV2LiquidityPool",
            "src": "contracts/core/LiquidityPool/SportsAMMV2LiquidityPool.sol:95"
          },
          {
            "label": "safeBox",
            "offset": 0,
            "slot": "31",
            "type": "t_address",
            "contract": "SportsAMMV2LiquidityPool",
            "src": "contracts/core/LiquidityPool/SportsAMMV2LiquidityPool.sol:97"
          },
          {
            "label": "safeBoxImpact",
            "offset": 0,
            "slot": "32",
            "type": "t_uint256",
            "contract": "SportsAMMV2LiquidityPool",
            "src": "contracts/core/LiquidityPool/SportsAMMV2LiquidityPool.sol:98"
          },
          {
            "label": "addressManager",
            "offset": 0,
            "slot": "33",
            "type": "t_contract(IAddressManager)4285",
            "contract": "SportsAMMV2LiquidityPool",
            "src": "contracts/core/LiquidityPool/SportsAMMV2LiquidityPool.sol:100"
          },
          {
            "label": "collateralKey",
            "offset": 0,
            "slot": "34",
            "type": "t_bytes32",
            "contract": "SportsAMMV2LiquidityPool",
            "src": "contracts/core/LiquidityPool/SportsAMMV2LiquidityPool.sol:102"
          }
        ],
        "types": {
          "t_bool": {
            "label": "bool",
            "numberOfBytes": "1"
          },
          "t_struct(InitializableStorage)371_storage": {
            "label": "struct Initializable.InitializableStorage",
            "members": [
              {
                "label": "_initialized",
                "type": "t_uint64",
                "offset": 0,
                "slot": "0"
              },
              {
                "label": "_initializing",
                "type": "t_bool",
                "offset": 8,
                "slot": "0"
              }
            ],
            "numberOfBytes": "32"
          },
          "t_struct(PausableStorage)441_storage": {
            "label": "struct PausableUpgradeable.PausableStorage",
            "members": [
              {
                "label": "_paused",
                "type": "t_bool",
                "offset": 0,
                "slot": "0"
              }
            ],
            "numberOfBytes": "32"
          },
          "t_uint64": {
            "label": "uint64",
            "numberOfBytes": "8"
          },
          "t_address": {
            "label": "address",
            "numberOfBytes": "20"
          },
          "t_array(t_address)dyn_storage": {
            "label": "address[]",
            "numberOfBytes": "32"
          },
          "t_bytes32": {
            "label": "bytes32",
            "numberOfBytes": "32"
          },
          "t_contract(IAddressManager)4285": {
            "label": "contract IAddressManager",
            "numberOfBytes": "20"
          },
          "t_contract(IERC20)2955": {
            "label": "contract IERC20",
            "numberOfBytes": "20"
          },
          "t_contract(ISportsAMMV2)19080": {
            "label": "contract ISportsAMMV2",
            "numberOfBytes": "20"
          },
          "t_mapping(t_address,t_bool)": {
            "label": "mapping(address => bool)",
            "numberOfBytes": "32"
          },
          "t_mapping(t_address,t_uint256)": {
            "label": "mapping(address => uint256)",
            "numberOfBytes": "32"
          },
          "t_mapping(t_uint256,t_address)": {
            "label": "mapping(uint256 => address)",
            "numberOfBytes": "32"
          },
          "t_mapping(t_uint256,t_array(t_address)dyn_storage)": {
            "label": "mapping(uint256 => address[])",
            "numberOfBytes": "32"
          },
          "t_mapping(t_uint256,t_mapping(t_address,t_bool))": {
            "label": "mapping(uint256 => mapping(address => bool))",
            "numberOfBytes": "32"
          },
          "t_mapping(t_uint256,t_mapping(t_address,t_uint256))": {
            "label": "mapping(uint256 => mapping(address => uint256))",
            "numberOfBytes": "32"
          },
          "t_mapping(t_uint256,t_uint256)": {
            "label": "mapping(uint256 => uint256)",
            "numberOfBytes": "32"
          },
          "t_uint256": {
            "label": "uint256",
            "numberOfBytes": "32"
          }
        },
        "namespaces": {
          "erc7201:openzeppelin.storage.Pausable": [
            {
              "contract": "PausableUpgradeable",
              "label": "_paused",
              "type": "t_bool",
              "src": "@openzeppelin/contracts-upgradeable/utils/PausableUpgradeable.sol:21",
              "offset": 0,
              "slot": "0"
            }
          ],
          "erc7201:openzeppelin.storage.Initializable": [
            {
              "contract": "Initializable",
              "label": "_initialized",
              "type": "t_uint64",
              "src": "@openzeppelin/contracts-upgradeable/proxy/utils/Initializable.sol:69",
              "offset": 0,
              "slot": "0"
            },
            {
              "contract": "Initializable",
              "label": "_initializing",
              "type": "t_bool",
              "src": "@openzeppelin/contracts-upgradeable/proxy/utils/Initializable.sol:73",
              "offset": 8,
              "slot": "0"
            }
          ]
        }
      }
    },
    "3ec9a49e6af39d4c1916a7513304a5b8cac1b44a86f997e92b54091440189a84": {
      "address": "0x2073Db849e3b724f5c98823f8F2bd70B23e82B16",
      "txHash": "0xc170da49ba06fbd8e7bf3b786a65034d2a300ec2186f5687fe05ece01ff43162",
      "layout": {
        "solcVersion": "0.8.20",
        "storage": [
          {
            "label": "owner",
            "offset": 0,
            "slot": "0",
            "type": "t_address",
            "contract": "ProxyOwned",
            "src": "contracts\\utils\\proxy\\ProxyOwned.sol:6"
          },
          {
            "label": "nominatedOwner",
            "offset": 0,
            "slot": "1",
            "type": "t_address",
            "contract": "ProxyOwned",
            "src": "contracts\\utils\\proxy\\ProxyOwned.sol:7"
          },
          {
            "label": "_initialized",
            "offset": 20,
            "slot": "1",
            "type": "t_bool",
            "contract": "ProxyOwned",
            "src": "contracts\\utils\\proxy\\ProxyOwned.sol:8"
          },
          {
            "label": "_transferredAtInit",
            "offset": 21,
            "slot": "1",
            "type": "t_bool",
            "contract": "ProxyOwned",
            "src": "contracts\\utils\\proxy\\ProxyOwned.sol:9"
          },
          {
            "label": "lastPauseTime",
            "offset": 0,
            "slot": "2",
            "type": "t_uint256",
            "contract": "ProxyPausable",
            "src": "contracts\\utils\\proxy\\ProxyPausable.sol:9"
          },
          {
            "label": "paused",
            "offset": 0,
            "slot": "3",
            "type": "t_bool",
            "contract": "ProxyPausable",
            "src": "contracts\\utils\\proxy\\ProxyPausable.sol:10"
          }
        ],
        "types": {
          "t_bool": {
            "label": "bool",
            "numberOfBytes": "1"
          },
          "t_struct(InitializableStorage)371_storage": {
            "label": "struct Initializable.InitializableStorage",
            "members": [
              {
                "label": "_initialized",
                "type": "t_uint64",
                "offset": 0,
                "slot": "0"
              },
              {
                "label": "_initializing",
                "type": "t_bool",
                "offset": 8,
                "slot": "0"
              }
            ],
            "numberOfBytes": "32"
          },
          "t_uint64": {
            "label": "uint64",
            "numberOfBytes": "8"
          },
          "t_address": {
            "label": "address",
            "numberOfBytes": "20"
          },
          "t_uint256": {
            "label": "uint256",
            "numberOfBytes": "32"
          }
        },
        "namespaces": {
          "erc7201:openzeppelin.storage.Initializable": [
            {
              "contract": "Initializable",
              "label": "_initialized",
              "type": "t_uint64",
              "src": "@openzeppelin\\contracts-upgradeable\\proxy\\utils\\Initializable.sol:69",
              "offset": 0,
              "slot": "0"
            },
            {
              "contract": "Initializable",
              "label": "_initializing",
              "type": "t_bool",
              "src": "@openzeppelin\\contracts-upgradeable\\proxy\\utils\\Initializable.sol:73",
              "offset": 8,
              "slot": "0"
            }
          ]
        }
      }
    },
    "dfc73ad04274fa8aa2d4245c81b17731eb9849156c673f675fee88870fbea780": {
      "address": "0x4485F2369d7331c22A4C5935a58cEf45694Ed0C9",
      "txHash": "0x8d05976f52305488c639e94df44e09ca304fef2e47941a5eb2b4bdb170de9392",
      "layout": {
        "solcVersion": "0.8.20",
        "storage": [
          {
            "label": "owner",
            "offset": 0,
            "slot": "0",
            "type": "t_address",
            "contract": "ProxyOwned",
            "src": "contracts/utils/proxy/ProxyOwned.sol:6"
          },
          {
            "label": "nominatedOwner",
            "offset": 0,
            "slot": "1",
            "type": "t_address",
            "contract": "ProxyOwned",
            "src": "contracts/utils/proxy/ProxyOwned.sol:7"
          },
          {
            "label": "_initialized",
            "offset": 20,
            "slot": "1",
            "type": "t_bool",
            "contract": "ProxyOwned",
            "src": "contracts/utils/proxy/ProxyOwned.sol:8"
          },
          {
            "label": "_transferredAtInit",
            "offset": 21,
            "slot": "1",
            "type": "t_bool",
            "contract": "ProxyOwned",
            "src": "contracts/utils/proxy/ProxyOwned.sol:9"
          },
          {
            "label": "lastPauseTime",
            "offset": 0,
            "slot": "2",
            "type": "t_uint256",
            "contract": "ProxyPausable",
            "src": "contracts/utils/proxy/ProxyPausable.sol:9"
          },
          {
            "label": "paused",
            "offset": 0,
            "slot": "3",
            "type": "t_bool",
            "contract": "ProxyPausable",
            "src": "contracts/utils/proxy/ProxyPausable.sol:10"
          },
          {
            "label": "_guardCounter",
            "offset": 0,
            "slot": "4",
            "type": "t_uint256",
            "contract": "ProxyReentrancyGuard",
            "src": "contracts/utils/proxy/ProxyReentrancyGuard.sol:18"
          },
          {
            "label": "_initialized",
            "offset": 0,
            "slot": "5",
            "type": "t_bool",
            "contract": "ProxyReentrancyGuard",
            "src": "contracts/utils/proxy/ProxyReentrancyGuard.sol:19"
          },
          {
            "label": "sportsAMM",
            "offset": 1,
            "slot": "5",
            "type": "t_contract(ISportsAMMV2)18918",
            "contract": "FreeBetsHolder",
            "src": "contracts/core/FreeBets/FreeBetsHolder.sol:23"
          },
          {
            "label": "liveTradingProcessor",
            "offset": 0,
            "slot": "6",
            "type": "t_contract(ILiveTradingProcessor)18782",
            "contract": "FreeBetsHolder",
            "src": "contracts/core/FreeBets/FreeBetsHolder.sol:25"
          },
          {
            "label": "balancePerUserAndCollateral",
            "offset": 0,
            "slot": "7",
            "type": "t_mapping(t_address,t_mapping(t_address,t_uint256))",
            "contract": "FreeBetsHolder",
            "src": "contracts/core/FreeBets/FreeBetsHolder.sol:27"
          },
          {
            "label": "supportedCollateral",
            "offset": 0,
            "slot": "8",
            "type": "t_mapping(t_address,t_bool)",
            "contract": "FreeBetsHolder",
            "src": "contracts/core/FreeBets/FreeBetsHolder.sol:29"
          },
          {
            "label": "ticketToUser",
            "offset": 0,
            "slot": "9",
            "type": "t_mapping(t_address,t_address)",
            "contract": "FreeBetsHolder",
            "src": "contracts/core/FreeBets/FreeBetsHolder.sol:31"
          },
          {
            "label": "paidPerTicket",
            "offset": 0,
            "slot": "10",
            "type": "t_mapping(t_address,t_uint256)",
            "contract": "FreeBetsHolder",
            "src": "contracts/core/FreeBets/FreeBetsHolder.sol:33"
          },
          {
            "label": "liveRequestsPerUser",
            "offset": 0,
            "slot": "11",
            "type": "t_mapping(t_bytes32,t_address)",
            "contract": "FreeBetsHolder",
            "src": "contracts/core/FreeBets/FreeBetsHolder.sol:35"
          },
          {
            "label": "activeTicketsPerUser",
            "offset": 0,
            "slot": "12",
            "type": "t_mapping(t_address,t_struct(AddressSet)19418_storage)",
            "contract": "FreeBetsHolder",
            "src": "contracts/core/FreeBets/FreeBetsHolder.sol:38"
          },
          {
            "label": "resolvedTicketsPerUser",
            "offset": 0,
            "slot": "13",
            "type": "t_mapping(t_address,t_struct(AddressSet)19418_storage)",
            "contract": "FreeBetsHolder",
            "src": "contracts/core/FreeBets/FreeBetsHolder.sol:41"
          }
        ],
        "types": {
          "t_bool": {
            "label": "bool",
            "numberOfBytes": "1"
          },
          "t_struct(InitializableStorage)371_storage": {
            "label": "struct Initializable.InitializableStorage",
            "members": [
              {
                "label": "_initialized",
                "type": "t_uint64",
                "offset": 0,
                "slot": "0"
              },
              {
                "label": "_initializing",
                "type": "t_bool",
                "offset": 8,
                "slot": "0"
              }
            ],
            "numberOfBytes": "32"
          },
          "t_uint64": {
            "label": "uint64",
            "numberOfBytes": "8"
          },
          "t_address": {
            "label": "address",
            "numberOfBytes": "20"
          },
          "t_array(t_address)dyn_storage": {
            "label": "address[]",
            "numberOfBytes": "32"
          },
          "t_bytes32": {
            "label": "bytes32",
            "numberOfBytes": "32"
          },
          "t_contract(ILiveTradingProcessor)18782": {
            "label": "contract ILiveTradingProcessor",
            "numberOfBytes": "20"
          },
          "t_contract(ISportsAMMV2)18918": {
            "label": "contract ISportsAMMV2",
            "numberOfBytes": "20"
          },
          "t_mapping(t_address,t_address)": {
            "label": "mapping(address => address)",
            "numberOfBytes": "32"
          },
          "t_mapping(t_address,t_bool)": {
            "label": "mapping(address => bool)",
            "numberOfBytes": "32"
          },
          "t_mapping(t_address,t_mapping(t_address,t_uint256))": {
            "label": "mapping(address => mapping(address => uint256))",
            "numberOfBytes": "32"
          },
          "t_mapping(t_address,t_struct(AddressSet)19418_storage)": {
            "label": "mapping(address => struct AddressSetLib.AddressSet)",
            "numberOfBytes": "32"
          },
          "t_mapping(t_address,t_uint256)": {
            "label": "mapping(address => uint256)",
            "numberOfBytes": "32"
          },
          "t_mapping(t_bytes32,t_address)": {
            "label": "mapping(bytes32 => address)",
            "numberOfBytes": "32"
          },
          "t_struct(AddressSet)19418_storage": {
            "label": "struct AddressSetLib.AddressSet",
            "members": [
              {
                "label": "elements",
                "type": "t_array(t_address)dyn_storage",
                "offset": 0,
                "slot": "0"
              },
              {
                "label": "indices",
                "type": "t_mapping(t_address,t_uint256)",
                "offset": 0,
                "slot": "1"
              }
            ],
            "numberOfBytes": "64"
          },
          "t_uint256": {
            "label": "uint256",
            "numberOfBytes": "32"
          }
        },
        "namespaces": {
          "erc7201:openzeppelin.storage.Initializable": [
            {
              "contract": "Initializable",
              "label": "_initialized",
              "type": "t_uint64",
              "src": "@openzeppelin/contracts-upgradeable/proxy/utils/Initializable.sol:69",
              "offset": 0,
              "slot": "0"
            },
            {
              "contract": "Initializable",
              "label": "_initializing",
              "type": "t_bool",
              "src": "@openzeppelin/contracts-upgradeable/proxy/utils/Initializable.sol:73",
              "offset": 8,
              "slot": "0"
            }
          ]
        }
      }
    },
    "9d578308f26f23fb1a4d64a7b04b024dddb82948b9e49822f91c171cbac0a223": {
      "address": "0xE59206b08cC96Da0818522C75eE3Fd4EBB7c0A47",
      "txHash": "0x1d4694f1fbc7920910e3977338ab81cd84040a5bffe7d60a362bc64ba6a4c15b",
      "layout": {
        "solcVersion": "0.8.20",
        "storage": [
          {
            "label": "owner",
            "offset": 0,
            "slot": "0",
            "type": "t_address",
            "contract": "ProxyOwned",
            "src": "contracts/utils/proxy/ProxyOwned.sol:6"
          },
          {
            "label": "nominatedOwner",
            "offset": 0,
            "slot": "1",
            "type": "t_address",
            "contract": "ProxyOwned",
            "src": "contracts/utils/proxy/ProxyOwned.sol:7"
          },
          {
            "label": "_initialized",
            "offset": 20,
            "slot": "1",
            "type": "t_bool",
            "contract": "ProxyOwned",
            "src": "contracts/utils/proxy/ProxyOwned.sol:8"
          },
          {
            "label": "_transferredAtInit",
            "offset": 21,
            "slot": "1",
            "type": "t_bool",
            "contract": "ProxyOwned",
            "src": "contracts/utils/proxy/ProxyOwned.sol:9"
          },
          {
            "label": "lastPauseTime",
            "offset": 0,
            "slot": "2",
            "type": "t_uint256",
            "contract": "ProxyPausable",
            "src": "contracts/utils/proxy/ProxyPausable.sol:9"
          },
          {
            "label": "paused",
            "offset": 0,
            "slot": "3",
            "type": "t_bool",
            "contract": "ProxyPausable",
            "src": "contracts/utils/proxy/ProxyPausable.sol:10"
          },
          {
            "label": "_guardCounter",
            "offset": 0,
            "slot": "4",
            "type": "t_uint256",
            "contract": "ProxyReentrancyGuard",
            "src": "contracts/utils/proxy/ProxyReentrancyGuard.sol:18"
          },
          {
            "label": "_initialized",
            "offset": 0,
            "slot": "5",
            "type": "t_bool",
            "contract": "ProxyReentrancyGuard",
            "src": "contracts/utils/proxy/ProxyReentrancyGuard.sol:19"
          },
          {
            "label": "sportsAMM",
            "offset": 1,
            "slot": "5",
            "type": "t_contract(ISportsAMMV2)2772",
            "contract": "FreeBetsHolder",
            "src": "contracts/core/FreeBets/FreeBetsHolder.sol:23"
          },
          {
            "label": "liveTradingProcessor",
            "offset": 0,
            "slot": "6",
            "type": "t_contract(ILiveTradingProcessor)2636",
            "contract": "FreeBetsHolder",
            "src": "contracts/core/FreeBets/FreeBetsHolder.sol:25"
          },
          {
            "label": "balancePerUserAndCollateral",
            "offset": 0,
            "slot": "7",
            "type": "t_mapping(t_address,t_mapping(t_address,t_uint256))",
            "contract": "FreeBetsHolder",
            "src": "contracts/core/FreeBets/FreeBetsHolder.sol:27"
          },
          {
            "label": "supportedCollateral",
            "offset": 0,
            "slot": "8",
            "type": "t_mapping(t_address,t_bool)",
            "contract": "FreeBetsHolder",
            "src": "contracts/core/FreeBets/FreeBetsHolder.sol:29"
          },
          {
            "label": "ticketToUser",
            "offset": 0,
            "slot": "9",
            "type": "t_mapping(t_address,t_address)",
            "contract": "FreeBetsHolder",
            "src": "contracts/core/FreeBets/FreeBetsHolder.sol:31"
          },
          {
            "label": "paidPerTicket",
            "offset": 0,
            "slot": "10",
            "type": "t_mapping(t_address,t_uint256)",
            "contract": "FreeBetsHolder",
            "src": "contracts/core/FreeBets/FreeBetsHolder.sol:33"
          },
          {
            "label": "liveRequestsPerUser",
            "offset": 0,
            "slot": "11",
            "type": "t_mapping(t_bytes32,t_address)",
            "contract": "FreeBetsHolder",
            "src": "contracts/core/FreeBets/FreeBetsHolder.sol:35"
          },
          {
            "label": "activeTicketsPerUser",
            "offset": 0,
            "slot": "12",
            "type": "t_mapping(t_address,t_struct(AddressSet)3221_storage)",
            "contract": "FreeBetsHolder",
            "src": "contracts/core/FreeBets/FreeBetsHolder.sol:38"
          },
          {
            "label": "resolvedTicketsPerUser",
            "offset": 0,
            "slot": "13",
            "type": "t_mapping(t_address,t_struct(AddressSet)3221_storage)",
            "contract": "FreeBetsHolder",
            "src": "contracts/core/FreeBets/FreeBetsHolder.sol:41"
          }
        ],
        "types": {
          "t_bool": {
            "label": "bool",
            "numberOfBytes": "1"
          },
          "t_struct(InitializableStorage)10_storage": {
            "label": "struct Initializable.InitializableStorage",
            "members": [
              {
                "label": "_initialized",
                "type": "t_uint64",
                "offset": 0,
                "slot": "0"
              },
              {
                "label": "_initializing",
                "type": "t_bool",
                "offset": 8,
                "slot": "0"
              }
            ],
            "numberOfBytes": "32"
          },
          "t_uint64": {
            "label": "uint64",
            "numberOfBytes": "8"
          },
          "t_address": {
            "label": "address",
            "numberOfBytes": "20"
          },
          "t_array(t_address)dyn_storage": {
            "label": "address[]",
            "numberOfBytes": "32"
          },
          "t_bytes32": {
            "label": "bytes32",
            "numberOfBytes": "32"
          },
          "t_contract(ILiveTradingProcessor)2636": {
            "label": "contract ILiveTradingProcessor",
            "numberOfBytes": "20"
          },
          "t_contract(ISportsAMMV2)2772": {
            "label": "contract ISportsAMMV2",
            "numberOfBytes": "20"
          },
          "t_mapping(t_address,t_address)": {
            "label": "mapping(address => address)",
            "numberOfBytes": "32"
          },
          "t_mapping(t_address,t_bool)": {
            "label": "mapping(address => bool)",
            "numberOfBytes": "32"
          },
          "t_mapping(t_address,t_mapping(t_address,t_uint256))": {
            "label": "mapping(address => mapping(address => uint256))",
            "numberOfBytes": "32"
          },
          "t_mapping(t_address,t_struct(AddressSet)3221_storage)": {
            "label": "mapping(address => struct AddressSetLib.AddressSet)",
            "numberOfBytes": "32"
          },
          "t_mapping(t_address,t_uint256)": {
            "label": "mapping(address => uint256)",
            "numberOfBytes": "32"
          },
          "t_mapping(t_bytes32,t_address)": {
            "label": "mapping(bytes32 => address)",
            "numberOfBytes": "32"
          },
          "t_struct(AddressSet)3221_storage": {
            "label": "struct AddressSetLib.AddressSet",
            "members": [
              {
                "label": "elements",
                "type": "t_array(t_address)dyn_storage",
                "offset": 0,
                "slot": "0"
              },
              {
                "label": "indices",
                "type": "t_mapping(t_address,t_uint256)",
                "offset": 0,
                "slot": "1"
              }
            ],
            "numberOfBytes": "64"
          },
          "t_uint256": {
            "label": "uint256",
            "numberOfBytes": "32"
          }
        },
        "namespaces": {
          "erc7201:openzeppelin.storage.Initializable": [
            {
              "contract": "Initializable",
              "label": "_initialized",
              "type": "t_uint64",
              "src": "@openzeppelin/contracts-upgradeable/proxy/utils/Initializable.sol:69",
              "offset": 0,
              "slot": "0"
            },
            {
              "contract": "Initializable",
              "label": "_initializing",
              "type": "t_bool",
              "src": "@openzeppelin/contracts-upgradeable/proxy/utils/Initializable.sol:73",
              "offset": 8,
              "slot": "0"
            }
          ]
        }
      }
    },
    "1bd077fc66606fc8a04c871c2fa5d199cea76ac8b3a84e34b01faf9d953eabb6": {
      "address": "0x65a671983815DA0a61B76cCAb0740c8cDEf842E9",
      "txHash": "0xaf447f0255ac2f3bb0a6115b58c633fc2e4d06fc67e7cda82a0e036c8569afea",
      "layout": {
        "solcVersion": "0.8.20",
        "storage": [
          {
            "label": "owner",
            "offset": 0,
            "slot": "0",
            "type": "t_address",
            "contract": "ProxyOwned",
            "src": "contracts\\utils\\proxy\\ProxyOwned.sol:6"
          },
          {
            "label": "nominatedOwner",
            "offset": 0,
            "slot": "1",
            "type": "t_address",
            "contract": "ProxyOwned",
            "src": "contracts\\utils\\proxy\\ProxyOwned.sol:7"
          },
          {
            "label": "_initialized",
            "offset": 20,
            "slot": "1",
            "type": "t_bool",
            "contract": "ProxyOwned",
            "src": "contracts\\utils\\proxy\\ProxyOwned.sol:8"
          },
          {
            "label": "_transferredAtInit",
            "offset": 21,
            "slot": "1",
            "type": "t_bool",
            "contract": "ProxyOwned",
            "src": "contracts\\utils\\proxy\\ProxyOwned.sol:9"
          },
          {
            "label": "_guardCounter",
            "offset": 0,
            "slot": "2",
            "type": "t_uint256",
            "contract": "ProxyReentrancyGuard",
            "src": "contracts\\utils\\proxy\\ProxyReentrancyGuard.sol:18"
          },
          {
            "label": "_initialized",
            "offset": 0,
            "slot": "3",
            "type": "t_bool",
            "contract": "ProxyReentrancyGuard",
            "src": "contracts\\utils\\proxy\\ProxyReentrancyGuard.sol:19"
          },
          {
            "label": "sportsAMM",
            "offset": 1,
            "slot": "3",
            "type": "t_contract(ISportsAMMV2)16216",
            "contract": "SportsAMMV2LiquidityPool",
            "src": "contracts\\core\\LiquidityPool\\SportsAMMV2LiquidityPool.sol:53"
          },
          {
            "label": "collateral",
            "offset": 0,
            "slot": "4",
            "type": "t_contract(IERC20)630",
            "contract": "SportsAMMV2LiquidityPool",
            "src": "contracts\\core\\LiquidityPool\\SportsAMMV2LiquidityPool.sol:54"
          },
          {
            "label": "started",
            "offset": 20,
            "slot": "4",
            "type": "t_bool",
            "contract": "SportsAMMV2LiquidityPool",
            "src": "contracts\\core\\LiquidityPool\\SportsAMMV2LiquidityPool.sol:56"
          },
          {
            "label": "round",
            "offset": 0,
            "slot": "5",
            "type": "t_uint256",
            "contract": "SportsAMMV2LiquidityPool",
            "src": "contracts\\core\\LiquidityPool\\SportsAMMV2LiquidityPool.sol:58"
          },
          {
            "label": "roundLength",
            "offset": 0,
            "slot": "6",
            "type": "t_uint256",
            "contract": "SportsAMMV2LiquidityPool",
            "src": "contracts\\core\\LiquidityPool\\SportsAMMV2LiquidityPool.sol:59"
          },
          {
            "label": "firstRoundStartTime",
            "offset": 0,
            "slot": "7",
            "type": "t_uint256",
            "contract": "SportsAMMV2LiquidityPool",
            "src": "contracts\\core\\LiquidityPool\\SportsAMMV2LiquidityPool.sol:61"
          },
          {
            "label": "roundPools",
            "offset": 0,
            "slot": "8",
            "type": "t_mapping(t_uint256,t_address)",
            "contract": "SportsAMMV2LiquidityPool",
            "src": "contracts\\core\\LiquidityPool\\SportsAMMV2LiquidityPool.sol:63"
          },
          {
            "label": "usersPerRound",
            "offset": 0,
            "slot": "9",
            "type": "t_mapping(t_uint256,t_array(t_address)dyn_storage)",
            "contract": "SportsAMMV2LiquidityPool",
            "src": "contracts\\core\\LiquidityPool\\SportsAMMV2LiquidityPool.sol:65"
          },
          {
            "label": "userInRound",
            "offset": 0,
            "slot": "10",
            "type": "t_mapping(t_uint256,t_mapping(t_address,t_bool))",
            "contract": "SportsAMMV2LiquidityPool",
            "src": "contracts\\core\\LiquidityPool\\SportsAMMV2LiquidityPool.sol:66"
          },
          {
            "label": "balancesPerRound",
            "offset": 0,
            "slot": "11",
            "type": "t_mapping(t_uint256,t_mapping(t_address,t_uint256))",
            "contract": "SportsAMMV2LiquidityPool",
            "src": "contracts\\core\\LiquidityPool\\SportsAMMV2LiquidityPool.sol:67"
          },
          {
            "label": "allocationPerRound",
            "offset": 0,
            "slot": "12",
            "type": "t_mapping(t_uint256,t_uint256)",
            "contract": "SportsAMMV2LiquidityPool",
            "src": "contracts\\core\\LiquidityPool\\SportsAMMV2LiquidityPool.sol:68"
          },
          {
            "label": "withdrawalRequested",
            "offset": 0,
            "slot": "13",
            "type": "t_mapping(t_address,t_bool)",
            "contract": "SportsAMMV2LiquidityPool",
            "src": "contracts\\core\\LiquidityPool\\SportsAMMV2LiquidityPool.sol:70"
          },
          {
            "label": "withdrawalShare",
            "offset": 0,
            "slot": "14",
            "type": "t_mapping(t_address,t_uint256)",
            "contract": "SportsAMMV2LiquidityPool",
            "src": "contracts\\core\\LiquidityPool\\SportsAMMV2LiquidityPool.sol:71"
          },
          {
            "label": "tradingTicketsPerRound",
            "offset": 0,
            "slot": "15",
            "type": "t_mapping(t_uint256,t_array(t_address)dyn_storage)",
            "contract": "SportsAMMV2LiquidityPool",
            "src": "contracts\\core\\LiquidityPool\\SportsAMMV2LiquidityPool.sol:73"
          },
          {
            "label": "isTradingTicketInARound",
            "offset": 0,
            "slot": "16",
            "type": "t_mapping(t_uint256,t_mapping(t_address,t_bool))",
            "contract": "SportsAMMV2LiquidityPool",
            "src": "contracts\\core\\LiquidityPool\\SportsAMMV2LiquidityPool.sol:74"
          },
          {
            "label": "ticketAlreadyExercisedInRound",
            "offset": 0,
            "slot": "17",
            "type": "t_mapping(t_uint256,t_mapping(t_address,t_bool))",
            "contract": "SportsAMMV2LiquidityPool",
            "src": "contracts\\core\\LiquidityPool\\SportsAMMV2LiquidityPool.sol:75"
          },
          {
            "label": "roundPerTicket",
            "offset": 0,
            "slot": "18",
            "type": "t_mapping(t_address,t_uint256)",
            "contract": "SportsAMMV2LiquidityPool",
            "src": "contracts\\core\\LiquidityPool\\SportsAMMV2LiquidityPool.sol:76"
          },
          {
            "label": "profitAndLossPerRound",
            "offset": 0,
            "slot": "19",
            "type": "t_mapping(t_uint256,t_uint256)",
            "contract": "SportsAMMV2LiquidityPool",
            "src": "contracts\\core\\LiquidityPool\\SportsAMMV2LiquidityPool.sol:78"
          },
          {
            "label": "cumulativeProfitAndLoss",
            "offset": 0,
            "slot": "20",
            "type": "t_mapping(t_uint256,t_uint256)",
            "contract": "SportsAMMV2LiquidityPool",
            "src": "contracts\\core\\LiquidityPool\\SportsAMMV2LiquidityPool.sol:79"
          },
          {
            "label": "maxAllowedDeposit",
            "offset": 0,
            "slot": "21",
            "type": "t_uint256",
            "contract": "SportsAMMV2LiquidityPool",
            "src": "contracts\\core\\LiquidityPool\\SportsAMMV2LiquidityPool.sol:81"
          },
          {
            "label": "minDepositAmount",
            "offset": 0,
            "slot": "22",
            "type": "t_uint256",
            "contract": "SportsAMMV2LiquidityPool",
            "src": "contracts\\core\\LiquidityPool\\SportsAMMV2LiquidityPool.sol:82"
          },
          {
            "label": "maxAllowedUsers",
            "offset": 0,
            "slot": "23",
            "type": "t_uint256",
            "contract": "SportsAMMV2LiquidityPool",
            "src": "contracts\\core\\LiquidityPool\\SportsAMMV2LiquidityPool.sol:83"
          },
          {
            "label": "usersCurrentlyInPool",
            "offset": 0,
            "slot": "24",
            "type": "t_uint256",
            "contract": "SportsAMMV2LiquidityPool",
            "src": "contracts\\core\\LiquidityPool\\SportsAMMV2LiquidityPool.sol:84"
          },
          {
            "label": "defaultLiquidityProvider",
            "offset": 0,
            "slot": "25",
            "type": "t_address",
            "contract": "SportsAMMV2LiquidityPool",
            "src": "contracts\\core\\LiquidityPool\\SportsAMMV2LiquidityPool.sol:86"
          },
          {
            "label": "poolRoundMastercopy",
            "offset": 0,
            "slot": "26",
            "type": "t_address",
            "contract": "SportsAMMV2LiquidityPool",
            "src": "contracts\\core\\LiquidityPool\\SportsAMMV2LiquidityPool.sol:88"
          },
          {
            "label": "totalDeposited",
            "offset": 0,
            "slot": "27",
            "type": "t_uint256",
            "contract": "SportsAMMV2LiquidityPool",
            "src": "contracts\\core\\LiquidityPool\\SportsAMMV2LiquidityPool.sol:90"
          },
          {
            "label": "roundClosingPrepared",
            "offset": 0,
            "slot": "28",
            "type": "t_bool",
            "contract": "SportsAMMV2LiquidityPool",
            "src": "contracts\\core\\LiquidityPool\\SportsAMMV2LiquidityPool.sol:92"
          },
          {
            "label": "usersProcessedInRound",
            "offset": 0,
            "slot": "29",
            "type": "t_uint256",
            "contract": "SportsAMMV2LiquidityPool",
            "src": "contracts\\core\\LiquidityPool\\SportsAMMV2LiquidityPool.sol:93"
          },
          {
            "label": "utilizationRate",
            "offset": 0,
            "slot": "30",
            "type": "t_uint256",
            "contract": "SportsAMMV2LiquidityPool",
            "src": "contracts\\core\\LiquidityPool\\SportsAMMV2LiquidityPool.sol:95"
          },
          {
            "label": "safeBox",
            "offset": 0,
            "slot": "31",
            "type": "t_address",
            "contract": "SportsAMMV2LiquidityPool",
            "src": "contracts\\core\\LiquidityPool\\SportsAMMV2LiquidityPool.sol:97"
          },
          {
            "label": "safeBoxImpact",
            "offset": 0,
            "slot": "32",
            "type": "t_uint256",
            "contract": "SportsAMMV2LiquidityPool",
            "src": "contracts\\core\\LiquidityPool\\SportsAMMV2LiquidityPool.sol:98"
          },
          {
            "label": "addressManager",
            "offset": 0,
            "slot": "33",
            "type": "t_contract(IAddressManager)1821",
            "contract": "SportsAMMV2LiquidityPool",
            "src": "contracts\\core\\LiquidityPool\\SportsAMMV2LiquidityPool.sol:100"
          },
          {
            "label": "collateralKey",
            "offset": 0,
            "slot": "34",
            "type": "t_bytes32",
            "contract": "SportsAMMV2LiquidityPool",
            "src": "contracts\\core\\LiquidityPool\\SportsAMMV2LiquidityPool.sol:102"
          }
        ],
        "types": {
          "t_bool": {
            "label": "bool",
            "numberOfBytes": "1"
          },
          "t_struct(InitializableStorage)10_storage": {
            "label": "struct Initializable.InitializableStorage",
            "members": [
              {
                "label": "_initialized",
                "type": "t_uint64",
                "offset": 0,
                "slot": "0"
              },
              {
                "label": "_initializing",
                "type": "t_bool",
                "offset": 8,
                "slot": "0"
              }
            ],
            "numberOfBytes": "32"
          },
          "t_struct(PausableStorage)80_storage": {
            "label": "struct PausableUpgradeable.PausableStorage",
            "members": [
              {
                "label": "_paused",
                "type": "t_bool",
                "offset": 0,
                "slot": "0"
              }
            ],
            "numberOfBytes": "32"
          },
          "t_uint64": {
            "label": "uint64",
            "numberOfBytes": "8"
          },
          "t_address": {
            "label": "address",
            "numberOfBytes": "20"
          },
          "t_array(t_address)dyn_storage": {
            "label": "address[]",
            "numberOfBytes": "32"
          },
          "t_bytes32": {
            "label": "bytes32",
            "numberOfBytes": "32"
          },
          "t_contract(IAddressManager)1821": {
            "label": "contract IAddressManager",
            "numberOfBytes": "20"
          },
          "t_contract(IERC20)630": {
            "label": "contract IERC20",
            "numberOfBytes": "20"
          },
          "t_contract(ISportsAMMV2)16216": {
            "label": "contract ISportsAMMV2",
            "numberOfBytes": "20"
          },
          "t_mapping(t_address,t_bool)": {
            "label": "mapping(address => bool)",
            "numberOfBytes": "32"
          },
          "t_mapping(t_address,t_uint256)": {
            "label": "mapping(address => uint256)",
            "numberOfBytes": "32"
          },
          "t_mapping(t_uint256,t_address)": {
            "label": "mapping(uint256 => address)",
            "numberOfBytes": "32"
          },
          "t_mapping(t_uint256,t_array(t_address)dyn_storage)": {
            "label": "mapping(uint256 => address[])",
            "numberOfBytes": "32"
          },
          "t_mapping(t_uint256,t_mapping(t_address,t_bool))": {
            "label": "mapping(uint256 => mapping(address => bool))",
            "numberOfBytes": "32"
          },
          "t_mapping(t_uint256,t_mapping(t_address,t_uint256))": {
            "label": "mapping(uint256 => mapping(address => uint256))",
            "numberOfBytes": "32"
          },
          "t_mapping(t_uint256,t_uint256)": {
            "label": "mapping(uint256 => uint256)",
            "numberOfBytes": "32"
          },
          "t_uint256": {
            "label": "uint256",
            "numberOfBytes": "32"
          }
        },
        "namespaces": {
          "erc7201:openzeppelin.storage.Pausable": [
            {
              "contract": "PausableUpgradeable",
              "label": "_paused",
              "type": "t_bool",
              "src": "@openzeppelin\\contracts-upgradeable\\utils\\PausableUpgradeable.sol:21",
              "offset": 0,
              "slot": "0"
            }
          ],
          "erc7201:openzeppelin.storage.Initializable": [
            {
              "contract": "Initializable",
              "label": "_initialized",
              "type": "t_uint64",
              "src": "@openzeppelin\\contracts-upgradeable\\proxy\\utils\\Initializable.sol:69",
              "offset": 0,
              "slot": "0"
            },
            {
              "contract": "Initializable",
              "label": "_initializing",
              "type": "t_bool",
              "src": "@openzeppelin\\contracts-upgradeable\\proxy\\utils\\Initializable.sol:73",
              "offset": 8,
              "slot": "0"
            }
          ]
        }
      }
    },
    "41c5f97594c9e256ebfe8d4509f0c0374e37c5278ef898c7c6a503b361abada7": {
      "address": "0xbE7149c78D77ad8e3777d5CaD5BF94B56d772Cf8",
      "txHash": "0xb0a198b0cfc620adcf2aef83ff5da376fb17f3ee72cc69b877204779563e9c9c",
      "layout": {
        "solcVersion": "0.8.20",
        "storage": [
          {
            "label": "owner",
            "offset": 0,
            "slot": "0",
            "type": "t_address",
            "contract": "ProxyOwned",
            "src": "contracts\\utils\\proxy\\ProxyOwned.sol:6"
          },
          {
            "label": "nominatedOwner",
            "offset": 0,
            "slot": "1",
            "type": "t_address",
            "contract": "ProxyOwned",
            "src": "contracts\\utils\\proxy\\ProxyOwned.sol:7"
          },
          {
            "label": "_initialized",
            "offset": 20,
            "slot": "1",
            "type": "t_bool",
            "contract": "ProxyOwned",
            "src": "contracts\\utils\\proxy\\ProxyOwned.sol:8"
          },
          {
            "label": "_transferredAtInit",
            "offset": 21,
            "slot": "1",
            "type": "t_bool",
            "contract": "ProxyOwned",
            "src": "contracts\\utils\\proxy\\ProxyOwned.sol:9"
          },
          {
            "label": "lastPauseTime",
            "offset": 0,
            "slot": "2",
            "type": "t_uint256",
            "contract": "ProxyPausable",
            "src": "contracts\\utils\\proxy\\ProxyPausable.sol:9"
          },
          {
            "label": "paused",
            "offset": 0,
            "slot": "3",
            "type": "t_bool",
            "contract": "ProxyPausable",
            "src": "contracts\\utils\\proxy\\ProxyPausable.sol:10"
          },
          {
            "label": "_guardCounter",
            "offset": 0,
            "slot": "4",
            "type": "t_uint256",
            "contract": "ProxyReentrancyGuard",
            "src": "contracts\\utils\\proxy\\ProxyReentrancyGuard.sol:18"
          },
          {
            "label": "_initialized",
            "offset": 0,
            "slot": "5",
            "type": "t_bool",
            "contract": "ProxyReentrancyGuard",
            "src": "contracts\\utils\\proxy\\ProxyReentrancyGuard.sol:19"
          },
          {
            "label": "sportsAMM",
            "offset": 1,
            "slot": "5",
            "type": "t_contract(ISportsAMMV2)2770",
            "contract": "FreeBetsHolder",
            "src": "contracts\\core\\FreeBets\\FreeBetsHolder.sol:23"
          },
          {
            "label": "liveTradingProcessor",
            "offset": 0,
            "slot": "6",
            "type": "t_contract(ILiveTradingProcessor)2634",
            "contract": "FreeBetsHolder",
            "src": "contracts\\core\\FreeBets\\FreeBetsHolder.sol:25"
          },
          {
            "label": "balancePerUserAndCollateral",
            "offset": 0,
            "slot": "7",
            "type": "t_mapping(t_address,t_mapping(t_address,t_uint256))",
            "contract": "FreeBetsHolder",
            "src": "contracts\\core\\FreeBets\\FreeBetsHolder.sol:27"
          },
          {
            "label": "supportedCollateral",
            "offset": 0,
            "slot": "8",
            "type": "t_mapping(t_address,t_bool)",
            "contract": "FreeBetsHolder",
            "src": "contracts\\core\\FreeBets\\FreeBetsHolder.sol:29"
          },
          {
            "label": "ticketToUser",
            "offset": 0,
            "slot": "9",
            "type": "t_mapping(t_address,t_address)",
            "contract": "FreeBetsHolder",
            "src": "contracts\\core\\FreeBets\\FreeBetsHolder.sol:31"
          },
          {
            "label": "paidPerTicket",
            "offset": 0,
            "slot": "10",
            "type": "t_mapping(t_address,t_uint256)",
            "contract": "FreeBetsHolder",
            "src": "contracts\\core\\FreeBets\\FreeBetsHolder.sol:33"
          },
          {
            "label": "liveRequestsPerUser",
            "offset": 0,
            "slot": "11",
            "type": "t_mapping(t_bytes32,t_address)",
            "contract": "FreeBetsHolder",
            "src": "contracts\\core\\FreeBets\\FreeBetsHolder.sol:35"
          },
          {
            "label": "activeTicketsPerUser",
            "offset": 0,
            "slot": "12",
            "type": "t_mapping(t_address,t_struct(AddressSet)3219_storage)",
            "contract": "FreeBetsHolder",
            "src": "contracts\\core\\FreeBets\\FreeBetsHolder.sol:38"
          },
          {
            "label": "resolvedTicketsPerUser",
            "offset": 0,
            "slot": "13",
            "type": "t_mapping(t_address,t_struct(AddressSet)3219_storage)",
            "contract": "FreeBetsHolder",
            "src": "contracts\\core\\FreeBets\\FreeBetsHolder.sol:41"
          }
        ],
        "types": {
          "t_bool": {
            "label": "bool",
            "numberOfBytes": "1"
          },
          "t_struct(InitializableStorage)10_storage": {
            "label": "struct Initializable.InitializableStorage",
            "members": [
              {
                "label": "_initialized",
                "type": "t_uint64",
                "offset": 0,
                "slot": "0"
              },
              {
                "label": "_initializing",
                "type": "t_bool",
                "offset": 8,
                "slot": "0"
              }
            ],
            "numberOfBytes": "32"
          },
          "t_uint64": {
            "label": "uint64",
            "numberOfBytes": "8"
          },
          "t_address": {
            "label": "address",
            "numberOfBytes": "20"
          },
          "t_array(t_address)dyn_storage": {
            "label": "address[]",
            "numberOfBytes": "32"
          },
          "t_bytes32": {
            "label": "bytes32",
            "numberOfBytes": "32"
          },
          "t_contract(ILiveTradingProcessor)2634": {
            "label": "contract ILiveTradingProcessor",
            "numberOfBytes": "20"
          },
          "t_contract(ISportsAMMV2)2770": {
            "label": "contract ISportsAMMV2",
            "numberOfBytes": "20"
          },
          "t_mapping(t_address,t_address)": {
            "label": "mapping(address => address)",
            "numberOfBytes": "32"
          },
          "t_mapping(t_address,t_bool)": {
            "label": "mapping(address => bool)",
            "numberOfBytes": "32"
          },
          "t_mapping(t_address,t_mapping(t_address,t_uint256))": {
            "label": "mapping(address => mapping(address => uint256))",
            "numberOfBytes": "32"
          },
          "t_mapping(t_address,t_struct(AddressSet)3219_storage)": {
            "label": "mapping(address => struct AddressSetLib.AddressSet)",
            "numberOfBytes": "32"
          },
          "t_mapping(t_address,t_uint256)": {
            "label": "mapping(address => uint256)",
            "numberOfBytes": "32"
          },
          "t_mapping(t_bytes32,t_address)": {
            "label": "mapping(bytes32 => address)",
            "numberOfBytes": "32"
          },
          "t_struct(AddressSet)3219_storage": {
            "label": "struct AddressSetLib.AddressSet",
            "members": [
              {
                "label": "elements",
                "type": "t_array(t_address)dyn_storage",
                "offset": 0,
                "slot": "0"
              },
              {
                "label": "indices",
                "type": "t_mapping(t_address,t_uint256)",
                "offset": 0,
                "slot": "1"
              }
            ],
            "numberOfBytes": "64"
          },
          "t_uint256": {
            "label": "uint256",
            "numberOfBytes": "32"
          }
        },
        "namespaces": {
          "erc7201:openzeppelin.storage.Initializable": [
            {
              "contract": "Initializable",
              "label": "_initialized",
              "type": "t_uint64",
              "src": "@openzeppelin\\contracts-upgradeable\\proxy\\utils\\Initializable.sol:69",
              "offset": 0,
              "slot": "0"
            },
            {
              "contract": "Initializable",
              "label": "_initializing",
              "type": "t_bool",
              "src": "@openzeppelin\\contracts-upgradeable\\proxy\\utils\\Initializable.sol:73",
              "offset": 8,
              "slot": "0"
            }
          ]
        }
      }
    },
    "6286d857226dc33a7ac4d9c0e551189fa016acc631e82472dc7d171ee9de1e98": {
      "address": "0xfD60c38775E4CFB5223a381D7C5f43502FFF08E2",
      "txHash": "0xeecd98fa268b1a01f4236b0b1ac6aee71d25e7f2ae7f58cc9bbc6dec54a3a538",
      "layout": {
        "solcVersion": "0.8.20",
        "storage": [
          {
            "label": "owner",
            "offset": 0,
            "slot": "0",
            "type": "t_address",
            "contract": "ProxyOwned",
            "src": "contracts\\utils\\proxy\\ProxyOwned.sol:6"
          },
          {
            "label": "nominatedOwner",
            "offset": 0,
            "slot": "1",
            "type": "t_address",
            "contract": "ProxyOwned",
            "src": "contracts\\utils\\proxy\\ProxyOwned.sol:7"
          },
          {
            "label": "_initialized",
            "offset": 20,
            "slot": "1",
            "type": "t_bool",
            "contract": "ProxyOwned",
            "src": "contracts\\utils\\proxy\\ProxyOwned.sol:8"
          },
          {
            "label": "_transferredAtInit",
            "offset": 21,
            "slot": "1",
            "type": "t_bool",
            "contract": "ProxyOwned",
            "src": "contracts\\utils\\proxy\\ProxyOwned.sol:9"
          },
          {
            "label": "lastPauseTime",
            "offset": 0,
            "slot": "2",
            "type": "t_uint256",
            "contract": "ProxyPausable",
            "src": "contracts\\utils\\proxy\\ProxyPausable.sol:9"
          },
          {
            "label": "paused",
            "offset": 0,
            "slot": "3",
            "type": "t_bool",
            "contract": "ProxyPausable",
            "src": "contracts\\utils\\proxy\\ProxyPausable.sol:10"
          }
        ],
        "types": {
          "t_bool": {
            "label": "bool",
            "numberOfBytes": "1"
          },
          "t_struct(InitializableStorage)371_storage": {
            "label": "struct Initializable.InitializableStorage",
            "members": [
              {
                "label": "_initialized",
                "type": "t_uint64",
                "offset": 0,
                "slot": "0"
              },
              {
                "label": "_initializing",
                "type": "t_bool",
                "offset": 8,
                "slot": "0"
              }
            ],
            "numberOfBytes": "32"
          },
          "t_uint64": {
            "label": "uint64",
            "numberOfBytes": "8"
          },
          "t_address": {
            "label": "address",
            "numberOfBytes": "20"
          },
          "t_uint256": {
            "label": "uint256",
            "numberOfBytes": "32"
          }
        },
        "namespaces": {
          "erc7201:openzeppelin.storage.Initializable": [
            {
              "contract": "Initializable",
              "label": "_initialized",
              "type": "t_uint64",
              "src": "@openzeppelin\\contracts-upgradeable\\proxy\\utils\\Initializable.sol:69",
              "offset": 0,
              "slot": "0"
            },
            {
              "contract": "Initializable",
              "label": "_initializing",
              "type": "t_bool",
              "src": "@openzeppelin\\contracts-upgradeable\\proxy\\utils\\Initializable.sol:73",
              "offset": 8,
              "slot": "0"
            }
          ]
        }
      }
    },
    "7a3ff3d48df04e4445546b70250762d3e89882e5f6a1d23fe682b3e60991143c": {
      "address": "0xAF532Bd06549a8d0D2AFD28682228f720f08D1eD",
      "txHash": "0xf7837e297d2ac25cf4029ce220f93422fdc5fab6083cac6057c86cfc6a938294",
      "layout": {
        "solcVersion": "0.8.20",
        "storage": [
          {
            "label": "owner",
            "offset": 0,
            "slot": "0",
            "type": "t_address",
            "contract": "ProxyOwned",
            "src": "contracts\\utils\\proxy\\ProxyOwned.sol:6"
          },
          {
            "label": "nominatedOwner",
            "offset": 0,
            "slot": "1",
            "type": "t_address",
            "contract": "ProxyOwned",
            "src": "contracts\\utils\\proxy\\ProxyOwned.sol:7"
          },
          {
            "label": "_initialized",
            "offset": 20,
            "slot": "1",
            "type": "t_bool",
            "contract": "ProxyOwned",
            "src": "contracts\\utils\\proxy\\ProxyOwned.sol:8"
          },
          {
            "label": "_transferredAtInit",
            "offset": 21,
            "slot": "1",
            "type": "t_bool",
            "contract": "ProxyOwned",
            "src": "contracts\\utils\\proxy\\ProxyOwned.sol:9"
          },
          {
            "label": "lastPauseTime",
            "offset": 0,
            "slot": "2",
            "type": "t_uint256",
            "contract": "ProxyPausable",
            "src": "contracts\\utils\\proxy\\ProxyPausable.sol:9"
          },
          {
            "label": "paused",
            "offset": 0,
            "slot": "3",
            "type": "t_bool",
            "contract": "ProxyPausable",
            "src": "contracts\\utils\\proxy\\ProxyPausable.sol:10"
          },
          {
            "label": "_guardCounter",
            "offset": 0,
            "slot": "4",
            "type": "t_uint256",
            "contract": "ProxyReentrancyGuard",
            "src": "contracts\\utils\\proxy\\ProxyReentrancyGuard.sol:18"
          },
          {
            "label": "_initialized",
            "offset": 0,
            "slot": "5",
            "type": "t_bool",
            "contract": "ProxyReentrancyGuard",
            "src": "contracts\\utils\\proxy\\ProxyReentrancyGuard.sol:19"
          },
          {
            "label": "rootPerGame",
            "offset": 0,
            "slot": "6",
            "type": "t_mapping(t_bytes32,t_bytes32)",
            "contract": "SportsAMMV2",
            "src": "contracts\\core\\AMM\\SportsAMMV2.sol:54"
          },
          {
            "label": "defaultCollateral",
            "offset": 0,
            "slot": "7",
            "type": "t_contract(IERC20)416",
            "contract": "SportsAMMV2",
            "src": "contracts\\core\\AMM\\SportsAMMV2.sol:57"
          },
          {
            "label": "liquidityPoolForCollateral",
            "offset": 0,
            "slot": "8",
            "type": "t_mapping(t_address,t_address)",
            "contract": "SportsAMMV2",
            "src": "contracts\\core\\AMM\\SportsAMMV2.sol:60"
          },
          {
            "label": "defaultCollateralDecimals",
            "offset": 0,
            "slot": "9",
            "type": "t_uint256",
            "contract": "SportsAMMV2",
            "src": "contracts\\core\\AMM\\SportsAMMV2.sol:63"
          },
          {
            "label": "manager",
            "offset": 0,
            "slot": "10",
            "type": "t_contract(ISportsAMMV2Manager)4838",
            "contract": "SportsAMMV2",
            "src": "contracts\\core\\AMM\\SportsAMMV2.sol:66"
          },
          {
            "label": "riskManager",
            "offset": 0,
            "slot": "11",
            "type": "t_contract(ISportsAMMV2RiskManager)5144",
            "contract": "SportsAMMV2",
            "src": "contracts\\core\\AMM\\SportsAMMV2.sol:69"
          },
          {
            "label": "resultManager",
            "offset": 0,
            "slot": "12",
            "type": "t_contract(ISportsAMMV2ResultManager)5002",
            "contract": "SportsAMMV2",
            "src": "contracts\\core\\AMM\\SportsAMMV2.sol:72"
          },
          {
            "label": "referrals",
            "offset": 0,
            "slot": "13",
            "type": "t_contract(IReferrals)1157",
            "contract": "SportsAMMV2",
            "src": "contracts\\core\\AMM\\SportsAMMV2.sol:75"
          },
          {
            "label": "ticketMastercopy",
            "offset": 0,
            "slot": "14",
            "type": "t_address",
            "contract": "SportsAMMV2",
            "src": "contracts\\core\\AMM\\SportsAMMV2.sol:78"
          },
          {
            "label": "safeBox",
            "offset": 0,
            "slot": "15",
            "type": "t_address",
            "contract": "SportsAMMV2",
            "src": "contracts\\core\\AMM\\SportsAMMV2.sol:81"
          },
          {
            "label": "safeBoxFee",
            "offset": 0,
            "slot": "16",
            "type": "t_uint256",
            "contract": "SportsAMMV2",
            "src": "contracts\\core\\AMM\\SportsAMMV2.sol:84"
          },
          {
            "label": "multiCollateralOnOffRamp",
            "offset": 0,
            "slot": "17",
            "type": "t_contract(IMultiCollateralOnOffRamp)1078",
            "contract": "SportsAMMV2",
            "src": "contracts\\core\\AMM\\SportsAMMV2.sol:87"
          },
          {
            "label": "multicollateralEnabled",
            "offset": 20,
            "slot": "17",
            "type": "t_bool",
            "contract": "SportsAMMV2",
            "src": "contracts\\core\\AMM\\SportsAMMV2.sol:90"
          },
          {
            "label": "stakingThales",
            "offset": 0,
            "slot": "18",
            "type": "t_contract(IStakingThales)1252",
            "contract": "SportsAMMV2",
            "src": "contracts\\core\\AMM\\SportsAMMV2.sol:93"
          },
          {
            "label": "liveTradingProcessor",
            "offset": 0,
            "slot": "19",
            "type": "t_address",
            "contract": "SportsAMMV2",
            "src": "contracts\\core\\AMM\\SportsAMMV2.sol:96"
          },
          {
            "label": "freeBetsHolder",
            "offset": 0,
            "slot": "20",
            "type": "t_address",
            "contract": "SportsAMMV2",
            "src": "contracts\\core\\AMM\\SportsAMMV2.sol:99"
          },
          {
            "label": "addedPayoutPercentagePerCollateral",
            "offset": 0,
            "slot": "21",
            "type": "t_mapping(t_address,t_uint256)",
            "contract": "SportsAMMV2",
            "src": "contracts\\core\\AMM\\SportsAMMV2.sol:102"
          },
          {
            "label": "safeBoxPerCollateral",
            "offset": 0,
            "slot": "22",
            "type": "t_mapping(t_address,t_address)",
            "contract": "SportsAMMV2",
            "src": "contracts\\core\\AMM\\SportsAMMV2.sol:105"
          }
        ],
        "types": {
          "t_bool": {
            "label": "bool",
            "numberOfBytes": "1"
          },
          "t_struct(InitializableStorage)10_storage": {
            "label": "struct Initializable.InitializableStorage",
            "members": [
              {
                "label": "_initialized",
                "type": "t_uint64",
                "offset": 0,
                "slot": "0"
              },
              {
                "label": "_initializing",
                "type": "t_bool",
                "offset": 8,
                "slot": "0"
              }
            ],
            "numberOfBytes": "32"
          },
          "t_uint64": {
            "label": "uint64",
            "numberOfBytes": "8"
          },
          "t_address": {
            "label": "address",
            "numberOfBytes": "20"
          },
          "t_bytes32": {
            "label": "bytes32",
            "numberOfBytes": "32"
          },
          "t_contract(IERC20)416": {
            "label": "contract IERC20",
            "numberOfBytes": "20"
          },
          "t_contract(IMultiCollateralOnOffRamp)1078": {
            "label": "contract IMultiCollateralOnOffRamp",
            "numberOfBytes": "20"
          },
          "t_contract(IReferrals)1157": {
            "label": "contract IReferrals",
            "numberOfBytes": "20"
          },
          "t_contract(ISportsAMMV2Manager)4838": {
            "label": "contract ISportsAMMV2Manager",
            "numberOfBytes": "20"
          },
          "t_contract(ISportsAMMV2ResultManager)5002": {
            "label": "contract ISportsAMMV2ResultManager",
            "numberOfBytes": "20"
          },
          "t_contract(ISportsAMMV2RiskManager)5144": {
            "label": "contract ISportsAMMV2RiskManager",
            "numberOfBytes": "20"
          },
          "t_contract(IStakingThales)1252": {
            "label": "contract IStakingThales",
            "numberOfBytes": "20"
          },
          "t_mapping(t_address,t_address)": {
            "label": "mapping(address => address)",
            "numberOfBytes": "32"
          },
          "t_mapping(t_address,t_uint256)": {
            "label": "mapping(address => uint256)",
            "numberOfBytes": "32"
          },
          "t_mapping(t_bytes32,t_bytes32)": {
            "label": "mapping(bytes32 => bytes32)",
            "numberOfBytes": "32"
          },
          "t_uint256": {
            "label": "uint256",
            "numberOfBytes": "32"
          }
        },
        "namespaces": {
          "erc7201:openzeppelin.storage.Initializable": [
            {
              "contract": "Initializable",
              "label": "_initialized",
              "type": "t_uint64",
              "src": "@openzeppelin\\contracts-upgradeable\\proxy\\utils\\Initializable.sol:69",
              "offset": 0,
              "slot": "0"
            },
            {
              "contract": "Initializable",
              "label": "_initializing",
              "type": "t_bool",
              "src": "@openzeppelin\\contracts-upgradeable\\proxy\\utils\\Initializable.sol:73",
              "offset": 8,
              "slot": "0"
            }
          ]
        }
      }
    },
    "8955427207ef0cd37d553118c1d80773d29799f3a34c64a2481e5cfcce9812ee": {
      "address": "0x6C17A7FE33A3d24774800cF3D6a8B6c481F88517",
      "txHash": "0x436ea1f915bf1262ed278dab4b45530f6fa404c896df705737ff7b57c8e9e4b7",
      "layout": {
        "solcVersion": "0.8.20",
        "storage": [
          {
            "label": "owner",
            "offset": 0,
            "slot": "0",
            "type": "t_address",
            "contract": "ProxyOwned",
            "src": "contracts\\utils\\proxy\\ProxyOwned.sol:6"
          },
          {
            "label": "nominatedOwner",
            "offset": 0,
            "slot": "1",
            "type": "t_address",
            "contract": "ProxyOwned",
            "src": "contracts\\utils\\proxy\\ProxyOwned.sol:7"
          },
          {
            "label": "_initialized",
            "offset": 20,
            "slot": "1",
            "type": "t_bool",
            "contract": "ProxyOwned",
            "src": "contracts\\utils\\proxy\\ProxyOwned.sol:8"
          },
          {
            "label": "_transferredAtInit",
            "offset": 21,
            "slot": "1",
            "type": "t_bool",
            "contract": "ProxyOwned",
            "src": "contracts\\utils\\proxy\\ProxyOwned.sol:9"
          },
          {
            "label": "lastPauseTime",
            "offset": 0,
            "slot": "2",
            "type": "t_uint256",
            "contract": "ProxyPausable",
            "src": "contracts\\utils\\proxy\\ProxyPausable.sol:9"
          },
          {
            "label": "paused",
            "offset": 0,
            "slot": "3",
            "type": "t_bool",
            "contract": "ProxyPausable",
            "src": "contracts\\utils\\proxy\\ProxyPausable.sol:10"
          },
          {
            "label": "_guardCounter",
            "offset": 0,
            "slot": "4",
            "type": "t_uint256",
            "contract": "ProxyReentrancyGuard",
            "src": "contracts\\utils\\proxy\\ProxyReentrancyGuard.sol:18"
          },
          {
            "label": "_initialized",
            "offset": 0,
            "slot": "5",
            "type": "t_bool",
            "contract": "ProxyReentrancyGuard",
            "src": "contracts\\utils\\proxy\\ProxyReentrancyGuard.sol:19"
          },
          {
            "label": "manager",
            "offset": 1,
            "slot": "5",
            "type": "t_contract(ISportsAMMV2Manager)19270",
            "contract": "SportsAMMV2RiskManager",
            "src": "contracts\\core\\AMM\\SportsAMMV2RiskManager.sol:28"
          },
          {
            "label": "resultManager",
            "offset": 0,
            "slot": "6",
            "type": "t_contract(ISportsAMMV2ResultManager)19434",
            "contract": "SportsAMMV2RiskManager",
            "src": "contracts\\core\\AMM\\SportsAMMV2RiskManager.sol:31"
          },
          {
            "label": "sportsAMM",
            "offset": 0,
            "slot": "7",
            "type": "t_contract(ISportsAMMV2)19103",
            "contract": "SportsAMMV2RiskManager",
            "src": "contracts\\core\\AMM\\SportsAMMV2RiskManager.sol:34"
          },
          {
            "label": "defaultCap",
            "offset": 0,
            "slot": "8",
            "type": "t_uint256",
            "contract": "SportsAMMV2RiskManager",
            "src": "contracts\\core\\AMM\\SportsAMMV2RiskManager.sol:37"
          },
          {
            "label": "capPerSport",
            "offset": 0,
            "slot": "9",
            "type": "t_mapping(t_uint256,t_uint256)",
            "contract": "SportsAMMV2RiskManager",
            "src": "contracts\\core\\AMM\\SportsAMMV2RiskManager.sol:40"
          },
          {
            "label": "capPerSportChild",
            "offset": 0,
            "slot": "10",
            "type": "t_mapping(t_uint256,t_uint256)",
            "contract": "SportsAMMV2RiskManager",
            "src": "contracts\\core\\AMM\\SportsAMMV2RiskManager.sol:43"
          },
          {
            "label": "capPerSportAndType",
            "offset": 0,
            "slot": "11",
            "type": "t_mapping(t_uint256,t_mapping(t_uint256,t_uint256))",
            "contract": "SportsAMMV2RiskManager",
            "src": "contracts\\core\\AMM\\SportsAMMV2RiskManager.sol:46"
          },
          {
            "label": "capPerMarket",
            "offset": 0,
            "slot": "12",
            "type": "t_mapping(t_bytes32,t_mapping(t_uint256,t_mapping(t_uint256,t_mapping(t_int256,t_uint256))))",
            "contract": "SportsAMMV2RiskManager",
            "src": "contracts\\core\\AMM\\SportsAMMV2RiskManager.sol:49"
          },
          {
            "label": "defaultRiskMultiplier",
            "offset": 0,
            "slot": "13",
            "type": "t_uint256",
            "contract": "SportsAMMV2RiskManager",
            "src": "contracts\\core\\AMM\\SportsAMMV2RiskManager.sol:52"
          },
          {
            "label": "riskMultiplierPerSport",
            "offset": 0,
            "slot": "14",
            "type": "t_mapping(t_uint256,t_uint256)",
            "contract": "SportsAMMV2RiskManager",
            "src": "contracts\\core\\AMM\\SportsAMMV2RiskManager.sol:55"
          },
          {
            "label": "riskMultiplierPerGame",
            "offset": 0,
            "slot": "15",
            "type": "t_mapping(t_bytes32,t_uint256)",
            "contract": "SportsAMMV2RiskManager",
            "src": "contracts\\core\\AMM\\SportsAMMV2RiskManager.sol:58"
          },
          {
            "label": "maxCap",
            "offset": 0,
            "slot": "16",
            "type": "t_uint256",
            "contract": "SportsAMMV2RiskManager",
            "src": "contracts\\core\\AMM\\SportsAMMV2RiskManager.sol:61"
          },
          {
            "label": "maxRiskMultiplier",
            "offset": 0,
            "slot": "17",
            "type": "t_uint256",
            "contract": "SportsAMMV2RiskManager",
            "src": "contracts\\core\\AMM\\SportsAMMV2RiskManager.sol:64"
          },
          {
            "label": "dynamicLiquidityCutoffTimePerSport",
            "offset": 0,
            "slot": "18",
            "type": "t_mapping(t_uint256,t_uint256)",
            "contract": "SportsAMMV2RiskManager",
            "src": "contracts\\core\\AMM\\SportsAMMV2RiskManager.sol:67"
          },
          {
            "label": "dynamicLiquidityCutoffDividerPerSport",
            "offset": 0,
            "slot": "19",
            "type": "t_mapping(t_uint256,t_uint256)",
            "contract": "SportsAMMV2RiskManager",
            "src": "contracts\\core\\AMM\\SportsAMMV2RiskManager.sol:70"
          },
          {
            "label": "liveTradingPerSportAndTypeEnabled",
            "offset": 0,
            "slot": "20",
            "type": "t_mapping(t_uint256,t_mapping(t_uint256,t_bool))",
            "contract": "SportsAMMV2RiskManager",
            "src": "contracts\\core\\AMM\\SportsAMMV2RiskManager.sol:72"
          },
          {
            "label": "combiningPerSportEnabled",
            "offset": 0,
            "slot": "21",
            "type": "t_mapping(t_uint256,t_bool)",
            "contract": "SportsAMMV2RiskManager",
            "src": "contracts\\core\\AMM\\SportsAMMV2RiskManager.sol:74"
          },
          {
            "label": "riskPerMarketTypeAndPosition",
            "offset": 0,
            "slot": "22",
            "type": "t_mapping(t_bytes32,t_mapping(t_uint256,t_mapping(t_uint256,t_mapping(t_uint256,t_int256))))",
            "contract": "SportsAMMV2RiskManager",
            "src": "contracts\\core\\AMM\\SportsAMMV2RiskManager.sol:77"
          },
          {
            "label": "spentOnGame",
            "offset": 0,
            "slot": "23",
            "type": "t_mapping(t_bytes32,t_uint256)",
            "contract": "SportsAMMV2RiskManager",
            "src": "contracts\\core\\AMM\\SportsAMMV2RiskManager.sol:80"
          },
          {
            "label": "minBuyInAmount",
            "offset": 0,
            "slot": "24",
            "type": "t_uint256",
            "contract": "SportsAMMV2RiskManager",
            "src": "contracts\\core\\AMM\\SportsAMMV2RiskManager.sol:83"
          },
          {
            "label": "maxTicketSize",
            "offset": 0,
            "slot": "25",
            "type": "t_uint256",
            "contract": "SportsAMMV2RiskManager",
            "src": "contracts\\core\\AMM\\SportsAMMV2RiskManager.sol:86"
          },
          {
            "label": "maxSupportedAmount",
            "offset": 0,
            "slot": "26",
            "type": "t_uint256",
            "contract": "SportsAMMV2RiskManager",
            "src": "contracts\\core\\AMM\\SportsAMMV2RiskManager.sol:89"
          },
          {
            "label": "maxSupportedOdds",
            "offset": 0,
            "slot": "27",
            "type": "t_uint256",
            "contract": "SportsAMMV2RiskManager",
            "src": "contracts\\core\\AMM\\SportsAMMV2RiskManager.sol:92"
          },
          {
            "label": "minimalTimeLeftToMaturity",
            "offset": 0,
            "slot": "28",
            "type": "t_uint256",
            "contract": "SportsAMMV2RiskManager",
            "src": "contracts\\core\\AMM\\SportsAMMV2RiskManager.sol:95"
          },
          {
            "label": "expiryDuration",
            "offset": 0,
            "slot": "29",
            "type": "t_uint256",
            "contract": "SportsAMMV2RiskManager",
            "src": "contracts\\core\\AMM\\SportsAMMV2RiskManager.sol:98"
          },
          {
            "label": "liveCapDividerPerSport",
            "offset": 0,
            "slot": "30",
            "type": "t_mapping(t_uint256,t_uint256)",
            "contract": "SportsAMMV2RiskManager",
            "src": "contracts\\core\\AMM\\SportsAMMV2RiskManager.sol:101"
          },
          {
            "label": "defaultLiveCapDivider",
            "offset": 0,
            "slot": "31",
            "type": "t_uint256",
            "contract": "SportsAMMV2RiskManager",
            "src": "contracts\\core\\AMM\\SportsAMMV2RiskManager.sol:104"
          }
        ],
        "types": {
          "t_bool": {
            "label": "bool",
            "numberOfBytes": "1"
          },
          "t_struct(InitializableStorage)371_storage": {
            "label": "struct Initializable.InitializableStorage",
            "members": [
              {
                "label": "_initialized",
                "type": "t_uint64",
                "offset": 0,
                "slot": "0"
              },
              {
                "label": "_initializing",
                "type": "t_bool",
                "offset": 8,
                "slot": "0"
              }
            ],
            "numberOfBytes": "32"
          },
          "t_uint64": {
            "label": "uint64",
            "numberOfBytes": "8"
          },
          "t_address": {
            "label": "address",
            "numberOfBytes": "20"
          },
          "t_bytes32": {
            "label": "bytes32",
            "numberOfBytes": "32"
          },
          "t_contract(ISportsAMMV2)19103": {
            "label": "contract ISportsAMMV2",
            "numberOfBytes": "20"
          },
          "t_contract(ISportsAMMV2Manager)19270": {
            "label": "contract ISportsAMMV2Manager",
            "numberOfBytes": "20"
          },
          "t_contract(ISportsAMMV2ResultManager)19434": {
            "label": "contract ISportsAMMV2ResultManager",
            "numberOfBytes": "20"
          },
          "t_int256": {
            "label": "int256",
            "numberOfBytes": "32"
          },
          "t_mapping(t_bytes32,t_mapping(t_uint256,t_mapping(t_uint256,t_mapping(t_int256,t_uint256))))": {
            "label": "mapping(bytes32 => mapping(uint256 => mapping(uint256 => mapping(int256 => uint256))))",
            "numberOfBytes": "32"
          },
          "t_mapping(t_bytes32,t_mapping(t_uint256,t_mapping(t_uint256,t_mapping(t_uint256,t_int256))))": {
            "label": "mapping(bytes32 => mapping(uint256 => mapping(uint256 => mapping(uint256 => int256))))",
            "numberOfBytes": "32"
          },
          "t_mapping(t_bytes32,t_uint256)": {
            "label": "mapping(bytes32 => uint256)",
            "numberOfBytes": "32"
          },
          "t_mapping(t_int256,t_uint256)": {
            "label": "mapping(int256 => uint256)",
            "numberOfBytes": "32"
          },
          "t_mapping(t_uint256,t_bool)": {
            "label": "mapping(uint256 => bool)",
            "numberOfBytes": "32"
          },
          "t_mapping(t_uint256,t_int256)": {
            "label": "mapping(uint256 => int256)",
            "numberOfBytes": "32"
          },
          "t_mapping(t_uint256,t_mapping(t_int256,t_uint256))": {
            "label": "mapping(uint256 => mapping(int256 => uint256))",
            "numberOfBytes": "32"
          },
          "t_mapping(t_uint256,t_mapping(t_uint256,t_bool))": {
            "label": "mapping(uint256 => mapping(uint256 => bool))",
            "numberOfBytes": "32"
          },
          "t_mapping(t_uint256,t_mapping(t_uint256,t_int256))": {
            "label": "mapping(uint256 => mapping(uint256 => int256))",
            "numberOfBytes": "32"
          },
          "t_mapping(t_uint256,t_mapping(t_uint256,t_mapping(t_int256,t_uint256)))": {
            "label": "mapping(uint256 => mapping(uint256 => mapping(int256 => uint256)))",
            "numberOfBytes": "32"
          },
          "t_mapping(t_uint256,t_mapping(t_uint256,t_mapping(t_uint256,t_int256)))": {
            "label": "mapping(uint256 => mapping(uint256 => mapping(uint256 => int256)))",
            "numberOfBytes": "32"
          },
          "t_mapping(t_uint256,t_mapping(t_uint256,t_uint256))": {
            "label": "mapping(uint256 => mapping(uint256 => uint256))",
            "numberOfBytes": "32"
          },
          "t_mapping(t_uint256,t_uint256)": {
            "label": "mapping(uint256 => uint256)",
            "numberOfBytes": "32"
          },
          "t_uint256": {
            "label": "uint256",
            "numberOfBytes": "32"
          }
        },
        "namespaces": {
          "erc7201:openzeppelin.storage.Initializable": [
            {
              "contract": "Initializable",
              "label": "_initialized",
              "type": "t_uint64",
              "src": "@openzeppelin\\contracts-upgradeable\\proxy\\utils\\Initializable.sol:69",
              "offset": 0,
              "slot": "0"
            },
            {
              "contract": "Initializable",
              "label": "_initializing",
              "type": "t_bool",
              "src": "@openzeppelin\\contracts-upgradeable\\proxy\\utils\\Initializable.sol:73",
              "offset": 8,
              "slot": "0"
            }
          ]
        }
      }
    },
    "f3ccc8b960ed5bd0208c6ea88ae85aff4e6b32ace1f02ef6d52fcde5956fa699": {
      "address": "0x1F4676cD61A7028BA5a3df6D0FCe9BB6f0E0dD90",
      "txHash": "0x6942773784db3b9c24cd5c22741ff9f518045cb9254c90017e4a6e2f08249625",
      "layout": {
        "solcVersion": "0.8.20",
        "storage": [
          {
            "label": "owner",
            "offset": 0,
            "slot": "0",
            "type": "t_address",
            "contract": "ProxyOwned",
            "src": "contracts\\utils\\proxy\\ProxyOwned.sol:6"
          },
          {
            "label": "nominatedOwner",
            "offset": 0,
            "slot": "1",
            "type": "t_address",
            "contract": "ProxyOwned",
            "src": "contracts\\utils\\proxy\\ProxyOwned.sol:7"
          },
          {
            "label": "_initialized",
            "offset": 20,
            "slot": "1",
            "type": "t_bool",
            "contract": "ProxyOwned",
            "src": "contracts\\utils\\proxy\\ProxyOwned.sol:8"
          },
          {
            "label": "_transferredAtInit",
            "offset": 21,
            "slot": "1",
            "type": "t_bool",
            "contract": "ProxyOwned",
            "src": "contracts\\utils\\proxy\\ProxyOwned.sol:9"
          },
          {
            "label": "lastPauseTime",
            "offset": 0,
            "slot": "2",
            "type": "t_uint256",
            "contract": "ProxyPausable",
            "src": "contracts\\utils\\proxy\\ProxyPausable.sol:9"
          },
          {
            "label": "paused",
            "offset": 0,
            "slot": "3",
            "type": "t_bool",
            "contract": "ProxyPausable",
            "src": "contracts\\utils\\proxy\\ProxyPausable.sol:10"
          },
          {
            "label": "_guardCounter",
            "offset": 0,
            "slot": "4",
            "type": "t_uint256",
            "contract": "ProxyReentrancyGuard",
            "src": "contracts\\utils\\proxy\\ProxyReentrancyGuard.sol:18"
          },
          {
            "label": "_initialized",
            "offset": 0,
            "slot": "5",
            "type": "t_bool",
            "contract": "ProxyReentrancyGuard",
            "src": "contracts\\utils\\proxy\\ProxyReentrancyGuard.sol:19"
          },
          {
            "label": "manager",
            "offset": 1,
            "slot": "5",
            "type": "t_contract(ISportsAMMV2Manager)22631",
            "contract": "SportsAMMV2RiskManager",
            "src": "contracts\\core\\AMM\\SportsAMMV2RiskManager.sol:28"
          },
          {
            "label": "resultManager",
            "offset": 0,
            "slot": "6",
            "type": "t_contract(ISportsAMMV2ResultManager)22795",
            "contract": "SportsAMMV2RiskManager",
            "src": "contracts\\core\\AMM\\SportsAMMV2RiskManager.sol:31"
          },
          {
            "label": "sportsAMM",
            "offset": 0,
            "slot": "7",
            "type": "t_contract(ISportsAMMV2)22464",
            "contract": "SportsAMMV2RiskManager",
            "src": "contracts\\core\\AMM\\SportsAMMV2RiskManager.sol:34"
          },
          {
            "label": "defaultCap",
            "offset": 0,
            "slot": "8",
            "type": "t_uint256",
            "contract": "SportsAMMV2RiskManager",
            "src": "contracts\\core\\AMM\\SportsAMMV2RiskManager.sol:37"
          },
          {
            "label": "capPerSport",
            "offset": 0,
            "slot": "9",
            "type": "t_mapping(t_uint256,t_uint256)",
            "contract": "SportsAMMV2RiskManager",
            "src": "contracts\\core\\AMM\\SportsAMMV2RiskManager.sol:40"
          },
          {
            "label": "capPerSportChild",
            "offset": 0,
            "slot": "10",
            "type": "t_mapping(t_uint256,t_uint256)",
            "contract": "SportsAMMV2RiskManager",
            "src": "contracts\\core\\AMM\\SportsAMMV2RiskManager.sol:43"
          },
          {
            "label": "capPerSportAndType",
            "offset": 0,
            "slot": "11",
            "type": "t_mapping(t_uint256,t_mapping(t_uint256,t_uint256))",
            "contract": "SportsAMMV2RiskManager",
            "src": "contracts\\core\\AMM\\SportsAMMV2RiskManager.sol:46"
          },
          {
            "label": "capPerMarket",
            "offset": 0,
            "slot": "12",
            "type": "t_mapping(t_bytes32,t_mapping(t_uint256,t_mapping(t_uint256,t_mapping(t_int256,t_uint256))))",
            "contract": "SportsAMMV2RiskManager",
            "src": "contracts\\core\\AMM\\SportsAMMV2RiskManager.sol:49"
          },
          {
            "label": "defaultRiskMultiplier",
            "offset": 0,
            "slot": "13",
            "type": "t_uint256",
            "contract": "SportsAMMV2RiskManager",
            "src": "contracts\\core\\AMM\\SportsAMMV2RiskManager.sol:52"
          },
          {
            "label": "riskMultiplierPerSport",
            "offset": 0,
            "slot": "14",
            "type": "t_mapping(t_uint256,t_uint256)",
            "contract": "SportsAMMV2RiskManager",
            "src": "contracts\\core\\AMM\\SportsAMMV2RiskManager.sol:55"
          },
          {
            "label": "riskMultiplierPerGame",
            "offset": 0,
            "slot": "15",
            "type": "t_mapping(t_bytes32,t_uint256)",
            "contract": "SportsAMMV2RiskManager",
            "src": "contracts\\core\\AMM\\SportsAMMV2RiskManager.sol:58"
          },
          {
            "label": "maxCap",
            "offset": 0,
            "slot": "16",
            "type": "t_uint256",
            "contract": "SportsAMMV2RiskManager",
            "src": "contracts\\core\\AMM\\SportsAMMV2RiskManager.sol:61"
          },
          {
            "label": "maxRiskMultiplier",
            "offset": 0,
            "slot": "17",
            "type": "t_uint256",
            "contract": "SportsAMMV2RiskManager",
            "src": "contracts\\core\\AMM\\SportsAMMV2RiskManager.sol:64"
          },
          {
            "label": "dynamicLiquidityCutoffTimePerSport",
            "offset": 0,
            "slot": "18",
            "type": "t_mapping(t_uint256,t_uint256)",
            "contract": "SportsAMMV2RiskManager",
            "src": "contracts\\core\\AMM\\SportsAMMV2RiskManager.sol:67"
          },
          {
            "label": "dynamicLiquidityCutoffDividerPerSport",
            "offset": 0,
            "slot": "19",
            "type": "t_mapping(t_uint256,t_uint256)",
            "contract": "SportsAMMV2RiskManager",
            "src": "contracts\\core\\AMM\\SportsAMMV2RiskManager.sol:70"
          },
          {
            "label": "liveTradingPerSportAndTypeEnabled",
            "offset": 0,
            "slot": "20",
            "type": "t_mapping(t_uint256,t_mapping(t_uint256,t_bool))",
            "contract": "SportsAMMV2RiskManager",
            "src": "contracts\\core\\AMM\\SportsAMMV2RiskManager.sol:72"
          },
          {
            "label": "combiningPerSportEnabled",
            "offset": 0,
            "slot": "21",
            "type": "t_mapping(t_uint256,t_bool)",
            "contract": "SportsAMMV2RiskManager",
            "src": "contracts\\core\\AMM\\SportsAMMV2RiskManager.sol:74"
          },
          {
            "label": "riskPerMarketTypeAndPosition",
            "offset": 0,
            "slot": "22",
            "type": "t_mapping(t_bytes32,t_mapping(t_uint256,t_mapping(t_uint256,t_mapping(t_uint256,t_int256))))",
            "contract": "SportsAMMV2RiskManager",
            "src": "contracts\\core\\AMM\\SportsAMMV2RiskManager.sol:77"
          },
          {
            "label": "spentOnGame",
            "offset": 0,
            "slot": "23",
            "type": "t_mapping(t_bytes32,t_uint256)",
            "contract": "SportsAMMV2RiskManager",
            "src": "contracts\\core\\AMM\\SportsAMMV2RiskManager.sol:80"
          },
          {
            "label": "minBuyInAmount",
            "offset": 0,
            "slot": "24",
            "type": "t_uint256",
            "contract": "SportsAMMV2RiskManager",
            "src": "contracts\\core\\AMM\\SportsAMMV2RiskManager.sol:83"
          },
          {
            "label": "maxTicketSize",
            "offset": 0,
            "slot": "25",
            "type": "t_uint256",
            "contract": "SportsAMMV2RiskManager",
            "src": "contracts\\core\\AMM\\SportsAMMV2RiskManager.sol:86"
          },
          {
            "label": "maxSupportedAmount",
            "offset": 0,
            "slot": "26",
            "type": "t_uint256",
            "contract": "SportsAMMV2RiskManager",
            "src": "contracts\\core\\AMM\\SportsAMMV2RiskManager.sol:89"
          },
          {
            "label": "maxSupportedOdds",
            "offset": 0,
            "slot": "27",
            "type": "t_uint256",
            "contract": "SportsAMMV2RiskManager",
            "src": "contracts\\core\\AMM\\SportsAMMV2RiskManager.sol:92"
          },
          {
            "label": "minimalTimeLeftToMaturity",
            "offset": 0,
            "slot": "28",
            "type": "t_uint256",
            "contract": "SportsAMMV2RiskManager",
            "src": "contracts\\core\\AMM\\SportsAMMV2RiskManager.sol:95"
          },
          {
            "label": "expiryDuration",
            "offset": 0,
            "slot": "29",
            "type": "t_uint256",
            "contract": "SportsAMMV2RiskManager",
            "src": "contracts\\core\\AMM\\SportsAMMV2RiskManager.sol:98"
          },
          {
            "label": "liveCapDividerPerSport",
            "offset": 0,
            "slot": "30",
            "type": "t_mapping(t_uint256,t_uint256)",
            "contract": "SportsAMMV2RiskManager",
            "src": "contracts\\core\\AMM\\SportsAMMV2RiskManager.sol:101"
          },
          {
            "label": "defaultLiveCapDivider",
            "offset": 0,
            "slot": "31",
            "type": "t_uint256",
            "contract": "SportsAMMV2RiskManager",
            "src": "contracts\\core\\AMM\\SportsAMMV2RiskManager.sol:104"
          }
        ],
        "types": {
          "t_bool": {
            "label": "bool",
            "numberOfBytes": "1"
          },
          "t_struct(InitializableStorage)371_storage": {
            "label": "struct Initializable.InitializableStorage",
            "members": [
              {
                "label": "_initialized",
                "type": "t_uint64",
                "offset": 0,
                "slot": "0"
              },
              {
                "label": "_initializing",
                "type": "t_bool",
                "offset": 8,
                "slot": "0"
              }
            ],
            "numberOfBytes": "32"
          },
          "t_uint64": {
            "label": "uint64",
            "numberOfBytes": "8"
          },
          "t_address": {
            "label": "address",
            "numberOfBytes": "20"
          },
          "t_bytes32": {
            "label": "bytes32",
            "numberOfBytes": "32"
          },
          "t_contract(ISportsAMMV2)22464": {
            "label": "contract ISportsAMMV2",
            "numberOfBytes": "20"
          },
          "t_contract(ISportsAMMV2Manager)22631": {
            "label": "contract ISportsAMMV2Manager",
            "numberOfBytes": "20"
          },
          "t_contract(ISportsAMMV2ResultManager)22795": {
            "label": "contract ISportsAMMV2ResultManager",
            "numberOfBytes": "20"
          },
          "t_int256": {
            "label": "int256",
            "numberOfBytes": "32"
          },
          "t_mapping(t_bytes32,t_mapping(t_uint256,t_mapping(t_uint256,t_mapping(t_int256,t_uint256))))": {
            "label": "mapping(bytes32 => mapping(uint256 => mapping(uint256 => mapping(int256 => uint256))))",
            "numberOfBytes": "32"
          },
          "t_mapping(t_bytes32,t_mapping(t_uint256,t_mapping(t_uint256,t_mapping(t_uint256,t_int256))))": {
            "label": "mapping(bytes32 => mapping(uint256 => mapping(uint256 => mapping(uint256 => int256))))",
            "numberOfBytes": "32"
          },
          "t_mapping(t_bytes32,t_uint256)": {
            "label": "mapping(bytes32 => uint256)",
            "numberOfBytes": "32"
          },
          "t_mapping(t_int256,t_uint256)": {
            "label": "mapping(int256 => uint256)",
            "numberOfBytes": "32"
          },
          "t_mapping(t_uint256,t_bool)": {
            "label": "mapping(uint256 => bool)",
            "numberOfBytes": "32"
          },
          "t_mapping(t_uint256,t_int256)": {
            "label": "mapping(uint256 => int256)",
            "numberOfBytes": "32"
          },
          "t_mapping(t_uint256,t_mapping(t_int256,t_uint256))": {
            "label": "mapping(uint256 => mapping(int256 => uint256))",
            "numberOfBytes": "32"
          },
          "t_mapping(t_uint256,t_mapping(t_uint256,t_bool))": {
            "label": "mapping(uint256 => mapping(uint256 => bool))",
            "numberOfBytes": "32"
          },
          "t_mapping(t_uint256,t_mapping(t_uint256,t_int256))": {
            "label": "mapping(uint256 => mapping(uint256 => int256))",
            "numberOfBytes": "32"
          },
          "t_mapping(t_uint256,t_mapping(t_uint256,t_mapping(t_int256,t_uint256)))": {
            "label": "mapping(uint256 => mapping(uint256 => mapping(int256 => uint256)))",
            "numberOfBytes": "32"
          },
          "t_mapping(t_uint256,t_mapping(t_uint256,t_mapping(t_uint256,t_int256)))": {
            "label": "mapping(uint256 => mapping(uint256 => mapping(uint256 => int256)))",
            "numberOfBytes": "32"
          },
          "t_mapping(t_uint256,t_mapping(t_uint256,t_uint256))": {
            "label": "mapping(uint256 => mapping(uint256 => uint256))",
            "numberOfBytes": "32"
          },
          "t_mapping(t_uint256,t_uint256)": {
            "label": "mapping(uint256 => uint256)",
            "numberOfBytes": "32"
          },
          "t_uint256": {
            "label": "uint256",
            "numberOfBytes": "32"
          }
        },
        "namespaces": {
          "erc7201:openzeppelin.storage.Initializable": [
            {
              "contract": "Initializable",
              "label": "_initialized",
              "type": "t_uint64",
              "src": "@openzeppelin\\contracts-upgradeable\\proxy\\utils\\Initializable.sol:69",
              "offset": 0,
              "slot": "0"
            },
            {
              "contract": "Initializable",
              "label": "_initializing",
              "type": "t_bool",
              "src": "@openzeppelin\\contracts-upgradeable\\proxy\\utils\\Initializable.sol:73",
              "offset": 8,
              "slot": "0"
            }
          ]
        }
      }
    },
    "fc66ab897a7368498560b9bcbdee879d1845a151ff92aada8f0d4b9c72e1b570": {
      "address": "0x7d029d36aAD8E69E80E44BE3C26b051D37eDC09e",
      "txHash": "0x0c12a48fb2ff397c33cabb97460858ba87054ee6cbfa995c32127d759d172ac2",
      "layout": {
        "solcVersion": "0.8.20",
        "storage": [
          {
            "label": "owner",
            "offset": 0,
            "slot": "0",
            "type": "t_address",
            "contract": "ProxyOwned",
            "src": "contracts/utils/proxy/ProxyOwned.sol:6"
          },
          {
            "label": "nominatedOwner",
            "offset": 0,
            "slot": "1",
            "type": "t_address",
            "contract": "ProxyOwned",
            "src": "contracts/utils/proxy/ProxyOwned.sol:7"
          },
          {
            "label": "_initialized",
            "offset": 20,
            "slot": "1",
            "type": "t_bool",
            "contract": "ProxyOwned",
            "src": "contracts/utils/proxy/ProxyOwned.sol:8"
          },
          {
            "label": "_transferredAtInit",
            "offset": 21,
            "slot": "1",
            "type": "t_bool",
            "contract": "ProxyOwned",
            "src": "contracts/utils/proxy/ProxyOwned.sol:9"
          },
          {
            "label": "lastPauseTime",
            "offset": 0,
            "slot": "2",
            "type": "t_uint256",
            "contract": "ProxyPausable",
            "src": "contracts/utils/proxy/ProxyPausable.sol:9"
          },
          {
            "label": "paused",
            "offset": 0,
            "slot": "3",
            "type": "t_bool",
            "contract": "ProxyPausable",
            "src": "contracts/utils/proxy/ProxyPausable.sol:10"
          },
          {
            "label": "_guardCounter",
            "offset": 0,
            "slot": "4",
            "type": "t_uint256",
            "contract": "ProxyReentrancyGuard",
            "src": "contracts/utils/proxy/ProxyReentrancyGuard.sol:18"
          },
          {
            "label": "_initialized",
            "offset": 0,
            "slot": "5",
            "type": "t_bool",
            "contract": "ProxyReentrancyGuard",
            "src": "contracts/utils/proxy/ProxyReentrancyGuard.sol:19"
          },
          {
            "label": "rootPerGame",
            "offset": 0,
            "slot": "6",
            "type": "t_mapping(t_bytes32,t_bytes32)",
            "contract": "SportsAMMV2",
            "src": "contracts/core/AMM/SportsAMMV2.sol:54"
          },
          {
            "label": "defaultCollateral",
            "offset": 0,
            "slot": "7",
            "type": "t_contract(IERC20)630",
            "contract": "SportsAMMV2",
            "src": "contracts/core/AMM/SportsAMMV2.sol:57"
          },
          {
            "label": "liquidityPoolForCollateral",
            "offset": 0,
            "slot": "8",
            "type": "t_mapping(t_address,t_address)",
            "contract": "SportsAMMV2",
            "src": "contracts/core/AMM/SportsAMMV2.sol:60"
          },
          {
            "label": "defaultCollateralDecimals",
            "offset": 0,
            "slot": "9",
            "type": "t_uint256",
            "contract": "SportsAMMV2",
            "src": "contracts/core/AMM/SportsAMMV2.sol:63"
          },
          {
            "label": "manager",
            "offset": 0,
            "slot": "10",
            "type": "t_contract(ISportsAMMV2Manager)12739",
            "contract": "SportsAMMV2",
            "src": "contracts/core/AMM/SportsAMMV2.sol:66"
          },
          {
            "label": "riskManager",
            "offset": 0,
            "slot": "11",
            "type": "t_contract(ISportsAMMV2RiskManager)13045",
            "contract": "SportsAMMV2",
            "src": "contracts/core/AMM/SportsAMMV2.sol:69"
          },
          {
            "label": "resultManager",
            "offset": 0,
            "slot": "12",
            "type": "t_contract(ISportsAMMV2ResultManager)12903",
            "contract": "SportsAMMV2",
            "src": "contracts/core/AMM/SportsAMMV2.sol:72"
          },
          {
            "label": "referrals",
            "offset": 0,
            "slot": "13",
            "type": "t_contract(IReferrals)1983",
            "contract": "SportsAMMV2",
            "src": "contracts/core/AMM/SportsAMMV2.sol:75"
          },
          {
            "label": "ticketMastercopy",
            "offset": 0,
            "slot": "14",
            "type": "t_address",
            "contract": "SportsAMMV2",
            "src": "contracts/core/AMM/SportsAMMV2.sol:78"
          },
          {
            "label": "safeBox",
            "offset": 0,
            "slot": "15",
            "type": "t_address",
            "contract": "SportsAMMV2",
            "src": "contracts/core/AMM/SportsAMMV2.sol:81"
          },
          {
            "label": "safeBoxFee",
            "offset": 0,
            "slot": "16",
            "type": "t_uint256",
            "contract": "SportsAMMV2",
            "src": "contracts/core/AMM/SportsAMMV2.sol:84"
          },
          {
            "label": "multiCollateralOnOffRamp",
            "offset": 0,
            "slot": "17",
            "type": "t_contract(IMultiCollateralOnOffRamp)1904",
            "contract": "SportsAMMV2",
            "src": "contracts/core/AMM/SportsAMMV2.sol:87"
          },
          {
            "label": "multicollateralEnabled",
            "offset": 20,
            "slot": "17",
            "type": "t_bool",
            "contract": "SportsAMMV2",
            "src": "contracts/core/AMM/SportsAMMV2.sol:90"
          },
          {
            "label": "stakingThales",
            "offset": 0,
            "slot": "18",
            "type": "t_contract(IStakingThales)2092",
            "contract": "SportsAMMV2",
            "src": "contracts/core/AMM/SportsAMMV2.sol:93"
          },
          {
            "label": "liveTradingProcessor",
            "offset": 0,
            "slot": "19",
            "type": "t_address",
            "contract": "SportsAMMV2",
            "src": "contracts/core/AMM/SportsAMMV2.sol:96"
          },
          {
            "label": "freeBetsHolder",
            "offset": 0,
            "slot": "20",
            "type": "t_address",
            "contract": "SportsAMMV2",
            "src": "contracts/core/AMM/SportsAMMV2.sol:99"
          },
          {
            "label": "addedPayoutPercentagePerCollateral",
            "offset": 0,
            "slot": "21",
            "type": "t_mapping(t_address,t_uint256)",
            "contract": "SportsAMMV2",
            "src": "contracts/core/AMM/SportsAMMV2.sol:102"
          },
          {
            "label": "safeBoxPerCollateral",
            "offset": 0,
            "slot": "22",
            "type": "t_mapping(t_address,t_address)",
            "contract": "SportsAMMV2",
            "src": "contracts/core/AMM/SportsAMMV2.sol:105"
          }
        ],
        "types": {
          "t_bool": {
            "label": "bool",
            "numberOfBytes": "1"
          },
          "t_struct(InitializableStorage)10_storage": {
            "label": "struct Initializable.InitializableStorage",
            "members": [
              {
                "label": "_initialized",
                "type": "t_uint64",
                "offset": 0,
                "slot": "0"
              },
              {
                "label": "_initializing",
                "type": "t_bool",
                "offset": 8,
                "slot": "0"
              }
            ],
            "numberOfBytes": "32"
          },
          "t_uint64": {
            "label": "uint64",
            "numberOfBytes": "8"
          },
          "t_address": {
            "label": "address",
            "numberOfBytes": "20"
          },
          "t_bytes32": {
            "label": "bytes32",
            "numberOfBytes": "32"
          },
          "t_contract(IERC20)630": {
            "label": "contract IERC20",
            "numberOfBytes": "20"
          },
          "t_contract(IMultiCollateralOnOffRamp)1904": {
            "label": "contract IMultiCollateralOnOffRamp",
            "numberOfBytes": "20"
          },
          "t_contract(IReferrals)1983": {
            "label": "contract IReferrals",
            "numberOfBytes": "20"
          },
          "t_contract(ISportsAMMV2Manager)12739": {
            "label": "contract ISportsAMMV2Manager",
            "numberOfBytes": "20"
          },
          "t_contract(ISportsAMMV2ResultManager)12903": {
            "label": "contract ISportsAMMV2ResultManager",
            "numberOfBytes": "20"
          },
          "t_contract(ISportsAMMV2RiskManager)13045": {
            "label": "contract ISportsAMMV2RiskManager",
            "numberOfBytes": "20"
          },
          "t_contract(IStakingThales)2092": {
            "label": "contract IStakingThales",
            "numberOfBytes": "20"
          },
          "t_mapping(t_address,t_address)": {
            "label": "mapping(address => address)",
            "numberOfBytes": "32"
          },
          "t_mapping(t_address,t_uint256)": {
            "label": "mapping(address => uint256)",
            "numberOfBytes": "32"
          },
          "t_mapping(t_bytes32,t_bytes32)": {
            "label": "mapping(bytes32 => bytes32)",
            "numberOfBytes": "32"
          },
          "t_uint256": {
            "label": "uint256",
            "numberOfBytes": "32"
          }
        },
        "namespaces": {
          "erc7201:openzeppelin.storage.Initializable": [
            {
              "contract": "Initializable",
              "label": "_initialized",
              "type": "t_uint64",
              "src": "@openzeppelin/contracts-upgradeable/proxy/utils/Initializable.sol:69",
              "offset": 0,
              "slot": "0"
            },
            {
              "contract": "Initializable",
              "label": "_initializing",
              "type": "t_bool",
              "src": "@openzeppelin/contracts-upgradeable/proxy/utils/Initializable.sol:73",
              "offset": 8,
              "slot": "0"
            }
          ]
        }
      }
    },
    "e3fffedfd27c5445be67ae35364acdb3d5fe9c563fd83ed969207fcbdc18457a": {
      "address": "0xb0Ba12f6899B86c869b683C09a8cA7D1A7A88B84",
      "txHash": "0xf76a0b54b54678e73fe48eec2d8221548292521240766384669b49f97ef1b693",
      "layout": {
        "solcVersion": "0.8.20",
        "storage": [
          {
            "label": "owner",
            "offset": 0,
            "slot": "0",
            "type": "t_address",
            "contract": "ProxyOwned",
            "src": "contracts/utils/proxy/ProxyOwned.sol:6"
          },
          {
            "label": "nominatedOwner",
            "offset": 0,
            "slot": "1",
            "type": "t_address",
            "contract": "ProxyOwned",
            "src": "contracts/utils/proxy/ProxyOwned.sol:7"
          },
          {
            "label": "_initialized",
            "offset": 20,
            "slot": "1",
            "type": "t_bool",
            "contract": "ProxyOwned",
            "src": "contracts/utils/proxy/ProxyOwned.sol:8"
          },
          {
            "label": "_transferredAtInit",
            "offset": 21,
            "slot": "1",
            "type": "t_bool",
            "contract": "ProxyOwned",
            "src": "contracts/utils/proxy/ProxyOwned.sol:9"
          },
          {
            "label": "lastPauseTime",
            "offset": 0,
            "slot": "2",
            "type": "t_uint256",
            "contract": "ProxyPausable",
            "src": "contracts/utils/proxy/ProxyPausable.sol:9"
          },
          {
            "label": "paused",
            "offset": 0,
            "slot": "3",
            "type": "t_bool",
            "contract": "ProxyPausable",
            "src": "contracts/utils/proxy/ProxyPausable.sol:10"
          },
          {
            "label": "_guardCounter",
            "offset": 0,
            "slot": "4",
            "type": "t_uint256",
            "contract": "ProxyReentrancyGuard",
            "src": "contracts/utils/proxy/ProxyReentrancyGuard.sol:18"
          },
          {
            "label": "_initialized",
            "offset": 0,
            "slot": "5",
            "type": "t_bool",
            "contract": "ProxyReentrancyGuard",
            "src": "contracts/utils/proxy/ProxyReentrancyGuard.sol:19"
          },
          {
            "label": "sportsAMM",
            "offset": 1,
            "slot": "5",
            "type": "t_contract(ISportsAMMV2)20321",
            "contract": "StakingThalesBettingProxy",
            "src": "contracts/core/StakingThalesBetting/StakingThalesBettingProxy.sol:24"
          },
          {
            "label": "liveTradingProcessor",
            "offset": 0,
            "slot": "6",
            "type": "t_contract(ILiveTradingProcessor)20132",
            "contract": "StakingThalesBettingProxy",
            "src": "contracts/core/StakingThalesBetting/StakingThalesBettingProxy.sol:26"
          },
          {
            "label": "stakingThales",
            "offset": 0,
            "slot": "7",
            "type": "t_contract(IStakingThales)4556",
            "contract": "StakingThalesBettingProxy",
            "src": "contracts/core/StakingThalesBetting/StakingThalesBettingProxy.sol:28"
          },
          {
            "label": "stakingCollateral",
            "offset": 0,
            "slot": "8",
            "type": "t_contract(IERC20)2955",
            "contract": "StakingThalesBettingProxy",
            "src": "contracts/core/StakingThalesBetting/StakingThalesBettingProxy.sol:30"
          },
          {
            "label": "ticketToUser",
            "offset": 0,
            "slot": "9",
            "type": "t_mapping(t_address,t_address)",
            "contract": "StakingThalesBettingProxy",
            "src": "contracts/core/StakingThalesBetting/StakingThalesBettingProxy.sol:32"
          },
          {
            "label": "liveRequestsPerUser",
            "offset": 0,
            "slot": "10",
            "type": "t_mapping(t_bytes32,t_address)",
            "contract": "StakingThalesBettingProxy",
            "src": "contracts/core/StakingThalesBetting/StakingThalesBettingProxy.sol:34"
          },
          {
            "label": "activeTicketsPerUser",
            "offset": 0,
            "slot": "11",
            "type": "t_mapping(t_address,t_struct(AddressSet)20845_storage)",
            "contract": "StakingThalesBettingProxy",
            "src": "contracts/core/StakingThalesBetting/StakingThalesBettingProxy.sol:37"
          },
          {
            "label": "resolvedTicketsPerUser",
            "offset": 0,
            "slot": "12",
            "type": "t_mapping(t_address,t_struct(AddressSet)20845_storage)",
            "contract": "StakingThalesBettingProxy",
            "src": "contracts/core/StakingThalesBetting/StakingThalesBettingProxy.sol:40"
          }
        ],
        "types": {
          "t_bool": {
            "label": "bool",
            "numberOfBytes": "1"
          },
          "t_struct(InitializableStorage)371_storage": {
            "label": "struct Initializable.InitializableStorage",
            "members": [
              {
                "label": "_initialized",
                "type": "t_uint64",
                "offset": 0,
                "slot": "0"
              },
              {
                "label": "_initializing",
                "type": "t_bool",
                "offset": 8,
                "slot": "0"
              }
            ],
            "numberOfBytes": "32"
          },
          "t_uint64": {
            "label": "uint64",
            "numberOfBytes": "8"
          },
          "t_address": {
            "label": "address",
            "numberOfBytes": "20"
          },
          "t_array(t_address)dyn_storage": {
            "label": "address[]",
            "numberOfBytes": "32"
          },
          "t_bytes32": {
            "label": "bytes32",
            "numberOfBytes": "32"
          },
          "t_contract(IERC20)2955": {
            "label": "contract IERC20",
            "numberOfBytes": "20"
          },
          "t_contract(ILiveTradingProcessor)20132": {
            "label": "contract ILiveTradingProcessor",
            "numberOfBytes": "20"
          },
          "t_contract(ISportsAMMV2)20321": {
            "label": "contract ISportsAMMV2",
            "numberOfBytes": "20"
          },
          "t_contract(IStakingThales)4556": {
            "label": "contract IStakingThales",
            "numberOfBytes": "20"
          },
          "t_mapping(t_address,t_address)": {
            "label": "mapping(address => address)",
            "numberOfBytes": "32"
          },
          "t_mapping(t_address,t_struct(AddressSet)20845_storage)": {
            "label": "mapping(address => struct AddressSetLib.AddressSet)",
            "numberOfBytes": "32"
          },
          "t_mapping(t_address,t_uint256)": {
            "label": "mapping(address => uint256)",
            "numberOfBytes": "32"
          },
          "t_mapping(t_bytes32,t_address)": {
            "label": "mapping(bytes32 => address)",
            "numberOfBytes": "32"
          },
          "t_struct(AddressSet)20845_storage": {
            "label": "struct AddressSetLib.AddressSet",
            "members": [
              {
                "label": "elements",
                "type": "t_array(t_address)dyn_storage",
                "offset": 0,
                "slot": "0"
              },
              {
                "label": "indices",
                "type": "t_mapping(t_address,t_uint256)",
                "offset": 0,
                "slot": "1"
              }
            ],
            "numberOfBytes": "64"
          },
          "t_uint256": {
            "label": "uint256",
            "numberOfBytes": "32"
          }
        },
        "namespaces": {
          "erc7201:openzeppelin.storage.Initializable": [
            {
              "contract": "Initializable",
              "label": "_initialized",
              "type": "t_uint64",
              "src": "@openzeppelin/contracts-upgradeable/proxy/utils/Initializable.sol:69",
              "offset": 0,
              "slot": "0"
            },
            {
              "contract": "Initializable",
              "label": "_initializing",
              "type": "t_bool",
              "src": "@openzeppelin/contracts-upgradeable/proxy/utils/Initializable.sol:73",
              "offset": 8,
              "slot": "0"
            }
          ]
        }
      }
    },
    "0afd69aeaa9901186f062802a1d965a364046cc4eb9809be4b96bb1c1d69f2ed": {
      "address": "0x71Cdfe5Ba0536a733cEe13b507A0a65b7022Fbf4",
      "txHash": "0x7cd3d4df1e88a909a8e13b30cb0040711c95dde8f558c4e4083e0e084e17128e",
      "layout": {
        "solcVersion": "0.8.20",
        "storage": [
          {
            "label": "owner",
            "offset": 0,
            "slot": "0",
            "type": "t_address",
            "contract": "ProxyOwned",
            "src": "contracts/utils/proxy/ProxyOwned.sol:6"
          },
          {
            "label": "nominatedOwner",
            "offset": 0,
            "slot": "1",
            "type": "t_address",
            "contract": "ProxyOwned",
            "src": "contracts/utils/proxy/ProxyOwned.sol:7"
          },
          {
            "label": "_initialized",
            "offset": 20,
            "slot": "1",
            "type": "t_bool",
            "contract": "ProxyOwned",
            "src": "contracts/utils/proxy/ProxyOwned.sol:8"
          },
          {
            "label": "_transferredAtInit",
            "offset": 21,
            "slot": "1",
            "type": "t_bool",
            "contract": "ProxyOwned",
            "src": "contracts/utils/proxy/ProxyOwned.sol:9"
          },
          {
            "label": "lastPauseTime",
            "offset": 0,
            "slot": "2",
            "type": "t_uint256",
            "contract": "ProxyPausable",
            "src": "contracts/utils/proxy/ProxyPausable.sol:9"
          },
          {
            "label": "paused",
            "offset": 0,
            "slot": "3",
            "type": "t_bool",
            "contract": "ProxyPausable",
            "src": "contracts/utils/proxy/ProxyPausable.sol:10"
          },
          {
            "label": "_guardCounter",
            "offset": 0,
            "slot": "4",
            "type": "t_uint256",
            "contract": "ProxyReentrancyGuard",
            "src": "contracts/utils/proxy/ProxyReentrancyGuard.sol:18"
          },
          {
            "label": "_initialized",
            "offset": 0,
            "slot": "5",
            "type": "t_bool",
            "contract": "ProxyReentrancyGuard",
            "src": "contracts/utils/proxy/ProxyReentrancyGuard.sol:19"
          },
          {
            "label": "rootPerGame",
            "offset": 0,
            "slot": "6",
            "type": "t_mapping(t_bytes32,t_bytes32)",
            "contract": "SportsAMMV2",
            "src": "contracts/core/AMM/SportsAMMV2.sol:54"
          },
          {
            "label": "defaultCollateral",
            "offset": 0,
            "slot": "7",
            "type": "t_contract(IERC20)2741",
            "contract": "SportsAMMV2",
            "src": "contracts/core/AMM/SportsAMMV2.sol:57"
          },
          {
            "label": "liquidityPoolForCollateral",
            "offset": 0,
            "slot": "8",
            "type": "t_mapping(t_address,t_address)",
            "contract": "SportsAMMV2",
            "src": "contracts/core/AMM/SportsAMMV2.sol:60"
          },
          {
            "label": "defaultCollateralDecimals",
            "offset": 0,
            "slot": "9",
            "type": "t_uint256",
            "contract": "SportsAMMV2",
            "src": "contracts/core/AMM/SportsAMMV2.sol:63"
          },
          {
            "label": "manager",
            "offset": 0,
            "slot": "10",
            "type": "t_contract(ISportsAMMV2Manager)10126",
            "contract": "SportsAMMV2",
            "src": "contracts/core/AMM/SportsAMMV2.sol:66"
          },
          {
            "label": "riskManager",
            "offset": 0,
            "slot": "11",
            "type": "t_contract(ISportsAMMV2RiskManager)10432",
            "contract": "SportsAMMV2",
            "src": "contracts/core/AMM/SportsAMMV2.sol:69"
          },
          {
            "label": "resultManager",
            "offset": 0,
            "slot": "12",
            "type": "t_contract(ISportsAMMV2ResultManager)10290",
            "contract": "SportsAMMV2",
            "src": "contracts/core/AMM/SportsAMMV2.sol:72"
          },
          {
            "label": "referrals",
            "offset": 0,
            "slot": "13",
            "type": "t_contract(IReferrals)3621",
            "contract": "SportsAMMV2",
            "src": "contracts/core/AMM/SportsAMMV2.sol:75"
          },
          {
            "label": "ticketMastercopy",
            "offset": 0,
            "slot": "14",
            "type": "t_address",
            "contract": "SportsAMMV2",
            "src": "contracts/core/AMM/SportsAMMV2.sol:78"
          },
          {
            "label": "safeBox",
            "offset": 0,
            "slot": "15",
            "type": "t_address",
            "contract": "SportsAMMV2",
            "src": "contracts/core/AMM/SportsAMMV2.sol:81"
          },
          {
            "label": "safeBoxFee",
            "offset": 0,
            "slot": "16",
            "type": "t_uint256",
            "contract": "SportsAMMV2",
            "src": "contracts/core/AMM/SportsAMMV2.sol:84"
          },
          {
            "label": "multiCollateralOnOffRamp",
            "offset": 0,
            "slot": "17",
            "type": "t_contract(IMultiCollateralOnOffRamp)3542",
            "contract": "SportsAMMV2",
            "src": "contracts/core/AMM/SportsAMMV2.sol:87"
          },
          {
            "label": "multicollateralEnabled",
            "offset": 20,
            "slot": "17",
            "type": "t_bool",
            "contract": "SportsAMMV2",
            "src": "contracts/core/AMM/SportsAMMV2.sol:90"
          },
          {
            "label": "stakingThales",
            "offset": 0,
            "slot": "18",
            "type": "t_contract(IStakingThales)3730",
            "contract": "SportsAMMV2",
            "src": "contracts/core/AMM/SportsAMMV2.sol:93"
          },
          {
            "label": "liveTradingProcessor",
            "offset": 0,
            "slot": "19",
            "type": "t_address",
            "contract": "SportsAMMV2",
            "src": "contracts/core/AMM/SportsAMMV2.sol:96"
          },
          {
            "label": "freeBetsHolder",
            "offset": 0,
            "slot": "20",
            "type": "t_address",
            "contract": "SportsAMMV2",
            "src": "contracts/core/AMM/SportsAMMV2.sol:99"
          },
          {
            "label": "addedPayoutPercentagePerCollateral",
            "offset": 0,
            "slot": "21",
            "type": "t_mapping(t_address,t_uint256)",
            "contract": "SportsAMMV2",
            "src": "contracts/core/AMM/SportsAMMV2.sol:102"
          },
          {
            "label": "safeBoxPerCollateral",
            "offset": 0,
            "slot": "22",
            "type": "t_mapping(t_address,t_address)",
            "contract": "SportsAMMV2",
            "src": "contracts/core/AMM/SportsAMMV2.sol:105"
          },
          {
            "label": "stakingThalesBettingProxy",
            "offset": 0,
            "slot": "23",
            "type": "t_address",
            "contract": "SportsAMMV2",
            "src": "contracts/core/AMM/SportsAMMV2.sol:108"
          }
        ],
        "types": {
          "t_bool": {
            "label": "bool",
            "numberOfBytes": "1"
          },
          "t_struct(InitializableStorage)371_storage": {
            "label": "struct Initializable.InitializableStorage",
            "members": [
              {
                "label": "_initialized",
                "type": "t_uint64",
                "offset": 0,
                "slot": "0"
              },
              {
                "label": "_initializing",
                "type": "t_bool",
                "offset": 8,
                "slot": "0"
              }
            ],
            "numberOfBytes": "32"
          },
          "t_uint64": {
            "label": "uint64",
            "numberOfBytes": "8"
          },
          "t_address": {
            "label": "address",
            "numberOfBytes": "20"
          },
          "t_bytes32": {
            "label": "bytes32",
            "numberOfBytes": "32"
          },
          "t_contract(IERC20)2741": {
            "label": "contract IERC20",
            "numberOfBytes": "20"
          },
          "t_contract(IMultiCollateralOnOffRamp)3542": {
            "label": "contract IMultiCollateralOnOffRamp",
            "numberOfBytes": "20"
          },
          "t_contract(IReferrals)3621": {
            "label": "contract IReferrals",
            "numberOfBytes": "20"
          },
          "t_contract(ISportsAMMV2Manager)10126": {
            "label": "contract ISportsAMMV2Manager",
            "numberOfBytes": "20"
          },
          "t_contract(ISportsAMMV2ResultManager)10290": {
            "label": "contract ISportsAMMV2ResultManager",
            "numberOfBytes": "20"
          },
          "t_contract(ISportsAMMV2RiskManager)10432": {
            "label": "contract ISportsAMMV2RiskManager",
            "numberOfBytes": "20"
          },
          "t_contract(IStakingThales)3730": {
            "label": "contract IStakingThales",
            "numberOfBytes": "20"
          },
          "t_mapping(t_address,t_address)": {
            "label": "mapping(address => address)",
            "numberOfBytes": "32"
          },
          "t_mapping(t_address,t_uint256)": {
            "label": "mapping(address => uint256)",
            "numberOfBytes": "32"
          },
          "t_mapping(t_bytes32,t_bytes32)": {
            "label": "mapping(bytes32 => bytes32)",
            "numberOfBytes": "32"
          },
          "t_uint256": {
            "label": "uint256",
            "numberOfBytes": "32"
          }
        },
        "namespaces": {
          "erc7201:openzeppelin.storage.Initializable": [
            {
              "contract": "Initializable",
              "label": "_initialized",
              "type": "t_uint64",
              "src": "@openzeppelin/contracts-upgradeable/proxy/utils/Initializable.sol:69",
              "offset": 0,
              "slot": "0"
            },
            {
              "contract": "Initializable",
              "label": "_initializing",
              "type": "t_bool",
              "src": "@openzeppelin/contracts-upgradeable/proxy/utils/Initializable.sol:73",
              "offset": 8,
              "slot": "0"
            }
          ]
        }
      }
    },
    "b6b585b7a12d534c1bdd16df79927fc9ab45811c24c421c8ae94101d4693d8a8": {
      "address": "0x4c1F9a3C889D87aeefA35f7658f004125fA375A7",
      "txHash": "0x09cab5c1937fd1271669b13cb155060f5203f0c7171f00ceb00f17a8bcc5d6eb",
      "layout": {
        "solcVersion": "0.8.20",
        "storage": [
          {
            "label": "owner",
            "offset": 0,
            "slot": "0",
            "type": "t_address",
            "contract": "ProxyOwned",
            "src": "contracts/utils/proxy/ProxyOwned.sol:6"
          },
          {
            "label": "nominatedOwner",
            "offset": 0,
            "slot": "1",
            "type": "t_address",
            "contract": "ProxyOwned",
            "src": "contracts/utils/proxy/ProxyOwned.sol:7"
          },
          {
            "label": "_initialized",
            "offset": 20,
            "slot": "1",
            "type": "t_bool",
            "contract": "ProxyOwned",
            "src": "contracts/utils/proxy/ProxyOwned.sol:8"
          },
          {
            "label": "_transferredAtInit",
            "offset": 21,
            "slot": "1",
            "type": "t_bool",
            "contract": "ProxyOwned",
            "src": "contracts/utils/proxy/ProxyOwned.sol:9"
          },
          {
            "label": "lastPauseTime",
            "offset": 0,
            "slot": "2",
            "type": "t_uint256",
            "contract": "ProxyPausable",
            "src": "contracts/utils/proxy/ProxyPausable.sol:9"
          },
          {
            "label": "paused",
            "offset": 0,
            "slot": "3",
            "type": "t_bool",
            "contract": "ProxyPausable",
            "src": "contracts/utils/proxy/ProxyPausable.sol:10"
          },
          {
            "label": "sportsAMM",
            "offset": 1,
            "slot": "3",
            "type": "t_contract(ISportsAMMV2)20321",
            "contract": "SportsAMMV2Data",
            "src": "contracts/core/Data/SportsAMMV2Data.sol:80"
          },
          {
            "label": "riskManager",
            "offset": 0,
            "slot": "4",
            "type": "t_contract(ISportsAMMV2RiskManager)20794",
            "contract": "SportsAMMV2Data",
            "src": "contracts/core/Data/SportsAMMV2Data.sol:82"
          }
        ],
        "types": {
          "t_bool": {
            "label": "bool",
            "numberOfBytes": "1"
          },
          "t_struct(InitializableStorage)371_storage": {
            "label": "struct Initializable.InitializableStorage",
            "members": [
              {
                "label": "_initialized",
                "type": "t_uint64",
                "offset": 0,
                "slot": "0"
              },
              {
                "label": "_initializing",
                "type": "t_bool",
                "offset": 8,
                "slot": "0"
              }
            ],
            "numberOfBytes": "32"
          },
          "t_uint64": {
            "label": "uint64",
            "numberOfBytes": "8"
          },
          "t_address": {
            "label": "address",
            "numberOfBytes": "20"
          },
          "t_contract(ISportsAMMV2)20321": {
            "label": "contract ISportsAMMV2",
            "numberOfBytes": "20"
          },
          "t_contract(ISportsAMMV2RiskManager)20794": {
            "label": "contract ISportsAMMV2RiskManager",
            "numberOfBytes": "20"
          },
          "t_uint256": {
            "label": "uint256",
            "numberOfBytes": "32"
          }
        },
        "namespaces": {
          "erc7201:openzeppelin.storage.Initializable": [
            {
              "contract": "Initializable",
              "label": "_initialized",
              "type": "t_uint64",
              "src": "@openzeppelin/contracts-upgradeable/proxy/utils/Initializable.sol:69",
              "offset": 0,
              "slot": "0"
            },
            {
              "contract": "Initializable",
              "label": "_initializing",
              "type": "t_bool",
              "src": "@openzeppelin/contracts-upgradeable/proxy/utils/Initializable.sol:73",
              "offset": 8,
              "slot": "0"
            }
          ]
        }
      }
    },
    "785c539b8c0f1e618a7e793a3012f4137e741d9f7809633ddb383c5afd0b4c3a": {
      "address": "0x6e1a4fBF86813F68f58d52C0AA2aab61A612cf3F",
      "txHash": "0xb56997b4dee4bdcccb07a6139a4c5af5e5e641ebd85c115dd33bd1d75c0526ae",
      "layout": {
        "solcVersion": "0.8.20",
        "storage": [
          {
            "label": "owner",
            "offset": 0,
            "slot": "0",
            "type": "t_address",
            "contract": "ProxyOwned",
            "src": "contracts/utils/proxy/ProxyOwned.sol:6"
          },
          {
            "label": "nominatedOwner",
            "offset": 0,
            "slot": "1",
            "type": "t_address",
            "contract": "ProxyOwned",
            "src": "contracts/utils/proxy/ProxyOwned.sol:7"
          },
          {
            "label": "_initialized",
            "offset": 20,
            "slot": "1",
            "type": "t_bool",
            "contract": "ProxyOwned",
            "src": "contracts/utils/proxy/ProxyOwned.sol:8"
          },
          {
            "label": "_transferredAtInit",
            "offset": 21,
            "slot": "1",
            "type": "t_bool",
            "contract": "ProxyOwned",
            "src": "contracts/utils/proxy/ProxyOwned.sol:9"
          },
          {
            "label": "lastPauseTime",
            "offset": 0,
            "slot": "2",
            "type": "t_uint256",
            "contract": "ProxyPausable",
            "src": "contracts/utils/proxy/ProxyPausable.sol:9"
          },
          {
            "label": "paused",
            "offset": 0,
            "slot": "3",
            "type": "t_bool",
            "contract": "ProxyPausable",
            "src": "contracts/utils/proxy/ProxyPausable.sol:10"
          },
          {
            "label": "_guardCounter",
            "offset": 0,
            "slot": "4",
            "type": "t_uint256",
            "contract": "ProxyReentrancyGuard",
            "src": "contracts/utils/proxy/ProxyReentrancyGuard.sol:18"
          },
          {
            "label": "_initialized",
            "offset": 0,
            "slot": "5",
            "type": "t_bool",
            "contract": "ProxyReentrancyGuard",
            "src": "contracts/utils/proxy/ProxyReentrancyGuard.sol:19"
          },
          {
            "label": "sportsAMMData",
            "offset": 1,
            "slot": "5",
            "type": "t_contract(ISportsAMMV2Data)13902",
            "contract": "ResolveBlocker",
            "src": "contracts/core/Resolving/ResolveBlocker.sol:20"
          },
          {
            "label": "manager",
            "offset": 0,
            "slot": "6",
            "type": "t_contract(ISportsAMMV2Manager)14069",
            "contract": "ResolveBlocker",
            "src": "contracts/core/Resolving/ResolveBlocker.sol:21"
          },
          {
            "label": "gameIdBlockedForResolution",
            "offset": 0,
            "slot": "7",
            "type": "t_mapping(t_bytes32,t_bool)",
            "contract": "ResolveBlocker",
            "src": "contracts/core/Resolving/ResolveBlocker.sol:23"
          },
          {
            "label": "gameIdUnblockedByAdmin",
            "offset": 0,
            "slot": "8",
            "type": "t_mapping(t_bytes32,t_bool)",
            "contract": "ResolveBlocker",
            "src": "contracts/core/Resolving/ResolveBlocker.sol:24"
          }
        ],
        "types": {
          "t_bool": {
            "label": "bool",
            "numberOfBytes": "1"
          },
          "t_struct(InitializableStorage)10_storage": {
            "label": "struct Initializable.InitializableStorage",
            "members": [
              {
                "label": "_initialized",
                "type": "t_uint64",
                "offset": 0,
                "slot": "0"
              },
              {
                "label": "_initializing",
                "type": "t_bool",
                "offset": 8,
                "slot": "0"
              }
            ],
            "numberOfBytes": "32"
          },
          "t_uint64": {
            "label": "uint64",
            "numberOfBytes": "8"
          },
          "t_address": {
            "label": "address",
            "numberOfBytes": "20"
          },
          "t_bytes32": {
            "label": "bytes32",
            "numberOfBytes": "32"
          },
          "t_contract(ISportsAMMV2Data)13902": {
            "label": "contract ISportsAMMV2Data",
            "numberOfBytes": "20"
          },
          "t_contract(ISportsAMMV2Manager)14069": {
            "label": "contract ISportsAMMV2Manager",
            "numberOfBytes": "20"
          },
          "t_mapping(t_bytes32,t_bool)": {
            "label": "mapping(bytes32 => bool)",
            "numberOfBytes": "32"
          },
          "t_uint256": {
            "label": "uint256",
            "numberOfBytes": "32"
          }
        },
        "namespaces": {
          "erc7201:openzeppelin.storage.Initializable": [
            {
              "contract": "Initializable",
              "label": "_initialized",
              "type": "t_uint64",
              "src": "@openzeppelin/contracts-upgradeable/proxy/utils/Initializable.sol:69",
              "offset": 0,
              "slot": "0"
            },
            {
              "contract": "Initializable",
              "label": "_initializing",
              "type": "t_bool",
              "src": "@openzeppelin/contracts-upgradeable/proxy/utils/Initializable.sol:73",
              "offset": 8,
              "slot": "0"
            }
          ]
        }
      }
    },
    "d05593085a8b6c9611bc93569ff107c6b11d50df3541cd44df5f810efbde40f6": {
      "address": "0xBECeE49D013eAE5A56E7A7D57536bB1719824b06",
      "txHash": "0x4eb79da3f98679290dac3abe5a8cdc66703c3b6242bdc260b40f7a850bf7c3a6",
      "layout": {
        "solcVersion": "0.8.20",
        "storage": [
          {
            "label": "owner",
            "offset": 0,
            "slot": "0",
            "type": "t_address",
            "contract": "ProxyOwned",
            "src": "contracts\\utils\\proxy\\ProxyOwned.sol:6"
          },
          {
            "label": "nominatedOwner",
            "offset": 0,
            "slot": "1",
            "type": "t_address",
            "contract": "ProxyOwned",
            "src": "contracts\\utils\\proxy\\ProxyOwned.sol:7"
          },
          {
            "label": "_initialized",
            "offset": 20,
            "slot": "1",
            "type": "t_bool",
            "contract": "ProxyOwned",
            "src": "contracts\\utils\\proxy\\ProxyOwned.sol:8"
          },
          {
            "label": "_transferredAtInit",
            "offset": 21,
            "slot": "1",
            "type": "t_bool",
            "contract": "ProxyOwned",
            "src": "contracts\\utils\\proxy\\ProxyOwned.sol:9"
          },
          {
            "label": "lastPauseTime",
            "offset": 0,
            "slot": "2",
            "type": "t_uint256",
            "contract": "ProxyPausable",
            "src": "contracts\\utils\\proxy\\ProxyPausable.sol:9"
          },
          {
            "label": "paused",
            "offset": 0,
            "slot": "3",
            "type": "t_bool",
            "contract": "ProxyPausable",
            "src": "contracts\\utils\\proxy\\ProxyPausable.sol:10"
          },
          {
            "label": "_guardCounter",
            "offset": 0,
            "slot": "4",
            "type": "t_uint256",
            "contract": "ProxyReentrancyGuard",
            "src": "contracts\\utils\\proxy\\ProxyReentrancyGuard.sol:18"
          },
          {
            "label": "_initialized",
            "offset": 0,
            "slot": "5",
            "type": "t_bool",
            "contract": "ProxyReentrancyGuard",
            "src": "contracts\\utils\\proxy\\ProxyReentrancyGuard.sol:19"
          },
          {
            "label": "sportsAMM",
            "offset": 1,
            "slot": "5",
            "type": "t_contract(ISportsAMMV2)2922",
            "contract": "FreeBetsHolder",
            "src": "contracts\\core\\FreeBets\\FreeBetsHolder.sol:23"
          },
          {
            "label": "liveTradingProcessor",
            "offset": 0,
            "slot": "6",
            "type": "t_contract(ILiveTradingProcessor)2733",
            "contract": "FreeBetsHolder",
            "src": "contracts\\core\\FreeBets\\FreeBetsHolder.sol:25"
          },
          {
            "label": "balancePerUserAndCollateral",
            "offset": 0,
            "slot": "7",
            "type": "t_mapping(t_address,t_mapping(t_address,t_uint256))",
            "contract": "FreeBetsHolder",
            "src": "contracts\\core\\FreeBets\\FreeBetsHolder.sol:27"
          },
          {
            "label": "supportedCollateral",
            "offset": 0,
            "slot": "8",
            "type": "t_mapping(t_address,t_bool)",
            "contract": "FreeBetsHolder",
            "src": "contracts\\core\\FreeBets\\FreeBetsHolder.sol:29"
          },
          {
            "label": "ticketToUser",
            "offset": 0,
            "slot": "9",
            "type": "t_mapping(t_address,t_address)",
            "contract": "FreeBetsHolder",
            "src": "contracts\\core\\FreeBets\\FreeBetsHolder.sol:31"
          },
          {
            "label": "paidPerTicket",
            "offset": 0,
            "slot": "10",
            "type": "t_mapping(t_address,t_uint256)",
            "contract": "FreeBetsHolder",
            "src": "contracts\\core\\FreeBets\\FreeBetsHolder.sol:33"
          },
          {
            "label": "liveRequestsPerUser",
            "offset": 0,
            "slot": "11",
            "type": "t_mapping(t_bytes32,t_address)",
            "contract": "FreeBetsHolder",
            "src": "contracts\\core\\FreeBets\\FreeBetsHolder.sol:35"
          },
          {
            "label": "activeTicketsPerUser",
            "offset": 0,
            "slot": "12",
            "type": "t_mapping(t_address,t_struct(AddressSet)3393_storage)",
            "contract": "FreeBetsHolder",
            "src": "contracts\\core\\FreeBets\\FreeBetsHolder.sol:38"
          },
          {
            "label": "resolvedTicketsPerUser",
            "offset": 0,
            "slot": "13",
            "type": "t_mapping(t_address,t_struct(AddressSet)3393_storage)",
            "contract": "FreeBetsHolder",
            "src": "contracts\\core\\FreeBets\\FreeBetsHolder.sol:41"
          }
        ],
        "types": {
          "t_bool": {
            "label": "bool",
            "numberOfBytes": "1"
          },
          "t_struct(InitializableStorage)10_storage": {
            "label": "struct Initializable.InitializableStorage",
            "members": [
              {
                "label": "_initialized",
                "type": "t_uint64",
                "offset": 0,
                "slot": "0"
              },
              {
                "label": "_initializing",
                "type": "t_bool",
                "offset": 8,
                "slot": "0"
              }
            ],
            "numberOfBytes": "32"
          },
          "t_uint64": {
            "label": "uint64",
            "numberOfBytes": "8"
          },
          "t_address": {
            "label": "address",
            "numberOfBytes": "20"
          },
          "t_array(t_address)dyn_storage": {
            "label": "address[]",
            "numberOfBytes": "32"
          },
          "t_bytes32": {
            "label": "bytes32",
            "numberOfBytes": "32"
          },
          "t_contract(ILiveTradingProcessor)2733": {
            "label": "contract ILiveTradingProcessor",
            "numberOfBytes": "20"
          },
          "t_contract(ISportsAMMV2)2922": {
            "label": "contract ISportsAMMV2",
            "numberOfBytes": "20"
          },
          "t_mapping(t_address,t_address)": {
            "label": "mapping(address => address)",
            "numberOfBytes": "32"
          },
          "t_mapping(t_address,t_bool)": {
            "label": "mapping(address => bool)",
            "numberOfBytes": "32"
          },
          "t_mapping(t_address,t_mapping(t_address,t_uint256))": {
            "label": "mapping(address => mapping(address => uint256))",
            "numberOfBytes": "32"
          },
          "t_mapping(t_address,t_struct(AddressSet)3393_storage)": {
            "label": "mapping(address => struct AddressSetLib.AddressSet)",
            "numberOfBytes": "32"
          },
          "t_mapping(t_address,t_uint256)": {
            "label": "mapping(address => uint256)",
            "numberOfBytes": "32"
          },
          "t_mapping(t_bytes32,t_address)": {
            "label": "mapping(bytes32 => address)",
            "numberOfBytes": "32"
          },
          "t_struct(AddressSet)3393_storage": {
            "label": "struct AddressSetLib.AddressSet",
            "members": [
              {
                "label": "elements",
                "type": "t_array(t_address)dyn_storage",
                "offset": 0,
                "slot": "0"
              },
              {
                "label": "indices",
                "type": "t_mapping(t_address,t_uint256)",
                "offset": 0,
                "slot": "1"
              }
            ],
            "numberOfBytes": "64"
          },
          "t_uint256": {
            "label": "uint256",
            "numberOfBytes": "32"
          }
        },
        "namespaces": {
          "erc7201:openzeppelin.storage.Initializable": [
            {
              "contract": "Initializable",
              "label": "_initialized",
              "type": "t_uint64",
              "src": "@openzeppelin\\contracts-upgradeable\\proxy\\utils\\Initializable.sol:69",
              "offset": 0,
              "slot": "0"
            },
            {
              "contract": "Initializable",
              "label": "_initializing",
              "type": "t_bool",
              "src": "@openzeppelin\\contracts-upgradeable\\proxy\\utils\\Initializable.sol:73",
              "offset": 8,
              "slot": "0"
            }
          ]
        }
      }
    },
    "5e366257778d41c51a1fa0354fbb80aee3b42c4ea0137859c74acfd50762d5f2": {
      "address": "0xa9bC3f4534f3c634498DcC6b86f7f5F883FE3b4F",
      "txHash": "0xaba0ba0c68aa3d98efebb9a96177128a701c94f101a071988c03b8d8aab37945",
      "layout": {
        "solcVersion": "0.8.20",
        "storage": [
          {
            "label": "owner",
            "offset": 0,
            "slot": "0",
            "type": "t_address",
            "contract": "ProxyOwned",
            "src": "contracts/utils/proxy/ProxyOwned.sol:6"
          },
          {
            "label": "nominatedOwner",
            "offset": 0,
            "slot": "1",
            "type": "t_address",
            "contract": "ProxyOwned",
            "src": "contracts/utils/proxy/ProxyOwned.sol:7"
          },
          {
            "label": "_initialized",
            "offset": 20,
            "slot": "1",
            "type": "t_bool",
            "contract": "ProxyOwned",
            "src": "contracts/utils/proxy/ProxyOwned.sol:8"
          },
          {
            "label": "_transferredAtInit",
            "offset": 21,
            "slot": "1",
            "type": "t_bool",
            "contract": "ProxyOwned",
            "src": "contracts/utils/proxy/ProxyOwned.sol:9"
          },
          {
            "label": "lastPauseTime",
            "offset": 0,
            "slot": "2",
            "type": "t_uint256",
            "contract": "ProxyPausable",
            "src": "contracts/utils/proxy/ProxyPausable.sol:9"
          },
          {
            "label": "paused",
            "offset": 0,
            "slot": "3",
            "type": "t_bool",
            "contract": "ProxyPausable",
            "src": "contracts/utils/proxy/ProxyPausable.sol:10"
          },
          {
            "label": "_guardCounter",
            "offset": 0,
            "slot": "4",
            "type": "t_uint256",
            "contract": "ProxyReentrancyGuard",
            "src": "contracts/utils/proxy/ProxyReentrancyGuard.sol:18"
          },
          {
            "label": "_initialized",
            "offset": 0,
            "slot": "5",
            "type": "t_bool",
            "contract": "ProxyReentrancyGuard",
            "src": "contracts/utils/proxy/ProxyReentrancyGuard.sol:19"
          },
          {
            "label": "rootPerGame",
            "offset": 0,
            "slot": "6",
            "type": "t_mapping(t_bytes32,t_bytes32)",
            "contract": "SportsAMMV2",
            "src": "contracts/core/AMM/SportsAMMV2.sol:54"
          },
          {
            "label": "defaultCollateral",
            "offset": 0,
            "slot": "7",
            "type": "t_contract(IERC20)630",
            "contract": "SportsAMMV2",
            "src": "contracts/core/AMM/SportsAMMV2.sol:57"
          },
          {
            "label": "liquidityPoolForCollateral",
            "offset": 0,
            "slot": "8",
            "type": "t_mapping(t_address,t_address)",
            "contract": "SportsAMMV2",
            "src": "contracts/core/AMM/SportsAMMV2.sol:60"
          },
          {
            "label": "defaultCollateralDecimals",
            "offset": 0,
            "slot": "9",
            "type": "t_uint256",
            "contract": "SportsAMMV2",
            "src": "contracts/core/AMM/SportsAMMV2.sol:63"
          },
          {
            "label": "manager",
            "offset": 0,
            "slot": "10",
            "type": "t_contract(ISportsAMMV2Manager)13890",
            "contract": "SportsAMMV2",
            "src": "contracts/core/AMM/SportsAMMV2.sol:66"
          },
          {
            "label": "riskManager",
            "offset": 0,
            "slot": "11",
            "type": "t_contract(ISportsAMMV2RiskManager)14196",
            "contract": "SportsAMMV2",
            "src": "contracts/core/AMM/SportsAMMV2.sol:69"
          },
          {
            "label": "resultManager",
            "offset": 0,
            "slot": "12",
            "type": "t_contract(ISportsAMMV2ResultManager)14054",
            "contract": "SportsAMMV2",
            "src": "contracts/core/AMM/SportsAMMV2.sol:72"
          },
          {
            "label": "referrals",
            "offset": 0,
            "slot": "13",
            "type": "t_contract(IReferrals)1983",
            "contract": "SportsAMMV2",
            "src": "contracts/core/AMM/SportsAMMV2.sol:75"
          },
          {
            "label": "ticketMastercopy",
            "offset": 0,
            "slot": "14",
            "type": "t_address",
            "contract": "SportsAMMV2",
            "src": "contracts/core/AMM/SportsAMMV2.sol:78"
          },
          {
            "label": "safeBox",
            "offset": 0,
            "slot": "15",
            "type": "t_address",
            "contract": "SportsAMMV2",
            "src": "contracts/core/AMM/SportsAMMV2.sol:81"
          },
          {
            "label": "safeBoxFee",
            "offset": 0,
            "slot": "16",
            "type": "t_uint256",
            "contract": "SportsAMMV2",
            "src": "contracts/core/AMM/SportsAMMV2.sol:84"
          },
          {
            "label": "multiCollateralOnOffRamp",
            "offset": 0,
            "slot": "17",
            "type": "t_contract(IMultiCollateralOnOffRamp)1904",
            "contract": "SportsAMMV2",
            "src": "contracts/core/AMM/SportsAMMV2.sol:87"
          },
          {
            "label": "multicollateralEnabled",
            "offset": 20,
            "slot": "17",
            "type": "t_bool",
            "contract": "SportsAMMV2",
            "src": "contracts/core/AMM/SportsAMMV2.sol:90"
          },
          {
            "label": "stakingThales",
            "offset": 0,
            "slot": "18",
            "type": "t_contract(IStakingThales)2092",
            "contract": "SportsAMMV2",
            "src": "contracts/core/AMM/SportsAMMV2.sol:93"
          },
          {
            "label": "liveTradingProcessor",
            "offset": 0,
            "slot": "19",
            "type": "t_address",
            "contract": "SportsAMMV2",
            "src": "contracts/core/AMM/SportsAMMV2.sol:96"
          },
          {
            "label": "freeBetsHolder",
            "offset": 0,
            "slot": "20",
            "type": "t_address",
            "contract": "SportsAMMV2",
            "src": "contracts/core/AMM/SportsAMMV2.sol:99"
          },
          {
            "label": "addedPayoutPercentagePerCollateral",
            "offset": 0,
            "slot": "21",
            "type": "t_mapping(t_address,t_uint256)",
            "contract": "SportsAMMV2",
            "src": "contracts/core/AMM/SportsAMMV2.sol:102"
          },
          {
            "label": "safeBoxPerCollateral",
            "offset": 0,
            "slot": "22",
            "type": "t_mapping(t_address,t_address)",
            "contract": "SportsAMMV2",
            "src": "contracts/core/AMM/SportsAMMV2.sol:105"
          },
          {
            "label": "stakingThalesBettingProxy",
            "offset": 0,
            "slot": "23",
            "type": "t_address",
            "contract": "SportsAMMV2",
            "src": "contracts/core/AMM/SportsAMMV2.sol:108"
          }
        ],
        "types": {
          "t_bool": {
            "label": "bool",
            "numberOfBytes": "1"
          },
          "t_struct(InitializableStorage)10_storage": {
            "label": "struct Initializable.InitializableStorage",
            "members": [
              {
                "label": "_initialized",
                "type": "t_uint64",
                "offset": 0,
                "slot": "0"
              },
              {
                "label": "_initializing",
                "type": "t_bool",
                "offset": 8,
                "slot": "0"
              }
            ],
            "numberOfBytes": "32"
          },
          "t_uint64": {
            "label": "uint64",
            "numberOfBytes": "8"
          },
          "t_address": {
            "label": "address",
            "numberOfBytes": "20"
          },
          "t_bytes32": {
            "label": "bytes32",
            "numberOfBytes": "32"
          },
          "t_contract(IERC20)630": {
            "label": "contract IERC20",
            "numberOfBytes": "20"
          },
          "t_contract(IMultiCollateralOnOffRamp)1904": {
            "label": "contract IMultiCollateralOnOffRamp",
            "numberOfBytes": "20"
          },
          "t_contract(IReferrals)1983": {
            "label": "contract IReferrals",
            "numberOfBytes": "20"
          },
          "t_contract(ISportsAMMV2Manager)13890": {
            "label": "contract ISportsAMMV2Manager",
            "numberOfBytes": "20"
          },
          "t_contract(ISportsAMMV2ResultManager)14054": {
            "label": "contract ISportsAMMV2ResultManager",
            "numberOfBytes": "20"
          },
          "t_contract(ISportsAMMV2RiskManager)14196": {
            "label": "contract ISportsAMMV2RiskManager",
            "numberOfBytes": "20"
          },
          "t_contract(IStakingThales)2092": {
            "label": "contract IStakingThales",
            "numberOfBytes": "20"
          },
          "t_mapping(t_address,t_address)": {
            "label": "mapping(address => address)",
            "numberOfBytes": "32"
          },
          "t_mapping(t_address,t_uint256)": {
            "label": "mapping(address => uint256)",
            "numberOfBytes": "32"
          },
          "t_mapping(t_bytes32,t_bytes32)": {
            "label": "mapping(bytes32 => bytes32)",
            "numberOfBytes": "32"
          },
          "t_uint256": {
            "label": "uint256",
            "numberOfBytes": "32"
          }
        },
        "namespaces": {
          "erc7201:openzeppelin.storage.Initializable": [
            {
              "contract": "Initializable",
              "label": "_initialized",
              "type": "t_uint64",
              "src": "@openzeppelin/contracts-upgradeable/proxy/utils/Initializable.sol:69",
              "offset": 0,
              "slot": "0"
            },
            {
              "contract": "Initializable",
              "label": "_initializing",
              "type": "t_bool",
              "src": "@openzeppelin/contracts-upgradeable/proxy/utils/Initializable.sol:73",
              "offset": 8,
              "slot": "0"
            }
          ]
        }
      }
    },
    "0a60caaa866d6dc56d20085cced4aac459f77ae2a97e4a55ea617a988cdf98b7": {
      "address": "0xA926FAceFC97f49e5fC545c1B277A0F201cc009a",
      "txHash": "0x2005c2790f0f133d2dda51b77bdfa720b1c010c557d0a0f25a547af11dc190f1",
      "layout": {
        "solcVersion": "0.8.20",
        "storage": [
          {
            "label": "owner",
            "offset": 0,
            "slot": "0",
            "type": "t_address",
            "contract": "ProxyOwned",
            "src": "contracts\\utils\\proxy\\ProxyOwned.sol:6"
          },
          {
            "label": "nominatedOwner",
            "offset": 0,
            "slot": "1",
            "type": "t_address",
            "contract": "ProxyOwned",
            "src": "contracts\\utils\\proxy\\ProxyOwned.sol:7"
          },
          {
            "label": "_initialized",
            "offset": 20,
            "slot": "1",
            "type": "t_bool",
            "contract": "ProxyOwned",
            "src": "contracts\\utils\\proxy\\ProxyOwned.sol:8"
          },
          {
            "label": "_transferredAtInit",
            "offset": 21,
            "slot": "1",
            "type": "t_bool",
            "contract": "ProxyOwned",
            "src": "contracts\\utils\\proxy\\ProxyOwned.sol:9"
          },
          {
            "label": "lastPauseTime",
            "offset": 0,
            "slot": "2",
            "type": "t_uint256",
            "contract": "ProxyPausable",
            "src": "contracts\\utils\\proxy\\ProxyPausable.sol:9"
          },
          {
            "label": "paused",
            "offset": 0,
            "slot": "3",
            "type": "t_bool",
            "contract": "ProxyPausable",
            "src": "contracts\\utils\\proxy\\ProxyPausable.sol:10"
          },
          {
            "label": "_guardCounter",
            "offset": 0,
            "slot": "4",
            "type": "t_uint256",
            "contract": "ProxyReentrancyGuard",
            "src": "contracts\\utils\\proxy\\ProxyReentrancyGuard.sol:18"
          },
          {
            "label": "_initialized",
            "offset": 0,
            "slot": "5",
            "type": "t_bool",
            "contract": "ProxyReentrancyGuard",
            "src": "contracts\\utils\\proxy\\ProxyReentrancyGuard.sol:19"
          },
          {
            "label": "manager",
            "offset": 1,
            "slot": "5",
            "type": "t_contract(ISportsAMMV2Manager)16383",
            "contract": "SportsAMMV2RiskManager",
            "src": "contracts\\core\\AMM\\SportsAMMV2RiskManager.sol:28"
          },
          {
            "label": "resultManager",
            "offset": 0,
            "slot": "6",
            "type": "t_contract(ISportsAMMV2ResultManager)16547",
            "contract": "SportsAMMV2RiskManager",
            "src": "contracts\\core\\AMM\\SportsAMMV2RiskManager.sol:31"
          },
          {
            "label": "sportsAMM",
            "offset": 0,
            "slot": "7",
            "type": "t_contract(ISportsAMMV2)16216",
            "contract": "SportsAMMV2RiskManager",
            "src": "contracts\\core\\AMM\\SportsAMMV2RiskManager.sol:34"
          },
          {
            "label": "defaultCap",
            "offset": 0,
            "slot": "8",
            "type": "t_uint256",
            "contract": "SportsAMMV2RiskManager",
            "src": "contracts\\core\\AMM\\SportsAMMV2RiskManager.sol:37"
          },
          {
            "label": "capPerSport",
            "offset": 0,
            "slot": "9",
            "type": "t_mapping(t_uint256,t_uint256)",
            "contract": "SportsAMMV2RiskManager",
            "src": "contracts\\core\\AMM\\SportsAMMV2RiskManager.sol:40"
          },
          {
            "label": "capPerSportChild",
            "offset": 0,
            "slot": "10",
            "type": "t_mapping(t_uint256,t_uint256)",
            "contract": "SportsAMMV2RiskManager",
            "src": "contracts\\core\\AMM\\SportsAMMV2RiskManager.sol:43"
          },
          {
            "label": "capPerSportAndType",
            "offset": 0,
            "slot": "11",
            "type": "t_mapping(t_uint256,t_mapping(t_uint256,t_uint256))",
            "contract": "SportsAMMV2RiskManager",
            "src": "contracts\\core\\AMM\\SportsAMMV2RiskManager.sol:46"
          },
          {
            "label": "capPerMarket",
            "offset": 0,
            "slot": "12",
            "type": "t_mapping(t_bytes32,t_mapping(t_uint256,t_mapping(t_uint256,t_mapping(t_int256,t_uint256))))",
            "contract": "SportsAMMV2RiskManager",
            "src": "contracts\\core\\AMM\\SportsAMMV2RiskManager.sol:49"
          },
          {
            "label": "defaultRiskMultiplier",
            "offset": 0,
            "slot": "13",
            "type": "t_uint256",
            "contract": "SportsAMMV2RiskManager",
            "src": "contracts\\core\\AMM\\SportsAMMV2RiskManager.sol:52"
          },
          {
            "label": "riskMultiplierPerSport",
            "offset": 0,
            "slot": "14",
            "type": "t_mapping(t_uint256,t_uint256)",
            "contract": "SportsAMMV2RiskManager",
            "src": "contracts\\core\\AMM\\SportsAMMV2RiskManager.sol:55"
          },
          {
            "label": "riskMultiplierPerGame",
            "offset": 0,
            "slot": "15",
            "type": "t_mapping(t_bytes32,t_uint256)",
            "contract": "SportsAMMV2RiskManager",
            "src": "contracts\\core\\AMM\\SportsAMMV2RiskManager.sol:58"
          },
          {
            "label": "maxCap",
            "offset": 0,
            "slot": "16",
            "type": "t_uint256",
            "contract": "SportsAMMV2RiskManager",
            "src": "contracts\\core\\AMM\\SportsAMMV2RiskManager.sol:61"
          },
          {
            "label": "maxRiskMultiplier",
            "offset": 0,
            "slot": "17",
            "type": "t_uint256",
            "contract": "SportsAMMV2RiskManager",
            "src": "contracts\\core\\AMM\\SportsAMMV2RiskManager.sol:64"
          },
          {
            "label": "dynamicLiquidityCutoffTimePerSport",
            "offset": 0,
            "slot": "18",
            "type": "t_mapping(t_uint256,t_uint256)",
            "contract": "SportsAMMV2RiskManager",
            "src": "contracts\\core\\AMM\\SportsAMMV2RiskManager.sol:67"
          },
          {
            "label": "dynamicLiquidityCutoffDividerPerSport",
            "offset": 0,
            "slot": "19",
            "type": "t_mapping(t_uint256,t_uint256)",
            "contract": "SportsAMMV2RiskManager",
            "src": "contracts\\core\\AMM\\SportsAMMV2RiskManager.sol:70"
          },
          {
            "label": "liveTradingPerSportAndTypeEnabled",
            "offset": 0,
            "slot": "20",
            "type": "t_mapping(t_uint256,t_mapping(t_uint256,t_bool))",
            "contract": "SportsAMMV2RiskManager",
            "src": "contracts\\core\\AMM\\SportsAMMV2RiskManager.sol:72"
          },
          {
            "label": "combiningPerSportEnabled",
            "offset": 0,
            "slot": "21",
            "type": "t_mapping(t_uint256,t_bool)",
            "contract": "SportsAMMV2RiskManager",
            "src": "contracts\\core\\AMM\\SportsAMMV2RiskManager.sol:74"
          },
          {
            "label": "riskPerMarketTypeAndPosition",
            "offset": 0,
            "slot": "22",
            "type": "t_mapping(t_bytes32,t_mapping(t_uint256,t_mapping(t_uint256,t_mapping(t_uint256,t_int256))))",
            "contract": "SportsAMMV2RiskManager",
            "src": "contracts\\core\\AMM\\SportsAMMV2RiskManager.sol:77"
          },
          {
            "label": "spentOnGame",
            "offset": 0,
            "slot": "23",
            "type": "t_mapping(t_bytes32,t_uint256)",
            "contract": "SportsAMMV2RiskManager",
            "src": "contracts\\core\\AMM\\SportsAMMV2RiskManager.sol:80"
          },
          {
            "label": "minBuyInAmount",
            "offset": 0,
            "slot": "24",
            "type": "t_uint256",
            "contract": "SportsAMMV2RiskManager",
            "src": "contracts\\core\\AMM\\SportsAMMV2RiskManager.sol:83"
          },
          {
            "label": "maxTicketSize",
            "offset": 0,
            "slot": "25",
            "type": "t_uint256",
            "contract": "SportsAMMV2RiskManager",
            "src": "contracts\\core\\AMM\\SportsAMMV2RiskManager.sol:86"
          },
          {
            "label": "maxSupportedAmount",
            "offset": 0,
            "slot": "26",
            "type": "t_uint256",
            "contract": "SportsAMMV2RiskManager",
            "src": "contracts\\core\\AMM\\SportsAMMV2RiskManager.sol:89"
          },
          {
            "label": "maxSupportedOdds",
            "offset": 0,
            "slot": "27",
            "type": "t_uint256",
            "contract": "SportsAMMV2RiskManager",
            "src": "contracts\\core\\AMM\\SportsAMMV2RiskManager.sol:92"
          },
          {
            "label": "minimalTimeLeftToMaturity",
            "offset": 0,
            "slot": "28",
            "type": "t_uint256",
            "contract": "SportsAMMV2RiskManager",
            "src": "contracts\\core\\AMM\\SportsAMMV2RiskManager.sol:95"
          },
          {
            "label": "expiryDuration",
            "offset": 0,
            "slot": "29",
            "type": "t_uint256",
            "contract": "SportsAMMV2RiskManager",
            "src": "contracts\\core\\AMM\\SportsAMMV2RiskManager.sol:98"
          },
          {
            "label": "liveCapDividerPerSport",
            "offset": 0,
            "slot": "30",
            "type": "t_mapping(t_uint256,t_uint256)",
            "contract": "SportsAMMV2RiskManager",
            "src": "contracts\\core\\AMM\\SportsAMMV2RiskManager.sol:101"
          },
          {
            "label": "defaultLiveCapDivider",
            "offset": 0,
            "slot": "31",
            "type": "t_uint256",
            "contract": "SportsAMMV2RiskManager",
            "src": "contracts\\core\\AMM\\SportsAMMV2RiskManager.sol:104"
          }
        ],
        "types": {
          "t_bool": {
            "label": "bool",
            "numberOfBytes": "1"
          },
          "t_struct(InitializableStorage)10_storage": {
            "label": "struct Initializable.InitializableStorage",
            "members": [
              {
                "label": "_initialized",
                "type": "t_uint64",
                "offset": 0,
                "slot": "0"
              },
              {
                "label": "_initializing",
                "type": "t_bool",
                "offset": 8,
                "slot": "0"
              }
            ],
            "numberOfBytes": "32"
          },
          "t_uint64": {
            "label": "uint64",
            "numberOfBytes": "8"
          },
          "t_address": {
            "label": "address",
            "numberOfBytes": "20"
          },
          "t_bytes32": {
            "label": "bytes32",
            "numberOfBytes": "32"
          },
          "t_contract(ISportsAMMV2)16216": {
            "label": "contract ISportsAMMV2",
            "numberOfBytes": "20"
          },
          "t_contract(ISportsAMMV2Manager)16383": {
            "label": "contract ISportsAMMV2Manager",
            "numberOfBytes": "20"
          },
          "t_contract(ISportsAMMV2ResultManager)16547": {
            "label": "contract ISportsAMMV2ResultManager",
            "numberOfBytes": "20"
          },
          "t_int256": {
            "label": "int256",
            "numberOfBytes": "32"
          },
          "t_mapping(t_bytes32,t_mapping(t_uint256,t_mapping(t_uint256,t_mapping(t_int256,t_uint256))))": {
            "label": "mapping(bytes32 => mapping(uint256 => mapping(uint256 => mapping(int256 => uint256))))",
            "numberOfBytes": "32"
          },
          "t_mapping(t_bytes32,t_mapping(t_uint256,t_mapping(t_uint256,t_mapping(t_uint256,t_int256))))": {
            "label": "mapping(bytes32 => mapping(uint256 => mapping(uint256 => mapping(uint256 => int256))))",
            "numberOfBytes": "32"
          },
          "t_mapping(t_bytes32,t_uint256)": {
            "label": "mapping(bytes32 => uint256)",
            "numberOfBytes": "32"
          },
          "t_mapping(t_int256,t_uint256)": {
            "label": "mapping(int256 => uint256)",
            "numberOfBytes": "32"
          },
          "t_mapping(t_uint256,t_bool)": {
            "label": "mapping(uint256 => bool)",
            "numberOfBytes": "32"
          },
          "t_mapping(t_uint256,t_int256)": {
            "label": "mapping(uint256 => int256)",
            "numberOfBytes": "32"
          },
          "t_mapping(t_uint256,t_mapping(t_int256,t_uint256))": {
            "label": "mapping(uint256 => mapping(int256 => uint256))",
            "numberOfBytes": "32"
          },
          "t_mapping(t_uint256,t_mapping(t_uint256,t_bool))": {
            "label": "mapping(uint256 => mapping(uint256 => bool))",
            "numberOfBytes": "32"
          },
          "t_mapping(t_uint256,t_mapping(t_uint256,t_int256))": {
            "label": "mapping(uint256 => mapping(uint256 => int256))",
            "numberOfBytes": "32"
          },
          "t_mapping(t_uint256,t_mapping(t_uint256,t_mapping(t_int256,t_uint256)))": {
            "label": "mapping(uint256 => mapping(uint256 => mapping(int256 => uint256)))",
            "numberOfBytes": "32"
          },
          "t_mapping(t_uint256,t_mapping(t_uint256,t_mapping(t_uint256,t_int256)))": {
            "label": "mapping(uint256 => mapping(uint256 => mapping(uint256 => int256)))",
            "numberOfBytes": "32"
          },
          "t_mapping(t_uint256,t_mapping(t_uint256,t_uint256))": {
            "label": "mapping(uint256 => mapping(uint256 => uint256))",
            "numberOfBytes": "32"
          },
          "t_mapping(t_uint256,t_uint256)": {
            "label": "mapping(uint256 => uint256)",
            "numberOfBytes": "32"
          },
          "t_uint256": {
            "label": "uint256",
            "numberOfBytes": "32"
          }
        },
        "namespaces": {
          "erc7201:openzeppelin.storage.Initializable": [
            {
              "contract": "Initializable",
              "label": "_initialized",
              "type": "t_uint64",
              "src": "@openzeppelin\\contracts-upgradeable\\proxy\\utils\\Initializable.sol:69",
              "offset": 0,
              "slot": "0"
            },
            {
              "contract": "Initializable",
              "label": "_initializing",
              "type": "t_bool",
              "src": "@openzeppelin\\contracts-upgradeable\\proxy\\utils\\Initializable.sol:73",
              "offset": 8,
              "slot": "0"
            }
          ]
        }
      }
    },
    "e560edb42be30ecbaf8314f4ac9830c3ecb49a53b89eec4fb4d76991ff654d6d": {
      "address": "0xF0B0d94E4AA02426376356751DEEf4194d742fF9",
      "txHash": "0xb8ee0321ccddc7c7526f60bff55eadc6a1f247bdb468e6074db933ed2723fb54",
      "layout": {
        "solcVersion": "0.8.20",
        "storage": [
          {
            "label": "owner",
            "offset": 0,
            "slot": "0",
            "type": "t_address",
            "contract": "ProxyOwned",
            "src": "contracts\\utils\\proxy\\ProxyOwned.sol:6"
          },
          {
            "label": "nominatedOwner",
            "offset": 0,
            "slot": "1",
            "type": "t_address",
            "contract": "ProxyOwned",
            "src": "contracts\\utils\\proxy\\ProxyOwned.sol:7"
          },
          {
            "label": "_initialized",
            "offset": 20,
            "slot": "1",
            "type": "t_bool",
            "contract": "ProxyOwned",
            "src": "contracts\\utils\\proxy\\ProxyOwned.sol:8"
          },
          {
            "label": "_transferredAtInit",
            "offset": 21,
            "slot": "1",
            "type": "t_bool",
            "contract": "ProxyOwned",
            "src": "contracts\\utils\\proxy\\ProxyOwned.sol:9"
          },
          {
            "label": "lastPauseTime",
            "offset": 0,
            "slot": "2",
            "type": "t_uint256",
            "contract": "ProxyPausable",
            "src": "contracts\\utils\\proxy\\ProxyPausable.sol:9"
          },
          {
            "label": "paused",
            "offset": 0,
            "slot": "3",
            "type": "t_bool",
            "contract": "ProxyPausable",
            "src": "contracts\\utils\\proxy\\ProxyPausable.sol:10"
          },
          {
            "label": "_guardCounter",
            "offset": 0,
            "slot": "4",
            "type": "t_uint256",
            "contract": "ProxyReentrancyGuard",
            "src": "contracts\\utils\\proxy\\ProxyReentrancyGuard.sol:18"
          },
          {
            "label": "_initialized",
            "offset": 0,
            "slot": "5",
            "type": "t_bool",
            "contract": "ProxyReentrancyGuard",
            "src": "contracts\\utils\\proxy\\ProxyReentrancyGuard.sol:19"
          },
          {
            "label": "manager",
            "offset": 1,
            "slot": "5",
            "type": "t_contract(ISportsAMMV2Manager)3741",
            "contract": "SportsAMMV2RiskManager",
            "src": "contracts\\core\\AMM\\SportsAMMV2RiskManager.sol:28"
          },
          {
            "label": "resultManager",
            "offset": 0,
            "slot": "6",
            "type": "t_contract(ISportsAMMV2ResultManager)3905",
            "contract": "SportsAMMV2RiskManager",
            "src": "contracts\\core\\AMM\\SportsAMMV2RiskManager.sol:31"
          },
          {
            "label": "sportsAMM",
            "offset": 0,
            "slot": "7",
            "type": "t_contract(ISportsAMMV2)3608",
            "contract": "SportsAMMV2RiskManager",
            "src": "contracts\\core\\AMM\\SportsAMMV2RiskManager.sol:34"
          },
          {
            "label": "defaultCap",
            "offset": 0,
            "slot": "8",
            "type": "t_uint256",
            "contract": "SportsAMMV2RiskManager",
            "src": "contracts\\core\\AMM\\SportsAMMV2RiskManager.sol:37"
          },
          {
            "label": "capPerSport",
            "offset": 0,
            "slot": "9",
            "type": "t_mapping(t_uint256,t_uint256)",
            "contract": "SportsAMMV2RiskManager",
            "src": "contracts\\core\\AMM\\SportsAMMV2RiskManager.sol:40"
          },
          {
            "label": "capPerSportChild",
            "offset": 0,
            "slot": "10",
            "type": "t_mapping(t_uint256,t_uint256)",
            "contract": "SportsAMMV2RiskManager",
            "src": "contracts\\core\\AMM\\SportsAMMV2RiskManager.sol:43"
          },
          {
            "label": "capPerSportAndType",
            "offset": 0,
            "slot": "11",
            "type": "t_mapping(t_uint256,t_mapping(t_uint256,t_uint256))",
            "contract": "SportsAMMV2RiskManager",
            "src": "contracts\\core\\AMM\\SportsAMMV2RiskManager.sol:46"
          },
          {
            "label": "capPerMarket",
            "offset": 0,
            "slot": "12",
            "type": "t_mapping(t_bytes32,t_mapping(t_uint256,t_mapping(t_uint256,t_mapping(t_int256,t_uint256))))",
            "contract": "SportsAMMV2RiskManager",
            "src": "contracts\\core\\AMM\\SportsAMMV2RiskManager.sol:49"
          },
          {
            "label": "defaultRiskMultiplier",
            "offset": 0,
            "slot": "13",
            "type": "t_uint256",
            "contract": "SportsAMMV2RiskManager",
            "src": "contracts\\core\\AMM\\SportsAMMV2RiskManager.sol:52"
          },
          {
            "label": "riskMultiplierPerSport",
            "offset": 0,
            "slot": "14",
            "type": "t_mapping(t_uint256,t_uint256)",
            "contract": "SportsAMMV2RiskManager",
            "src": "contracts\\core\\AMM\\SportsAMMV2RiskManager.sol:55"
          },
          {
            "label": "riskMultiplierPerGame",
            "offset": 0,
            "slot": "15",
            "type": "t_mapping(t_bytes32,t_uint256)",
            "contract": "SportsAMMV2RiskManager",
            "src": "contracts\\core\\AMM\\SportsAMMV2RiskManager.sol:58"
          },
          {
            "label": "maxCap",
            "offset": 0,
            "slot": "16",
            "type": "t_uint256",
            "contract": "SportsAMMV2RiskManager",
            "src": "contracts\\core\\AMM\\SportsAMMV2RiskManager.sol:61"
          },
          {
            "label": "maxRiskMultiplier",
            "offset": 0,
            "slot": "17",
            "type": "t_uint256",
            "contract": "SportsAMMV2RiskManager",
            "src": "contracts\\core\\AMM\\SportsAMMV2RiskManager.sol:64"
          },
          {
            "label": "dynamicLiquidityCutoffTimePerSport",
            "offset": 0,
            "slot": "18",
            "type": "t_mapping(t_uint256,t_uint256)",
            "contract": "SportsAMMV2RiskManager",
            "src": "contracts\\core\\AMM\\SportsAMMV2RiskManager.sol:67"
          },
          {
            "label": "dynamicLiquidityCutoffDividerPerSport",
            "offset": 0,
            "slot": "19",
            "type": "t_mapping(t_uint256,t_uint256)",
            "contract": "SportsAMMV2RiskManager",
            "src": "contracts\\core\\AMM\\SportsAMMV2RiskManager.sol:70"
          },
          {
            "label": "liveTradingPerSportAndTypeEnabled",
            "offset": 0,
            "slot": "20",
            "type": "t_mapping(t_uint256,t_mapping(t_uint256,t_bool))",
            "contract": "SportsAMMV2RiskManager",
            "src": "contracts\\core\\AMM\\SportsAMMV2RiskManager.sol:72"
          },
          {
            "label": "combiningPerSportEnabled",
            "offset": 0,
            "slot": "21",
            "type": "t_mapping(t_uint256,t_bool)",
            "contract": "SportsAMMV2RiskManager",
            "src": "contracts\\core\\AMM\\SportsAMMV2RiskManager.sol:74"
          },
          {
            "label": "riskPerMarketTypeAndPosition",
            "offset": 0,
            "slot": "22",
            "type": "t_mapping(t_bytes32,t_mapping(t_uint256,t_mapping(t_uint256,t_mapping(t_uint256,t_int256))))",
            "contract": "SportsAMMV2RiskManager",
            "src": "contracts\\core\\AMM\\SportsAMMV2RiskManager.sol:77"
          },
          {
            "label": "spentOnGame",
            "offset": 0,
            "slot": "23",
            "type": "t_mapping(t_bytes32,t_uint256)",
            "contract": "SportsAMMV2RiskManager",
            "src": "contracts\\core\\AMM\\SportsAMMV2RiskManager.sol:80"
          },
          {
            "label": "minBuyInAmount",
            "offset": 0,
            "slot": "24",
            "type": "t_uint256",
            "contract": "SportsAMMV2RiskManager",
            "src": "contracts\\core\\AMM\\SportsAMMV2RiskManager.sol:83"
          },
          {
            "label": "maxTicketSize",
            "offset": 0,
            "slot": "25",
            "type": "t_uint256",
            "contract": "SportsAMMV2RiskManager",
            "src": "contracts\\core\\AMM\\SportsAMMV2RiskManager.sol:86"
          },
          {
            "label": "maxSupportedAmount",
            "offset": 0,
            "slot": "26",
            "type": "t_uint256",
            "contract": "SportsAMMV2RiskManager",
            "src": "contracts\\core\\AMM\\SportsAMMV2RiskManager.sol:89"
          },
          {
            "label": "maxSupportedOdds",
            "offset": 0,
            "slot": "27",
            "type": "t_uint256",
            "contract": "SportsAMMV2RiskManager",
            "src": "contracts\\core\\AMM\\SportsAMMV2RiskManager.sol:92"
          },
          {
            "label": "minimalTimeLeftToMaturity",
            "offset": 0,
            "slot": "28",
            "type": "t_uint256",
            "contract": "SportsAMMV2RiskManager",
            "src": "contracts\\core\\AMM\\SportsAMMV2RiskManager.sol:95"
          },
          {
            "label": "expiryDuration",
            "offset": 0,
            "slot": "29",
            "type": "t_uint256",
            "contract": "SportsAMMV2RiskManager",
            "src": "contracts\\core\\AMM\\SportsAMMV2RiskManager.sol:98"
          },
          {
            "label": "liveCapDividerPerSport",
            "offset": 0,
            "slot": "30",
            "type": "t_mapping(t_uint256,t_uint256)",
            "contract": "SportsAMMV2RiskManager",
            "src": "contracts\\core\\AMM\\SportsAMMV2RiskManager.sol:101"
          },
          {
            "label": "defaultLiveCapDivider",
            "offset": 0,
            "slot": "31",
            "type": "t_uint256",
            "contract": "SportsAMMV2RiskManager",
            "src": "contracts\\core\\AMM\\SportsAMMV2RiskManager.sol:104"
          }
        ],
        "types": {
          "t_bool": {
            "label": "bool",
            "numberOfBytes": "1"
          },
          "t_struct(InitializableStorage)10_storage": {
            "label": "struct Initializable.InitializableStorage",
            "members": [
              {
                "label": "_initialized",
                "type": "t_uint64",
                "offset": 0,
                "slot": "0"
              },
              {
                "label": "_initializing",
                "type": "t_bool",
                "offset": 8,
                "slot": "0"
              }
            ],
            "numberOfBytes": "32"
          },
          "t_uint64": {
            "label": "uint64",
            "numberOfBytes": "8"
          },
          "t_address": {
            "label": "address",
            "numberOfBytes": "20"
          },
          "t_bytes32": {
            "label": "bytes32",
            "numberOfBytes": "32"
          },
          "t_contract(ISportsAMMV2)3608": {
            "label": "contract ISportsAMMV2",
            "numberOfBytes": "20"
          },
          "t_contract(ISportsAMMV2Manager)3741": {
            "label": "contract ISportsAMMV2Manager",
            "numberOfBytes": "20"
          },
          "t_contract(ISportsAMMV2ResultManager)3905": {
            "label": "contract ISportsAMMV2ResultManager",
            "numberOfBytes": "20"
          },
          "t_int256": {
            "label": "int256",
            "numberOfBytes": "32"
          },
          "t_mapping(t_bytes32,t_mapping(t_uint256,t_mapping(t_uint256,t_mapping(t_int256,t_uint256))))": {
            "label": "mapping(bytes32 => mapping(uint256 => mapping(uint256 => mapping(int256 => uint256))))",
            "numberOfBytes": "32"
          },
          "t_mapping(t_bytes32,t_mapping(t_uint256,t_mapping(t_uint256,t_mapping(t_uint256,t_int256))))": {
            "label": "mapping(bytes32 => mapping(uint256 => mapping(uint256 => mapping(uint256 => int256))))",
            "numberOfBytes": "32"
          },
          "t_mapping(t_bytes32,t_uint256)": {
            "label": "mapping(bytes32 => uint256)",
            "numberOfBytes": "32"
          },
          "t_mapping(t_int256,t_uint256)": {
            "label": "mapping(int256 => uint256)",
            "numberOfBytes": "32"
          },
          "t_mapping(t_uint256,t_bool)": {
            "label": "mapping(uint256 => bool)",
            "numberOfBytes": "32"
          },
          "t_mapping(t_uint256,t_int256)": {
            "label": "mapping(uint256 => int256)",
            "numberOfBytes": "32"
          },
          "t_mapping(t_uint256,t_mapping(t_int256,t_uint256))": {
            "label": "mapping(uint256 => mapping(int256 => uint256))",
            "numberOfBytes": "32"
          },
          "t_mapping(t_uint256,t_mapping(t_uint256,t_bool))": {
            "label": "mapping(uint256 => mapping(uint256 => bool))",
            "numberOfBytes": "32"
          },
          "t_mapping(t_uint256,t_mapping(t_uint256,t_int256))": {
            "label": "mapping(uint256 => mapping(uint256 => int256))",
            "numberOfBytes": "32"
          },
          "t_mapping(t_uint256,t_mapping(t_uint256,t_mapping(t_int256,t_uint256)))": {
            "label": "mapping(uint256 => mapping(uint256 => mapping(int256 => uint256)))",
            "numberOfBytes": "32"
          },
          "t_mapping(t_uint256,t_mapping(t_uint256,t_mapping(t_uint256,t_int256)))": {
            "label": "mapping(uint256 => mapping(uint256 => mapping(uint256 => int256)))",
            "numberOfBytes": "32"
          },
          "t_mapping(t_uint256,t_mapping(t_uint256,t_uint256))": {
            "label": "mapping(uint256 => mapping(uint256 => uint256))",
            "numberOfBytes": "32"
          },
          "t_mapping(t_uint256,t_uint256)": {
            "label": "mapping(uint256 => uint256)",
            "numberOfBytes": "32"
          },
          "t_uint256": {
            "label": "uint256",
            "numberOfBytes": "32"
          }
        },
        "namespaces": {
          "erc7201:openzeppelin.storage.Initializable": [
            {
              "contract": "Initializable",
              "label": "_initialized",
              "type": "t_uint64",
              "src": "@openzeppelin\\contracts-upgradeable\\proxy\\utils\\Initializable.sol:69",
              "offset": 0,
              "slot": "0"
            },
            {
              "contract": "Initializable",
              "label": "_initializing",
              "type": "t_bool",
              "src": "@openzeppelin\\contracts-upgradeable\\proxy\\utils\\Initializable.sol:73",
              "offset": 8,
              "slot": "0"
            }
          ]
        }
      }
    },
    "a85c4782c734958efde0b573195c90337507847954c399632a8733b333a76ee0": {
      "address": "0x23a881E350D4f9B9e15d42B8B6d0b224885D05Ab",
      "txHash": "0xa82f0a0e4c50da5e1f494361cdec80a712eb6f25a2b58f174f2381af62a80171",
      "layout": {
        "solcVersion": "0.8.20",
        "storage": [
          {
            "label": "owner",
            "offset": 0,
            "slot": "0",
            "type": "t_address",
            "contract": "ProxyOwned",
            "src": "contracts/utils/proxy/ProxyOwned.sol:6"
          },
          {
            "label": "nominatedOwner",
            "offset": 0,
            "slot": "1",
            "type": "t_address",
            "contract": "ProxyOwned",
            "src": "contracts/utils/proxy/ProxyOwned.sol:7"
          },
          {
            "label": "_initialized",
            "offset": 20,
            "slot": "1",
            "type": "t_bool",
            "contract": "ProxyOwned",
            "src": "contracts/utils/proxy/ProxyOwned.sol:8"
          },
          {
            "label": "_transferredAtInit",
            "offset": 21,
            "slot": "1",
            "type": "t_bool",
            "contract": "ProxyOwned",
            "src": "contracts/utils/proxy/ProxyOwned.sol:9"
          },
          {
            "label": "lastPauseTime",
            "offset": 0,
            "slot": "2",
            "type": "t_uint256",
            "contract": "ProxyPausable",
            "src": "contracts/utils/proxy/ProxyPausable.sol:9"
          },
          {
            "label": "paused",
            "offset": 0,
            "slot": "3",
            "type": "t_bool",
            "contract": "ProxyPausable",
            "src": "contracts/utils/proxy/ProxyPausable.sol:10"
          },
          {
            "label": "_guardCounter",
            "offset": 0,
            "slot": "4",
            "type": "t_uint256",
            "contract": "ProxyReentrancyGuard",
            "src": "contracts/utils/proxy/ProxyReentrancyGuard.sol:18"
          },
          {
            "label": "_initialized",
            "offset": 0,
            "slot": "5",
            "type": "t_bool",
            "contract": "ProxyReentrancyGuard",
            "src": "contracts/utils/proxy/ProxyReentrancyGuard.sol:19"
          },
          {
            "label": "manager",
            "offset": 1,
            "slot": "5",
            "type": "t_contract(ISportsAMMV2Manager)21584",
            "contract": "SportsAMMV2ResultManager",
            "src": "contracts/core/Resolving/SportsAMMV2ResultManager.sol:53"
          },
          {
            "label": "resultsPerMarket",
            "offset": 0,
            "slot": "6",
            "type": "t_mapping(t_bytes32,t_mapping(t_uint256,t_mapping(t_uint256,t_array(t_int24)dyn_storage)))",
            "contract": "SportsAMMV2ResultManager",
            "src": "contracts/core/Resolving/SportsAMMV2ResultManager.sol:56"
          },
          {
            "label": "areResultsPerMarketSet",
            "offset": 0,
            "slot": "7",
            "type": "t_mapping(t_bytes32,t_mapping(t_uint256,t_mapping(t_uint256,t_bool)))",
            "contract": "SportsAMMV2ResultManager",
            "src": "contracts/core/Resolving/SportsAMMV2ResultManager.sol:59"
          },
          {
            "label": "isGameCancelled",
            "offset": 0,
            "slot": "8",
            "type": "t_mapping(t_bytes32,t_bool)",
            "contract": "SportsAMMV2ResultManager",
            "src": "contracts/core/Resolving/SportsAMMV2ResultManager.sol:62"
          },
          {
            "label": "isMarketExplicitlyCancelled",
            "offset": 0,
            "slot": "9",
            "type": "t_mapping(t_bytes32,t_mapping(t_uint256,t_mapping(t_uint256,t_mapping(t_int256,t_bool))))",
            "contract": "SportsAMMV2ResultManager",
            "src": "contracts/core/Resolving/SportsAMMV2ResultManager.sol:65"
          },
          {
            "label": "resultTypePerMarketType",
            "offset": 0,
            "slot": "10",
            "type": "t_mapping(t_uint256,t_enum(ResultType)18813)",
            "contract": "SportsAMMV2ResultManager",
            "src": "contracts/core/Resolving/SportsAMMV2ResultManager.sol:68"
          },
          {
            "label": "chainlinkResolver",
            "offset": 0,
            "slot": "11",
            "type": "t_address",
            "contract": "SportsAMMV2ResultManager",
            "src": "contracts/core/Resolving/SportsAMMV2ResultManager.sol:71"
          }
        ],
        "types": {
          "t_bool": {
            "label": "bool",
            "numberOfBytes": "1"
          },
          "t_struct(InitializableStorage)371_storage": {
            "label": "struct Initializable.InitializableStorage",
            "members": [
              {
                "label": "_initialized",
                "type": "t_uint64",
                "offset": 0,
                "slot": "0"
              },
              {
                "label": "_initializing",
                "type": "t_bool",
                "offset": 8,
                "slot": "0"
              }
            ],
            "numberOfBytes": "32"
          },
          "t_uint64": {
            "label": "uint64",
            "numberOfBytes": "8"
          },
          "t_address": {
            "label": "address",
            "numberOfBytes": "20"
          },
          "t_array(t_int24)dyn_storage": {
            "label": "int24[]",
            "numberOfBytes": "32"
          },
          "t_bytes32": {
            "label": "bytes32",
            "numberOfBytes": "32"
          },
          "t_contract(ISportsAMMV2Manager)21584": {
            "label": "contract ISportsAMMV2Manager",
            "numberOfBytes": "20"
          },
          "t_enum(ResultType)18813": {
            "label": "enum SportsAMMV2ResultManager.ResultType",
            "members": [
              "Unassigned",
              "ExactPosition",
              "OverUnder",
              "CombinedPositions",
              "Spread"
            ],
            "numberOfBytes": "1"
          },
          "t_int24": {
            "label": "int24",
            "numberOfBytes": "3"
          },
          "t_int256": {
            "label": "int256",
            "numberOfBytes": "32"
          },
          "t_mapping(t_bytes32,t_bool)": {
            "label": "mapping(bytes32 => bool)",
            "numberOfBytes": "32"
          },
          "t_mapping(t_bytes32,t_mapping(t_uint256,t_mapping(t_uint256,t_array(t_int24)dyn_storage)))": {
            "label": "mapping(bytes32 => mapping(uint256 => mapping(uint256 => int24[])))",
            "numberOfBytes": "32"
          },
          "t_mapping(t_bytes32,t_mapping(t_uint256,t_mapping(t_uint256,t_bool)))": {
            "label": "mapping(bytes32 => mapping(uint256 => mapping(uint256 => bool)))",
            "numberOfBytes": "32"
          },
          "t_mapping(t_bytes32,t_mapping(t_uint256,t_mapping(t_uint256,t_mapping(t_int256,t_bool))))": {
            "label": "mapping(bytes32 => mapping(uint256 => mapping(uint256 => mapping(int256 => bool))))",
            "numberOfBytes": "32"
          },
          "t_mapping(t_int256,t_bool)": {
            "label": "mapping(int256 => bool)",
            "numberOfBytes": "32"
          },
          "t_mapping(t_uint256,t_array(t_int24)dyn_storage)": {
            "label": "mapping(uint256 => int24[])",
            "numberOfBytes": "32"
          },
          "t_mapping(t_uint256,t_bool)": {
            "label": "mapping(uint256 => bool)",
            "numberOfBytes": "32"
          },
          "t_mapping(t_uint256,t_enum(ResultType)18813)": {
            "label": "mapping(uint256 => enum SportsAMMV2ResultManager.ResultType)",
            "numberOfBytes": "32"
          },
          "t_mapping(t_uint256,t_mapping(t_int256,t_bool))": {
            "label": "mapping(uint256 => mapping(int256 => bool))",
            "numberOfBytes": "32"
          },
          "t_mapping(t_uint256,t_mapping(t_uint256,t_array(t_int24)dyn_storage))": {
            "label": "mapping(uint256 => mapping(uint256 => int24[]))",
            "numberOfBytes": "32"
          },
          "t_mapping(t_uint256,t_mapping(t_uint256,t_bool))": {
            "label": "mapping(uint256 => mapping(uint256 => bool))",
            "numberOfBytes": "32"
          },
          "t_mapping(t_uint256,t_mapping(t_uint256,t_mapping(t_int256,t_bool)))": {
            "label": "mapping(uint256 => mapping(uint256 => mapping(int256 => bool)))",
            "numberOfBytes": "32"
          },
          "t_uint256": {
            "label": "uint256",
            "numberOfBytes": "32"
          }
        },
        "namespaces": {
          "erc7201:openzeppelin.storage.Initializable": [
            {
              "contract": "Initializable",
              "label": "_initialized",
              "type": "t_uint64",
              "src": "@openzeppelin/contracts-upgradeable/proxy/utils/Initializable.sol:69",
              "offset": 0,
              "slot": "0"
            },
            {
              "contract": "Initializable",
              "label": "_initializing",
              "type": "t_bool",
              "src": "@openzeppelin/contracts-upgradeable/proxy/utils/Initializable.sol:73",
              "offset": 8,
              "slot": "0"
            }
          ]
        }
      }
    },
    "7276092de763577bafcac505d1e3a9dabd20c8964e0d16cc1de72918ec4c3c7f": {
      "address": "0x09330aD6bDeBF1F20607eb9b2f799E6afef607A3",
      "txHash": "0x14dab057eff65e381fe1c77366131bb80d6098ee8685cea2e6e45f85deefcbdc",
      "layout": {
        "solcVersion": "0.8.20",
        "storage": [
          {
            "label": "owner",
            "offset": 0,
            "slot": "0",
            "type": "t_address",
            "contract": "ProxyOwned",
            "src": "contracts\\utils\\proxy\\ProxyOwned.sol:6"
          },
          {
            "label": "nominatedOwner",
            "offset": 0,
            "slot": "1",
            "type": "t_address",
            "contract": "ProxyOwned",
            "src": "contracts\\utils\\proxy\\ProxyOwned.sol:7"
          },
          {
            "label": "_initialized",
            "offset": 20,
            "slot": "1",
            "type": "t_bool",
            "contract": "ProxyOwned",
            "src": "contracts\\utils\\proxy\\ProxyOwned.sol:8"
          },
          {
            "label": "_transferredAtInit",
            "offset": 21,
            "slot": "1",
            "type": "t_bool",
            "contract": "ProxyOwned",
            "src": "contracts\\utils\\proxy\\ProxyOwned.sol:9"
          },
          {
            "label": "lastPauseTime",
            "offset": 0,
            "slot": "2",
            "type": "t_uint256",
            "contract": "ProxyPausable",
            "src": "contracts\\utils\\proxy\\ProxyPausable.sol:9"
          },
          {
            "label": "paused",
            "offset": 0,
            "slot": "3",
            "type": "t_bool",
            "contract": "ProxyPausable",
            "src": "contracts\\utils\\proxy\\ProxyPausable.sol:10"
          },
          {
            "label": "_guardCounter",
            "offset": 0,
            "slot": "4",
            "type": "t_uint256",
            "contract": "ProxyReentrancyGuard",
            "src": "contracts\\utils\\proxy\\ProxyReentrancyGuard.sol:18"
          },
          {
            "label": "_initialized",
            "offset": 0,
            "slot": "5",
            "type": "t_bool",
            "contract": "ProxyReentrancyGuard",
            "src": "contracts\\utils\\proxy\\ProxyReentrancyGuard.sol:19"
          },
          {
            "label": "manager",
            "offset": 1,
            "slot": "5",
            "type": "t_contract(ISportsAMMV2Manager)3805",
            "contract": "SportsAMMV2RiskManager",
            "src": "contracts\\core\\AMM\\SportsAMMV2RiskManager.sol:28"
          },
          {
            "label": "resultManager",
            "offset": 0,
            "slot": "6",
            "type": "t_contract(ISportsAMMV2ResultManager)3969",
            "contract": "SportsAMMV2RiskManager",
            "src": "contracts\\core\\AMM\\SportsAMMV2RiskManager.sol:31"
          },
          {
            "label": "sportsAMM",
            "offset": 0,
            "slot": "7",
            "type": "t_contract(ISportsAMMV2)3672",
            "contract": "SportsAMMV2RiskManager",
            "src": "contracts\\core\\AMM\\SportsAMMV2RiskManager.sol:34"
          },
          {
            "label": "defaultCap",
            "offset": 0,
            "slot": "8",
            "type": "t_uint256",
            "contract": "SportsAMMV2RiskManager",
            "src": "contracts\\core\\AMM\\SportsAMMV2RiskManager.sol:37"
          },
          {
            "label": "capPerSport",
            "offset": 0,
            "slot": "9",
            "type": "t_mapping(t_uint256,t_uint256)",
            "contract": "SportsAMMV2RiskManager",
            "src": "contracts\\core\\AMM\\SportsAMMV2RiskManager.sol:40"
          },
          {
            "label": "capPerSportChild",
            "offset": 0,
            "slot": "10",
            "type": "t_mapping(t_uint256,t_uint256)",
            "contract": "SportsAMMV2RiskManager",
            "src": "contracts\\core\\AMM\\SportsAMMV2RiskManager.sol:43"
          },
          {
            "label": "capPerSportAndType",
            "offset": 0,
            "slot": "11",
            "type": "t_mapping(t_uint256,t_mapping(t_uint256,t_uint256))",
            "contract": "SportsAMMV2RiskManager",
            "src": "contracts\\core\\AMM\\SportsAMMV2RiskManager.sol:46"
          },
          {
            "label": "capPerMarket",
            "offset": 0,
            "slot": "12",
            "type": "t_mapping(t_bytes32,t_mapping(t_uint256,t_mapping(t_uint256,t_mapping(t_int256,t_uint256))))",
            "contract": "SportsAMMV2RiskManager",
            "src": "contracts\\core\\AMM\\SportsAMMV2RiskManager.sol:49"
          },
          {
            "label": "defaultRiskMultiplier",
            "offset": 0,
            "slot": "13",
            "type": "t_uint256",
            "contract": "SportsAMMV2RiskManager",
            "src": "contracts\\core\\AMM\\SportsAMMV2RiskManager.sol:52"
          },
          {
            "label": "riskMultiplierPerSport",
            "offset": 0,
            "slot": "14",
            "type": "t_mapping(t_uint256,t_uint256)",
            "contract": "SportsAMMV2RiskManager",
            "src": "contracts\\core\\AMM\\SportsAMMV2RiskManager.sol:55"
          },
          {
            "label": "riskMultiplierPerGame",
            "offset": 0,
            "slot": "15",
            "type": "t_mapping(t_bytes32,t_uint256)",
            "contract": "SportsAMMV2RiskManager",
            "src": "contracts\\core\\AMM\\SportsAMMV2RiskManager.sol:58"
          },
          {
            "label": "maxCap",
            "offset": 0,
            "slot": "16",
            "type": "t_uint256",
            "contract": "SportsAMMV2RiskManager",
            "src": "contracts\\core\\AMM\\SportsAMMV2RiskManager.sol:61"
          },
          {
            "label": "maxRiskMultiplier",
            "offset": 0,
            "slot": "17",
            "type": "t_uint256",
            "contract": "SportsAMMV2RiskManager",
            "src": "contracts\\core\\AMM\\SportsAMMV2RiskManager.sol:64"
          },
          {
            "label": "dynamicLiquidityCutoffTimePerSport",
            "offset": 0,
            "slot": "18",
            "type": "t_mapping(t_uint256,t_uint256)",
            "contract": "SportsAMMV2RiskManager",
            "src": "contracts\\core\\AMM\\SportsAMMV2RiskManager.sol:67"
          },
          {
            "label": "dynamicLiquidityCutoffDividerPerSport",
            "offset": 0,
            "slot": "19",
            "type": "t_mapping(t_uint256,t_uint256)",
            "contract": "SportsAMMV2RiskManager",
            "src": "contracts\\core\\AMM\\SportsAMMV2RiskManager.sol:70"
          },
          {
            "label": "liveTradingPerSportAndTypeEnabled",
            "offset": 0,
            "slot": "20",
            "type": "t_mapping(t_uint256,t_mapping(t_uint256,t_bool))",
            "contract": "SportsAMMV2RiskManager",
            "src": "contracts\\core\\AMM\\SportsAMMV2RiskManager.sol:72"
          },
          {
            "label": "combiningPerSportEnabled",
            "offset": 0,
            "slot": "21",
            "type": "t_mapping(t_uint256,t_bool)",
            "contract": "SportsAMMV2RiskManager",
            "src": "contracts\\core\\AMM\\SportsAMMV2RiskManager.sol:74"
          },
          {
            "label": "riskPerMarketTypeAndPosition",
            "offset": 0,
            "slot": "22",
            "type": "t_mapping(t_bytes32,t_mapping(t_uint256,t_mapping(t_uint256,t_mapping(t_uint256,t_int256))))",
            "contract": "SportsAMMV2RiskManager",
            "src": "contracts\\core\\AMM\\SportsAMMV2RiskManager.sol:77"
          },
          {
            "label": "spentOnGame",
            "offset": 0,
            "slot": "23",
            "type": "t_mapping(t_bytes32,t_uint256)",
            "contract": "SportsAMMV2RiskManager",
            "src": "contracts\\core\\AMM\\SportsAMMV2RiskManager.sol:80"
          },
          {
            "label": "minBuyInAmount",
            "offset": 0,
            "slot": "24",
            "type": "t_uint256",
            "contract": "SportsAMMV2RiskManager",
            "src": "contracts\\core\\AMM\\SportsAMMV2RiskManager.sol:83"
          },
          {
            "label": "maxTicketSize",
            "offset": 0,
            "slot": "25",
            "type": "t_uint256",
            "contract": "SportsAMMV2RiskManager",
            "src": "contracts\\core\\AMM\\SportsAMMV2RiskManager.sol:86"
          },
          {
            "label": "maxSupportedAmount",
            "offset": 0,
            "slot": "26",
            "type": "t_uint256",
            "contract": "SportsAMMV2RiskManager",
            "src": "contracts\\core\\AMM\\SportsAMMV2RiskManager.sol:89"
          },
          {
            "label": "maxSupportedOdds",
            "offset": 0,
            "slot": "27",
            "type": "t_uint256",
            "contract": "SportsAMMV2RiskManager",
            "src": "contracts\\core\\AMM\\SportsAMMV2RiskManager.sol:92"
          },
          {
            "label": "minimalTimeLeftToMaturity",
            "offset": 0,
            "slot": "28",
            "type": "t_uint256",
            "contract": "SportsAMMV2RiskManager",
            "src": "contracts\\core\\AMM\\SportsAMMV2RiskManager.sol:95"
          },
          {
            "label": "expiryDuration",
            "offset": 0,
            "slot": "29",
            "type": "t_uint256",
            "contract": "SportsAMMV2RiskManager",
            "src": "contracts\\core\\AMM\\SportsAMMV2RiskManager.sol:98"
          },
          {
            "label": "liveCapDividerPerSport",
            "offset": 0,
            "slot": "30",
            "type": "t_mapping(t_uint256,t_uint256)",
            "contract": "SportsAMMV2RiskManager",
            "src": "contracts\\core\\AMM\\SportsAMMV2RiskManager.sol:101"
          },
          {
            "label": "defaultLiveCapDivider",
            "offset": 0,
            "slot": "31",
            "type": "t_uint256",
            "contract": "SportsAMMV2RiskManager",
            "src": "contracts\\core\\AMM\\SportsAMMV2RiskManager.sol:104"
          },
          {
            "label": "isSportIdFuture",
            "offset": 0,
            "slot": "32",
            "type": "t_mapping(t_uint16,t_bool)",
            "contract": "SportsAMMV2RiskManager",
            "src": "contracts\\core\\AMM\\SportsAMMV2RiskManager.sol:107"
          }
        ],
        "types": {
          "t_bool": {
            "label": "bool",
            "numberOfBytes": "1"
          },
          "t_struct(InitializableStorage)10_storage": {
            "label": "struct Initializable.InitializableStorage",
            "members": [
              {
                "label": "_initialized",
                "type": "t_uint64",
                "offset": 0,
                "slot": "0"
              },
              {
                "label": "_initializing",
                "type": "t_bool",
                "offset": 8,
                "slot": "0"
              }
            ],
            "numberOfBytes": "32"
          },
          "t_uint64": {
            "label": "uint64",
            "numberOfBytes": "8"
          },
          "t_address": {
            "label": "address",
            "numberOfBytes": "20"
          },
          "t_bytes32": {
            "label": "bytes32",
            "numberOfBytes": "32"
          },
          "t_contract(ISportsAMMV2)3672": {
            "label": "contract ISportsAMMV2",
            "numberOfBytes": "20"
          },
          "t_contract(ISportsAMMV2Manager)3805": {
            "label": "contract ISportsAMMV2Manager",
            "numberOfBytes": "20"
          },
          "t_contract(ISportsAMMV2ResultManager)3969": {
            "label": "contract ISportsAMMV2ResultManager",
            "numberOfBytes": "20"
          },
          "t_int256": {
            "label": "int256",
            "numberOfBytes": "32"
          },
          "t_mapping(t_bytes32,t_mapping(t_uint256,t_mapping(t_uint256,t_mapping(t_int256,t_uint256))))": {
            "label": "mapping(bytes32 => mapping(uint256 => mapping(uint256 => mapping(int256 => uint256))))",
            "numberOfBytes": "32"
          },
          "t_mapping(t_bytes32,t_mapping(t_uint256,t_mapping(t_uint256,t_mapping(t_uint256,t_int256))))": {
            "label": "mapping(bytes32 => mapping(uint256 => mapping(uint256 => mapping(uint256 => int256))))",
            "numberOfBytes": "32"
          },
          "t_mapping(t_bytes32,t_uint256)": {
            "label": "mapping(bytes32 => uint256)",
            "numberOfBytes": "32"
          },
          "t_mapping(t_int256,t_uint256)": {
            "label": "mapping(int256 => uint256)",
            "numberOfBytes": "32"
          },
          "t_mapping(t_uint16,t_bool)": {
            "label": "mapping(uint16 => bool)",
            "numberOfBytes": "32"
          },
          "t_mapping(t_uint256,t_bool)": {
            "label": "mapping(uint256 => bool)",
            "numberOfBytes": "32"
          },
          "t_mapping(t_uint256,t_int256)": {
            "label": "mapping(uint256 => int256)",
            "numberOfBytes": "32"
          },
          "t_mapping(t_uint256,t_mapping(t_int256,t_uint256))": {
            "label": "mapping(uint256 => mapping(int256 => uint256))",
            "numberOfBytes": "32"
          },
          "t_mapping(t_uint256,t_mapping(t_uint256,t_bool))": {
            "label": "mapping(uint256 => mapping(uint256 => bool))",
            "numberOfBytes": "32"
          },
          "t_mapping(t_uint256,t_mapping(t_uint256,t_int256))": {
            "label": "mapping(uint256 => mapping(uint256 => int256))",
            "numberOfBytes": "32"
          },
          "t_mapping(t_uint256,t_mapping(t_uint256,t_mapping(t_int256,t_uint256)))": {
            "label": "mapping(uint256 => mapping(uint256 => mapping(int256 => uint256)))",
            "numberOfBytes": "32"
          },
          "t_mapping(t_uint256,t_mapping(t_uint256,t_mapping(t_uint256,t_int256)))": {
            "label": "mapping(uint256 => mapping(uint256 => mapping(uint256 => int256)))",
            "numberOfBytes": "32"
          },
          "t_mapping(t_uint256,t_mapping(t_uint256,t_uint256))": {
            "label": "mapping(uint256 => mapping(uint256 => uint256))",
            "numberOfBytes": "32"
          },
          "t_mapping(t_uint256,t_uint256)": {
            "label": "mapping(uint256 => uint256)",
            "numberOfBytes": "32"
          },
          "t_uint16": {
            "label": "uint16",
            "numberOfBytes": "2"
          },
          "t_uint256": {
            "label": "uint256",
            "numberOfBytes": "32"
          }
        },
        "namespaces": {
          "erc7201:openzeppelin.storage.Initializable": [
            {
              "contract": "Initializable",
              "label": "_initialized",
              "type": "t_uint64",
              "src": "@openzeppelin\\contracts-upgradeable\\proxy\\utils\\Initializable.sol:69",
              "offset": 0,
              "slot": "0"
            },
            {
              "contract": "Initializable",
              "label": "_initializing",
              "type": "t_bool",
              "src": "@openzeppelin\\contracts-upgradeable\\proxy\\utils\\Initializable.sol:73",
              "offset": 8,
              "slot": "0"
            }
          ]
        }
      }
    },
    "6916e1d96304afd534863b1fbf83b680dac6bf996d6b2d16eeb6e1eacba83b52": {
      "address": "0x6f7c60b74A9efddAE65b1e6FC10B2A466F21c275",
      "txHash": "0x633dcc2d693443944ff66c97e5988444bdd35fc31429589bcc96327d582c49d6",
      "layout": {
        "solcVersion": "0.8.20",
        "storage": [
          {
            "label": "owner",
            "offset": 0,
            "slot": "0",
            "type": "t_address",
            "contract": "ProxyOwned",
            "src": "contracts\\utils\\proxy\\ProxyOwned.sol:6"
          },
          {
            "label": "nominatedOwner",
            "offset": 0,
            "slot": "1",
            "type": "t_address",
            "contract": "ProxyOwned",
            "src": "contracts\\utils\\proxy\\ProxyOwned.sol:7"
          },
          {
            "label": "_initialized",
            "offset": 20,
            "slot": "1",
            "type": "t_bool",
            "contract": "ProxyOwned",
            "src": "contracts\\utils\\proxy\\ProxyOwned.sol:8"
          },
          {
            "label": "_transferredAtInit",
            "offset": 21,
            "slot": "1",
            "type": "t_bool",
            "contract": "ProxyOwned",
            "src": "contracts\\utils\\proxy\\ProxyOwned.sol:9"
          },
          {
            "label": "_guardCounter",
            "offset": 0,
            "slot": "2",
            "type": "t_uint256",
            "contract": "ProxyReentrancyGuard",
            "src": "contracts\\utils\\proxy\\ProxyReentrancyGuard.sol:18"
          },
          {
            "label": "_initialized",
            "offset": 0,
            "slot": "3",
            "type": "t_bool",
            "contract": "ProxyReentrancyGuard",
            "src": "contracts\\utils\\proxy\\ProxyReentrancyGuard.sol:19"
          },
          {
            "label": "sportsAMM",
            "offset": 1,
            "slot": "3",
            "type": "t_contract(ISportsAMMV2)20718",
            "contract": "SportsAMMV2LiquidityPool",
            "src": "contracts\\core\\LiquidityPool\\SportsAMMV2LiquidityPool.sol:54"
          },
          {
            "label": "collateral",
            "offset": 0,
            "slot": "4",
            "type": "t_contract(IERC20)2955",
            "contract": "SportsAMMV2LiquidityPool",
            "src": "contracts\\core\\LiquidityPool\\SportsAMMV2LiquidityPool.sol:55"
          },
          {
            "label": "started",
            "offset": 20,
            "slot": "4",
            "type": "t_bool",
            "contract": "SportsAMMV2LiquidityPool",
            "src": "contracts\\core\\LiquidityPool\\SportsAMMV2LiquidityPool.sol:57"
          },
          {
            "label": "round",
            "offset": 0,
            "slot": "5",
            "type": "t_uint256",
            "contract": "SportsAMMV2LiquidityPool",
            "src": "contracts\\core\\LiquidityPool\\SportsAMMV2LiquidityPool.sol:59"
          },
          {
            "label": "roundLength",
            "offset": 0,
            "slot": "6",
            "type": "t_uint256",
            "contract": "SportsAMMV2LiquidityPool",
            "src": "contracts\\core\\LiquidityPool\\SportsAMMV2LiquidityPool.sol:60"
          },
          {
            "label": "firstRoundStartTime",
            "offset": 0,
            "slot": "7",
            "type": "t_uint256",
            "contract": "SportsAMMV2LiquidityPool",
            "src": "contracts\\core\\LiquidityPool\\SportsAMMV2LiquidityPool.sol:62"
          },
          {
            "label": "roundPools",
            "offset": 0,
            "slot": "8",
            "type": "t_mapping(t_uint256,t_address)",
            "contract": "SportsAMMV2LiquidityPool",
            "src": "contracts\\core\\LiquidityPool\\SportsAMMV2LiquidityPool.sol:64"
          },
          {
            "label": "usersPerRound",
            "offset": 0,
            "slot": "9",
            "type": "t_mapping(t_uint256,t_array(t_address)dyn_storage)",
            "contract": "SportsAMMV2LiquidityPool",
            "src": "contracts\\core\\LiquidityPool\\SportsAMMV2LiquidityPool.sol:66"
          },
          {
            "label": "userInRound",
            "offset": 0,
            "slot": "10",
            "type": "t_mapping(t_uint256,t_mapping(t_address,t_bool))",
            "contract": "SportsAMMV2LiquidityPool",
            "src": "contracts\\core\\LiquidityPool\\SportsAMMV2LiquidityPool.sol:67"
          },
          {
            "label": "balancesPerRound",
            "offset": 0,
            "slot": "11",
            "type": "t_mapping(t_uint256,t_mapping(t_address,t_uint256))",
            "contract": "SportsAMMV2LiquidityPool",
            "src": "contracts\\core\\LiquidityPool\\SportsAMMV2LiquidityPool.sol:68"
          },
          {
            "label": "allocationPerRound",
            "offset": 0,
            "slot": "12",
            "type": "t_mapping(t_uint256,t_uint256)",
            "contract": "SportsAMMV2LiquidityPool",
            "src": "contracts\\core\\LiquidityPool\\SportsAMMV2LiquidityPool.sol:69"
          },
          {
            "label": "withdrawalRequested",
            "offset": 0,
            "slot": "13",
            "type": "t_mapping(t_address,t_bool)",
            "contract": "SportsAMMV2LiquidityPool",
            "src": "contracts\\core\\LiquidityPool\\SportsAMMV2LiquidityPool.sol:71"
          },
          {
            "label": "withdrawalShare",
            "offset": 0,
            "slot": "14",
            "type": "t_mapping(t_address,t_uint256)",
            "contract": "SportsAMMV2LiquidityPool",
            "src": "contracts\\core\\LiquidityPool\\SportsAMMV2LiquidityPool.sol:72"
          },
          {
            "label": "tradingTicketsPerRound",
            "offset": 0,
            "slot": "15",
            "type": "t_mapping(t_uint256,t_array(t_address)dyn_storage)",
            "contract": "SportsAMMV2LiquidityPool",
            "src": "contracts\\core\\LiquidityPool\\SportsAMMV2LiquidityPool.sol:74"
          },
          {
            "label": "isTradingTicketInARound",
            "offset": 0,
            "slot": "16",
            "type": "t_mapping(t_uint256,t_mapping(t_address,t_bool))",
            "contract": "SportsAMMV2LiquidityPool",
            "src": "contracts\\core\\LiquidityPool\\SportsAMMV2LiquidityPool.sol:75"
          },
          {
            "label": "ticketAlreadyExercisedInRound",
            "offset": 0,
            "slot": "17",
            "type": "t_mapping(t_uint256,t_mapping(t_address,t_bool))",
            "contract": "SportsAMMV2LiquidityPool",
            "src": "contracts\\core\\LiquidityPool\\SportsAMMV2LiquidityPool.sol:76"
          },
          {
            "label": "roundPerTicket",
            "offset": 0,
            "slot": "18",
            "type": "t_mapping(t_address,t_uint256)",
            "contract": "SportsAMMV2LiquidityPool",
            "src": "contracts\\core\\LiquidityPool\\SportsAMMV2LiquidityPool.sol:77"
          },
          {
            "label": "profitAndLossPerRound",
            "offset": 0,
            "slot": "19",
            "type": "t_mapping(t_uint256,t_uint256)",
            "contract": "SportsAMMV2LiquidityPool",
            "src": "contracts\\core\\LiquidityPool\\SportsAMMV2LiquidityPool.sol:79"
          },
          {
            "label": "cumulativeProfitAndLoss",
            "offset": 0,
            "slot": "20",
            "type": "t_mapping(t_uint256,t_uint256)",
            "contract": "SportsAMMV2LiquidityPool",
            "src": "contracts\\core\\LiquidityPool\\SportsAMMV2LiquidityPool.sol:80"
          },
          {
            "label": "maxAllowedDeposit",
            "offset": 0,
            "slot": "21",
            "type": "t_uint256",
            "contract": "SportsAMMV2LiquidityPool",
            "src": "contracts\\core\\LiquidityPool\\SportsAMMV2LiquidityPool.sol:82"
          },
          {
            "label": "minDepositAmount",
            "offset": 0,
            "slot": "22",
            "type": "t_uint256",
            "contract": "SportsAMMV2LiquidityPool",
            "src": "contracts\\core\\LiquidityPool\\SportsAMMV2LiquidityPool.sol:83"
          },
          {
            "label": "maxAllowedUsers",
            "offset": 0,
            "slot": "23",
            "type": "t_uint256",
            "contract": "SportsAMMV2LiquidityPool",
            "src": "contracts\\core\\LiquidityPool\\SportsAMMV2LiquidityPool.sol:84"
          },
          {
            "label": "usersCurrentlyInPool",
            "offset": 0,
            "slot": "24",
            "type": "t_uint256",
            "contract": "SportsAMMV2LiquidityPool",
            "src": "contracts\\core\\LiquidityPool\\SportsAMMV2LiquidityPool.sol:85"
          },
          {
            "label": "defaultLiquidityProvider",
            "offset": 0,
            "slot": "25",
            "type": "t_address",
            "contract": "SportsAMMV2LiquidityPool",
            "src": "contracts\\core\\LiquidityPool\\SportsAMMV2LiquidityPool.sol:87"
          },
          {
            "label": "poolRoundMastercopy",
            "offset": 0,
            "slot": "26",
            "type": "t_address",
            "contract": "SportsAMMV2LiquidityPool",
            "src": "contracts\\core\\LiquidityPool\\SportsAMMV2LiquidityPool.sol:89"
          },
          {
            "label": "totalDeposited",
            "offset": 0,
            "slot": "27",
            "type": "t_uint256",
            "contract": "SportsAMMV2LiquidityPool",
            "src": "contracts\\core\\LiquidityPool\\SportsAMMV2LiquidityPool.sol:91"
          },
          {
            "label": "roundClosingPrepared",
            "offset": 0,
            "slot": "28",
            "type": "t_bool",
            "contract": "SportsAMMV2LiquidityPool",
            "src": "contracts\\core\\LiquidityPool\\SportsAMMV2LiquidityPool.sol:93"
          },
          {
            "label": "usersProcessedInRound",
            "offset": 0,
            "slot": "29",
            "type": "t_uint256",
            "contract": "SportsAMMV2LiquidityPool",
            "src": "contracts\\core\\LiquidityPool\\SportsAMMV2LiquidityPool.sol:94"
          },
          {
            "label": "utilizationRate",
            "offset": 0,
            "slot": "30",
            "type": "t_uint256",
            "contract": "SportsAMMV2LiquidityPool",
            "src": "contracts\\core\\LiquidityPool\\SportsAMMV2LiquidityPool.sol:96"
          },
          {
            "label": "safeBox",
            "offset": 0,
            "slot": "31",
            "type": "t_address",
            "contract": "SportsAMMV2LiquidityPool",
            "src": "contracts\\core\\LiquidityPool\\SportsAMMV2LiquidityPool.sol:98"
          },
          {
            "label": "safeBoxImpact",
            "offset": 0,
            "slot": "32",
            "type": "t_uint256",
            "contract": "SportsAMMV2LiquidityPool",
            "src": "contracts\\core\\LiquidityPool\\SportsAMMV2LiquidityPool.sol:99"
          },
          {
            "label": "addressManager",
            "offset": 0,
            "slot": "33",
            "type": "t_contract(IAddressManager)4285",
            "contract": "SportsAMMV2LiquidityPool",
            "src": "contracts\\core\\LiquidityPool\\SportsAMMV2LiquidityPool.sol:101"
          },
          {
            "label": "collateralKey",
            "offset": 0,
            "slot": "34",
            "type": "t_bytes32",
            "contract": "SportsAMMV2LiquidityPool",
            "src": "contracts\\core\\LiquidityPool\\SportsAMMV2LiquidityPool.sol:103"
          }
        ],
        "types": {
          "t_bool": {
            "label": "bool",
            "numberOfBytes": "1"
          },
          "t_struct(InitializableStorage)371_storage": {
            "label": "struct Initializable.InitializableStorage",
            "members": [
              {
                "label": "_initialized",
                "type": "t_uint64",
                "offset": 0,
                "slot": "0"
              },
              {
                "label": "_initializing",
                "type": "t_bool",
                "offset": 8,
                "slot": "0"
              }
            ],
            "numberOfBytes": "32"
          },
          "t_struct(PausableStorage)441_storage": {
            "label": "struct PausableUpgradeable.PausableStorage",
            "members": [
              {
                "label": "_paused",
                "type": "t_bool",
                "offset": 0,
                "slot": "0"
              }
            ],
            "numberOfBytes": "32"
          },
          "t_uint64": {
            "label": "uint64",
            "numberOfBytes": "8"
          },
          "t_address": {
            "label": "address",
            "numberOfBytes": "20"
          },
          "t_array(t_address)dyn_storage": {
            "label": "address[]",
            "numberOfBytes": "32"
          },
          "t_bytes32": {
            "label": "bytes32",
            "numberOfBytes": "32"
          },
          "t_contract(IAddressManager)4285": {
            "label": "contract IAddressManager",
            "numberOfBytes": "20"
          },
          "t_contract(IERC20)2955": {
            "label": "contract IERC20",
            "numberOfBytes": "20"
          },
          "t_contract(ISportsAMMV2)20718": {
            "label": "contract ISportsAMMV2",
            "numberOfBytes": "20"
          },
          "t_mapping(t_address,t_bool)": {
            "label": "mapping(address => bool)",
            "numberOfBytes": "32"
          },
          "t_mapping(t_address,t_uint256)": {
            "label": "mapping(address => uint256)",
            "numberOfBytes": "32"
          },
          "t_mapping(t_uint256,t_address)": {
            "label": "mapping(uint256 => address)",
            "numberOfBytes": "32"
          },
          "t_mapping(t_uint256,t_array(t_address)dyn_storage)": {
            "label": "mapping(uint256 => address[])",
            "numberOfBytes": "32"
          },
          "t_mapping(t_uint256,t_mapping(t_address,t_bool))": {
            "label": "mapping(uint256 => mapping(address => bool))",
            "numberOfBytes": "32"
          },
          "t_mapping(t_uint256,t_mapping(t_address,t_uint256))": {
            "label": "mapping(uint256 => mapping(address => uint256))",
            "numberOfBytes": "32"
          },
          "t_mapping(t_uint256,t_uint256)": {
            "label": "mapping(uint256 => uint256)",
            "numberOfBytes": "32"
          },
          "t_uint256": {
            "label": "uint256",
            "numberOfBytes": "32"
          }
        },
        "namespaces": {
          "erc7201:openzeppelin.storage.Pausable": [
            {
              "contract": "PausableUpgradeable",
              "label": "_paused",
              "type": "t_bool",
              "src": "@openzeppelin\\contracts-upgradeable\\utils\\PausableUpgradeable.sol:21",
              "offset": 0,
              "slot": "0"
            }
          ],
          "erc7201:openzeppelin.storage.Initializable": [
            {
              "contract": "Initializable",
              "label": "_initialized",
              "type": "t_uint64",
              "src": "@openzeppelin\\contracts-upgradeable\\proxy\\utils\\Initializable.sol:69",
              "offset": 0,
              "slot": "0"
            },
            {
              "contract": "Initializable",
              "label": "_initializing",
              "type": "t_bool",
              "src": "@openzeppelin\\contracts-upgradeable\\proxy\\utils\\Initializable.sol:73",
              "offset": 8,
              "slot": "0"
            }
          ]
        }
      }
    },
    "50fd77b5762a5b308fdeb62474f213c8db8dd2c894ddc21aef14f88126d73701": {
      "address": "0x865551b1e1466b17FdB2eff384d78bcA66373532",
      "txHash": "0xfa6cd18b8249c49b0cbe7be462b01ca1fbffcfdb3a4e2d92ad5643ba35d80bc3",
      "layout": {
        "solcVersion": "0.8.20",
        "storage": [
          {
            "label": "owner",
            "offset": 0,
            "slot": "0",
            "type": "t_address",
            "contract": "ProxyOwned",
            "src": "contracts\\utils\\proxy\\ProxyOwned.sol:6"
          },
          {
            "label": "nominatedOwner",
            "offset": 0,
            "slot": "1",
            "type": "t_address",
            "contract": "ProxyOwned",
            "src": "contracts\\utils\\proxy\\ProxyOwned.sol:7"
          },
          {
            "label": "_initialized",
            "offset": 20,
            "slot": "1",
            "type": "t_bool",
            "contract": "ProxyOwned",
            "src": "contracts\\utils\\proxy\\ProxyOwned.sol:8"
          },
          {
            "label": "_transferredAtInit",
            "offset": 21,
            "slot": "1",
            "type": "t_bool",
            "contract": "ProxyOwned",
            "src": "contracts\\utils\\proxy\\ProxyOwned.sol:9"
          },
          {
            "label": "lastPauseTime",
            "offset": 0,
            "slot": "2",
            "type": "t_uint256",
            "contract": "ProxyPausable",
            "src": "contracts\\utils\\proxy\\ProxyPausable.sol:9"
          },
          {
            "label": "paused",
            "offset": 0,
            "slot": "3",
            "type": "t_bool",
            "contract": "ProxyPausable",
            "src": "contracts\\utils\\proxy\\ProxyPausable.sol:10"
          }
        ],
        "types": {
          "t_bool": {
            "label": "bool",
            "numberOfBytes": "1"
          },
          "t_struct(InitializableStorage)371_storage": {
            "label": "struct Initializable.InitializableStorage",
            "members": [
              {
                "label": "_initialized",
                "type": "t_uint64",
                "offset": 0,
                "slot": "0"
              },
              {
                "label": "_initializing",
                "type": "t_bool",
                "offset": 8,
                "slot": "0"
              }
            ],
            "numberOfBytes": "32"
          },
          "t_uint64": {
            "label": "uint64",
            "numberOfBytes": "8"
          },
          "t_address": {
            "label": "address",
            "numberOfBytes": "20"
          },
          "t_uint256": {
            "label": "uint256",
            "numberOfBytes": "32"
          }
        },
        "namespaces": {
          "erc7201:openzeppelin.storage.Initializable": [
            {
              "contract": "Initializable",
              "label": "_initialized",
              "type": "t_uint64",
              "src": "@openzeppelin\\contracts-upgradeable\\proxy\\utils\\Initializable.sol:69",
              "offset": 0,
              "slot": "0"
            },
            {
              "contract": "Initializable",
              "label": "_initializing",
              "type": "t_bool",
              "src": "@openzeppelin\\contracts-upgradeable\\proxy\\utils\\Initializable.sol:73",
              "offset": 8,
              "slot": "0"
            }
          ]
        }
      }
    },
<<<<<<< HEAD
    "abad9d9424755e092795da912989c80c0f498cd31944158e7e49c117875d7592": {
      "address": "0x619ba1500F922577e56a30178D93A93e4Ee13dC3",
      "txHash": "0xdb2962d70bcb57626fb32c45c160c0eded36f87777bb270a236ac84897ff6a83",
=======
    "f6ac2c84b4e8c82c68be3985bec8a3492ce47f24702e3f8b316049c8841025d9": {
      "address": "0x77575De078791C8F1a7704Aeda9ddA98a0a37CCB",
      "txHash": "0xfa5c8765398d26022e4af21ac3f0bf2dee0cf1b6713d458b7007238f7b824860",
>>>>>>> aa6993ee
      "layout": {
        "solcVersion": "0.8.20",
        "storage": [
          {
            "label": "owner",
            "offset": 0,
            "slot": "0",
            "type": "t_address",
            "contract": "ProxyOwned",
            "src": "contracts/utils/proxy/ProxyOwned.sol:6"
          },
          {
            "label": "nominatedOwner",
            "offset": 0,
            "slot": "1",
            "type": "t_address",
            "contract": "ProxyOwned",
            "src": "contracts/utils/proxy/ProxyOwned.sol:7"
          },
          {
            "label": "_initialized",
            "offset": 20,
            "slot": "1",
            "type": "t_bool",
            "contract": "ProxyOwned",
            "src": "contracts/utils/proxy/ProxyOwned.sol:8"
          },
          {
            "label": "_transferredAtInit",
            "offset": 21,
            "slot": "1",
            "type": "t_bool",
            "contract": "ProxyOwned",
            "src": "contracts/utils/proxy/ProxyOwned.sol:9"
          },
          {
            "label": "lastPauseTime",
            "offset": 0,
            "slot": "2",
            "type": "t_uint256",
            "contract": "ProxyPausable",
            "src": "contracts/utils/proxy/ProxyPausable.sol:9"
          },
          {
            "label": "paused",
            "offset": 0,
            "slot": "3",
            "type": "t_bool",
            "contract": "ProxyPausable",
            "src": "contracts/utils/proxy/ProxyPausable.sol:10"
          },
          {
            "label": "_guardCounter",
            "offset": 0,
            "slot": "4",
            "type": "t_uint256",
            "contract": "ProxyReentrancyGuard",
            "src": "contracts/utils/proxy/ProxyReentrancyGuard.sol:18"
          },
          {
            "label": "_initialized",
            "offset": 0,
            "slot": "5",
            "type": "t_bool",
            "contract": "ProxyReentrancyGuard",
            "src": "contracts/utils/proxy/ProxyReentrancyGuard.sol:19"
          },
          {
<<<<<<< HEAD
            "label": "sportsAMMData",
            "offset": 1,
            "slot": "5",
            "type": "t_contract(ISportsAMMV2Data)2503",
            "contract": "ResolveBlocker",
            "src": "contracts/core/Resolving/ResolveBlocker.sol:15"
          },
          {
            "label": "manager",
            "offset": 0,
            "slot": "6",
            "type": "t_contract(ISportsAMMV2Manager)2636",
            "contract": "ResolveBlocker",
            "src": "contracts/core/Resolving/ResolveBlocker.sol:18"
          },
          {
            "label": "gameIdBlockedForResolution",
            "offset": 0,
            "slot": "7",
            "type": "t_mapping(t_bytes32,t_bool)",
            "contract": "ResolveBlocker",
            "src": "contracts/core/Resolving/ResolveBlocker.sol:22"
          },
          {
            "label": "gameIdBlockReason",
            "offset": 0,
            "slot": "8",
            "type": "t_mapping(t_bytes32,t_string_storage)",
            "contract": "ResolveBlocker",
            "src": "contracts/core/Resolving/ResolveBlocker.sol:24"
          },
          {
            "label": "gameIdUnblockedByAdmin",
            "offset": 0,
            "slot": "9",
            "type": "t_mapping(t_bytes32,t_bool)",
            "contract": "ResolveBlocker",
            "src": "contracts/core/Resolving/ResolveBlocker.sol:27"
=======
            "label": "manager",
            "offset": 1,
            "slot": "5",
            "type": "t_contract(ISportsAMMV2Manager)14305",
            "contract": "SportsAMMV2ResultManager",
            "src": "contracts/core/Resolving/SportsAMMV2ResultManager.sol:53"
          },
          {
            "label": "resultsPerMarket",
            "offset": 0,
            "slot": "6",
            "type": "t_mapping(t_bytes32,t_mapping(t_uint256,t_mapping(t_uint256,t_array(t_int24)dyn_storage)))",
            "contract": "SportsAMMV2ResultManager",
            "src": "contracts/core/Resolving/SportsAMMV2ResultManager.sol:56"
          },
          {
            "label": "areResultsPerMarketSet",
            "offset": 0,
            "slot": "7",
            "type": "t_mapping(t_bytes32,t_mapping(t_uint256,t_mapping(t_uint256,t_bool)))",
            "contract": "SportsAMMV2ResultManager",
            "src": "contracts/core/Resolving/SportsAMMV2ResultManager.sol:59"
          },
          {
            "label": "isGameCancelled",
            "offset": 0,
            "slot": "8",
            "type": "t_mapping(t_bytes32,t_bool)",
            "contract": "SportsAMMV2ResultManager",
            "src": "contracts/core/Resolving/SportsAMMV2ResultManager.sol:62"
          },
          {
            "label": "isMarketExplicitlyCancelled",
            "offset": 0,
            "slot": "9",
            "type": "t_mapping(t_bytes32,t_mapping(t_uint256,t_mapping(t_uint256,t_mapping(t_int256,t_bool))))",
            "contract": "SportsAMMV2ResultManager",
            "src": "contracts/core/Resolving/SportsAMMV2ResultManager.sol:65"
          },
          {
            "label": "resultTypePerMarketType",
            "offset": 0,
            "slot": "10",
            "type": "t_mapping(t_uint256,t_enum(ResultType)11303)",
            "contract": "SportsAMMV2ResultManager",
            "src": "contracts/core/Resolving/SportsAMMV2ResultManager.sol:68"
          },
          {
            "label": "chainlinkResolver",
            "offset": 0,
            "slot": "11",
            "type": "t_address",
            "contract": "SportsAMMV2ResultManager",
            "src": "contracts/core/Resolving/SportsAMMV2ResultManager.sol:71"
          },
          {
            "label": "numOfTicketsToExerciseOnGameResolution",
            "offset": 0,
            "slot": "12",
            "type": "t_uint256",
            "contract": "SportsAMMV2ResultManager",
            "src": "contracts/core/Resolving/SportsAMMV2ResultManager.sol:74"
>>>>>>> aa6993ee
          }
        ],
        "types": {
          "t_bool": {
            "label": "bool",
            "numberOfBytes": "1"
          },
          "t_struct(InitializableStorage)10_storage": {
            "label": "struct Initializable.InitializableStorage",
            "members": [
              {
                "label": "_initialized",
                "type": "t_uint64",
                "offset": 0,
                "slot": "0"
              },
              {
                "label": "_initializing",
                "type": "t_bool",
                "offset": 8,
                "slot": "0"
              }
            ],
            "numberOfBytes": "32"
          },
          "t_uint64": {
            "label": "uint64",
            "numberOfBytes": "8"
          },
          "t_address": {
            "label": "address",
            "numberOfBytes": "20"
          },
<<<<<<< HEAD
=======
          "t_array(t_int24)dyn_storage": {
            "label": "int24[]",
            "numberOfBytes": "32"
          },
>>>>>>> aa6993ee
          "t_bytes32": {
            "label": "bytes32",
            "numberOfBytes": "32"
          },
<<<<<<< HEAD
          "t_contract(ISportsAMMV2Data)2503": {
            "label": "contract ISportsAMMV2Data",
            "numberOfBytes": "20"
          },
          "t_contract(ISportsAMMV2Manager)2636": {
            "label": "contract ISportsAMMV2Manager",
            "numberOfBytes": "20"
          },
=======
          "t_contract(ISportsAMMV2Manager)14305": {
            "label": "contract ISportsAMMV2Manager",
            "numberOfBytes": "20"
          },
          "t_enum(ResultType)11303": {
            "label": "enum SportsAMMV2ResultManager.ResultType",
            "members": [
              "Unassigned",
              "ExactPosition",
              "OverUnder",
              "CombinedPositions",
              "Spread"
            ],
            "numberOfBytes": "1"
          },
          "t_int24": {
            "label": "int24",
            "numberOfBytes": "3"
          },
          "t_int256": {
            "label": "int256",
            "numberOfBytes": "32"
          },
>>>>>>> aa6993ee
          "t_mapping(t_bytes32,t_bool)": {
            "label": "mapping(bytes32 => bool)",
            "numberOfBytes": "32"
          },
<<<<<<< HEAD
          "t_mapping(t_bytes32,t_string_storage)": {
            "label": "mapping(bytes32 => string)",
            "numberOfBytes": "32"
          },
          "t_string_storage": {
            "label": "string",
            "numberOfBytes": "32"
          },
=======
          "t_mapping(t_bytes32,t_mapping(t_uint256,t_mapping(t_uint256,t_array(t_int24)dyn_storage)))": {
            "label": "mapping(bytes32 => mapping(uint256 => mapping(uint256 => int24[])))",
            "numberOfBytes": "32"
          },
          "t_mapping(t_bytes32,t_mapping(t_uint256,t_mapping(t_uint256,t_bool)))": {
            "label": "mapping(bytes32 => mapping(uint256 => mapping(uint256 => bool)))",
            "numberOfBytes": "32"
          },
          "t_mapping(t_bytes32,t_mapping(t_uint256,t_mapping(t_uint256,t_mapping(t_int256,t_bool))))": {
            "label": "mapping(bytes32 => mapping(uint256 => mapping(uint256 => mapping(int256 => bool))))",
            "numberOfBytes": "32"
          },
          "t_mapping(t_int256,t_bool)": {
            "label": "mapping(int256 => bool)",
            "numberOfBytes": "32"
          },
          "t_mapping(t_uint256,t_array(t_int24)dyn_storage)": {
            "label": "mapping(uint256 => int24[])",
            "numberOfBytes": "32"
          },
          "t_mapping(t_uint256,t_bool)": {
            "label": "mapping(uint256 => bool)",
            "numberOfBytes": "32"
          },
          "t_mapping(t_uint256,t_enum(ResultType)11303)": {
            "label": "mapping(uint256 => enum SportsAMMV2ResultManager.ResultType)",
            "numberOfBytes": "32"
          },
          "t_mapping(t_uint256,t_mapping(t_int256,t_bool))": {
            "label": "mapping(uint256 => mapping(int256 => bool))",
            "numberOfBytes": "32"
          },
          "t_mapping(t_uint256,t_mapping(t_uint256,t_array(t_int24)dyn_storage))": {
            "label": "mapping(uint256 => mapping(uint256 => int24[]))",
            "numberOfBytes": "32"
          },
          "t_mapping(t_uint256,t_mapping(t_uint256,t_bool))": {
            "label": "mapping(uint256 => mapping(uint256 => bool))",
            "numberOfBytes": "32"
          },
          "t_mapping(t_uint256,t_mapping(t_uint256,t_mapping(t_int256,t_bool)))": {
            "label": "mapping(uint256 => mapping(uint256 => mapping(int256 => bool)))",
            "numberOfBytes": "32"
          },
          "t_uint256": {
            "label": "uint256",
            "numberOfBytes": "32"
          }
        },
        "namespaces": {
          "erc7201:openzeppelin.storage.Initializable": [
            {
              "contract": "Initializable",
              "label": "_initialized",
              "type": "t_uint64",
              "src": "@openzeppelin/contracts-upgradeable/proxy/utils/Initializable.sol:69",
              "offset": 0,
              "slot": "0"
            },
            {
              "contract": "Initializable",
              "label": "_initializing",
              "type": "t_bool",
              "src": "@openzeppelin/contracts-upgradeable/proxy/utils/Initializable.sol:73",
              "offset": 8,
              "slot": "0"
            }
          ]
        }
      }
    },
    "f84749d94b4e6204f8d3e99e17fc93d85f610e1f0f1c3d73dddc303632548162": {
      "address": "0xDD82192deEAA4BE5d466022846fFeE53b9cfa032",
      "txHash": "0x43c5e29e98210f45db3a5c91767e967a16ef5fd21571f06e178065da645c99da",
      "layout": {
        "solcVersion": "0.8.20",
        "storage": [
          {
            "label": "owner",
            "offset": 0,
            "slot": "0",
            "type": "t_address",
            "contract": "ProxyOwned",
            "src": "contracts/utils/proxy/ProxyOwned.sol:6"
          },
          {
            "label": "nominatedOwner",
            "offset": 0,
            "slot": "1",
            "type": "t_address",
            "contract": "ProxyOwned",
            "src": "contracts/utils/proxy/ProxyOwned.sol:7"
          },
          {
            "label": "_initialized",
            "offset": 20,
            "slot": "1",
            "type": "t_bool",
            "contract": "ProxyOwned",
            "src": "contracts/utils/proxy/ProxyOwned.sol:8"
          },
          {
            "label": "_transferredAtInit",
            "offset": 21,
            "slot": "1",
            "type": "t_bool",
            "contract": "ProxyOwned",
            "src": "contracts/utils/proxy/ProxyOwned.sol:9"
          },
          {
            "label": "lastPauseTime",
            "offset": 0,
            "slot": "2",
            "type": "t_uint256",
            "contract": "ProxyPausable",
            "src": "contracts/utils/proxy/ProxyPausable.sol:9"
          },
          {
            "label": "paused",
            "offset": 0,
            "slot": "3",
            "type": "t_bool",
            "contract": "ProxyPausable",
            "src": "contracts/utils/proxy/ProxyPausable.sol:10"
          },
          {
            "label": "sportsAMM",
            "offset": 1,
            "slot": "3",
            "type": "t_address",
            "contract": "SportsAMMV2Manager",
            "src": "contracts/core/AMM/SportsAMMV2Manager.sol:19"
          },
          {
            "label": "whitelistedAddresses",
            "offset": 0,
            "slot": "4",
            "type": "t_mapping(t_address,t_mapping(t_enum(Role)21172,t_bool))",
            "contract": "SportsAMMV2Manager",
            "src": "contracts/core/AMM/SportsAMMV2Manager.sol:21"
          },
          {
            "label": "knownTickets",
            "offset": 0,
            "slot": "5",
            "type": "t_struct(AddressSet)21714_storage",
            "contract": "SportsAMMV2Manager",
            "src": "contracts/core/AMM/SportsAMMV2Manager.sol:24"
          },
          {
            "label": "activeTicketsPerUser",
            "offset": 0,
            "slot": "7",
            "type": "t_mapping(t_address,t_struct(AddressSet)21714_storage)",
            "contract": "SportsAMMV2Manager",
            "src": "contracts/core/AMM/SportsAMMV2Manager.sol:27"
          },
          {
            "label": "resolvedTicketsPerUser",
            "offset": 0,
            "slot": "8",
            "type": "t_mapping(t_address,t_struct(AddressSet)21714_storage)",
            "contract": "SportsAMMV2Manager",
            "src": "contracts/core/AMM/SportsAMMV2Manager.sol:30"
          },
          {
            "label": "ticketsPerGame",
            "offset": 0,
            "slot": "9",
            "type": "t_mapping(t_bytes32,t_struct(AddressSet)21714_storage)",
            "contract": "SportsAMMV2Manager",
            "src": "contracts/core/AMM/SportsAMMV2Manager.sol:33"
          },
          {
            "label": "ticketsPerMarket",
            "offset": 0,
            "slot": "10",
            "type": "t_mapping(t_bytes32,t_mapping(t_uint256,t_mapping(t_uint256,t_struct(AddressSet)21714_storage)))",
            "contract": "SportsAMMV2Manager",
            "src": "contracts/core/AMM/SportsAMMV2Manager.sol:35"
          }
        ],
        "types": {
          "t_bool": {
            "label": "bool",
            "numberOfBytes": "1"
          },
          "t_struct(InitializableStorage)371_storage": {
            "label": "struct Initializable.InitializableStorage",
            "members": [
              {
                "label": "_initialized",
                "type": "t_uint64",
                "offset": 0,
                "slot": "0"
              },
              {
                "label": "_initializing",
                "type": "t_bool",
                "offset": 8,
                "slot": "0"
              }
            ],
            "numberOfBytes": "32"
          },
          "t_uint64": {
            "label": "uint64",
            "numberOfBytes": "8"
          },
          "t_address": {
            "label": "address",
            "numberOfBytes": "20"
          },
          "t_array(t_address)dyn_storage": {
            "label": "address[]",
            "numberOfBytes": "32"
          },
          "t_bytes32": {
            "label": "bytes32",
            "numberOfBytes": "32"
          },
          "t_enum(Role)21172": {
            "label": "enum ISportsAMMV2Manager.Role",
            "members": [
              "ROOT_SETTING",
              "RISK_MANAGING",
              "MARKET_RESOLVING",
              "TICKET_PAUSER"
            ],
            "numberOfBytes": "1"
          },
          "t_mapping(t_address,t_mapping(t_enum(Role)21172,t_bool))": {
            "label": "mapping(address => mapping(enum ISportsAMMV2Manager.Role => bool))",
            "numberOfBytes": "32"
          },
          "t_mapping(t_address,t_struct(AddressSet)21714_storage)": {
            "label": "mapping(address => struct AddressSetLib.AddressSet)",
            "numberOfBytes": "32"
          },
          "t_mapping(t_address,t_uint256)": {
            "label": "mapping(address => uint256)",
            "numberOfBytes": "32"
          },
          "t_mapping(t_bytes32,t_mapping(t_uint256,t_mapping(t_uint256,t_struct(AddressSet)21714_storage)))": {
            "label": "mapping(bytes32 => mapping(uint256 => mapping(uint256 => struct AddressSetLib.AddressSet)))",
            "numberOfBytes": "32"
          },
          "t_mapping(t_bytes32,t_struct(AddressSet)21714_storage)": {
            "label": "mapping(bytes32 => struct AddressSetLib.AddressSet)",
            "numberOfBytes": "32"
          },
          "t_mapping(t_enum(Role)21172,t_bool)": {
            "label": "mapping(enum ISportsAMMV2Manager.Role => bool)",
            "numberOfBytes": "32"
          },
          "t_mapping(t_uint256,t_mapping(t_uint256,t_struct(AddressSet)21714_storage))": {
            "label": "mapping(uint256 => mapping(uint256 => struct AddressSetLib.AddressSet))",
            "numberOfBytes": "32"
          },
          "t_mapping(t_uint256,t_struct(AddressSet)21714_storage)": {
            "label": "mapping(uint256 => struct AddressSetLib.AddressSet)",
            "numberOfBytes": "32"
          },
          "t_struct(AddressSet)21714_storage": {
            "label": "struct AddressSetLib.AddressSet",
            "members": [
              {
                "label": "elements",
                "type": "t_array(t_address)dyn_storage",
                "offset": 0,
                "slot": "0"
              },
              {
                "label": "indices",
                "type": "t_mapping(t_address,t_uint256)",
                "offset": 0,
                "slot": "1"
              }
            ],
            "numberOfBytes": "64"
          },
>>>>>>> aa6993ee
          "t_uint256": {
            "label": "uint256",
            "numberOfBytes": "32"
          }
        },
        "namespaces": {
          "erc7201:openzeppelin.storage.Initializable": [
            {
              "contract": "Initializable",
              "label": "_initialized",
              "type": "t_uint64",
              "src": "@openzeppelin/contracts-upgradeable/proxy/utils/Initializable.sol:69",
              "offset": 0,
              "slot": "0"
            },
            {
              "contract": "Initializable",
              "label": "_initializing",
              "type": "t_bool",
              "src": "@openzeppelin/contracts-upgradeable/proxy/utils/Initializable.sol:73",
              "offset": 8,
              "slot": "0"
            }
          ]
        }
      }
    }
  }
}<|MERGE_RESOLUTION|>--- conflicted
+++ resolved
@@ -10178,15 +10178,9 @@
         }
       }
     },
-<<<<<<< HEAD
-    "abad9d9424755e092795da912989c80c0f498cd31944158e7e49c117875d7592": {
-      "address": "0x619ba1500F922577e56a30178D93A93e4Ee13dC3",
-      "txHash": "0xdb2962d70bcb57626fb32c45c160c0eded36f87777bb270a236ac84897ff6a83",
-=======
     "f6ac2c84b4e8c82c68be3985bec8a3492ce47f24702e3f8b316049c8841025d9": {
       "address": "0x77575De078791C8F1a7704Aeda9ddA98a0a37CCB",
       "txHash": "0xfa5c8765398d26022e4af21ac3f0bf2dee0cf1b6713d458b7007238f7b824860",
->>>>>>> aa6993ee
       "layout": {
         "solcVersion": "0.8.20",
         "storage": [
@@ -10255,46 +10249,6 @@
             "src": "contracts/utils/proxy/ProxyReentrancyGuard.sol:19"
           },
           {
-<<<<<<< HEAD
-            "label": "sportsAMMData",
-            "offset": 1,
-            "slot": "5",
-            "type": "t_contract(ISportsAMMV2Data)2503",
-            "contract": "ResolveBlocker",
-            "src": "contracts/core/Resolving/ResolveBlocker.sol:15"
-          },
-          {
-            "label": "manager",
-            "offset": 0,
-            "slot": "6",
-            "type": "t_contract(ISportsAMMV2Manager)2636",
-            "contract": "ResolveBlocker",
-            "src": "contracts/core/Resolving/ResolveBlocker.sol:18"
-          },
-          {
-            "label": "gameIdBlockedForResolution",
-            "offset": 0,
-            "slot": "7",
-            "type": "t_mapping(t_bytes32,t_bool)",
-            "contract": "ResolveBlocker",
-            "src": "contracts/core/Resolving/ResolveBlocker.sol:22"
-          },
-          {
-            "label": "gameIdBlockReason",
-            "offset": 0,
-            "slot": "8",
-            "type": "t_mapping(t_bytes32,t_string_storage)",
-            "contract": "ResolveBlocker",
-            "src": "contracts/core/Resolving/ResolveBlocker.sol:24"
-          },
-          {
-            "label": "gameIdUnblockedByAdmin",
-            "offset": 0,
-            "slot": "9",
-            "type": "t_mapping(t_bytes32,t_bool)",
-            "contract": "ResolveBlocker",
-            "src": "contracts/core/Resolving/ResolveBlocker.sol:27"
-=======
             "label": "manager",
             "offset": 1,
             "slot": "5",
@@ -10357,7 +10311,6 @@
             "type": "t_uint256",
             "contract": "SportsAMMV2ResultManager",
             "src": "contracts/core/Resolving/SportsAMMV2ResultManager.sol:74"
->>>>>>> aa6993ee
           }
         ],
         "types": {
@@ -10391,27 +10344,14 @@
             "label": "address",
             "numberOfBytes": "20"
           },
-<<<<<<< HEAD
-=======
           "t_array(t_int24)dyn_storage": {
             "label": "int24[]",
             "numberOfBytes": "32"
           },
->>>>>>> aa6993ee
           "t_bytes32": {
             "label": "bytes32",
             "numberOfBytes": "32"
           },
-<<<<<<< HEAD
-          "t_contract(ISportsAMMV2Data)2503": {
-            "label": "contract ISportsAMMV2Data",
-            "numberOfBytes": "20"
-          },
-          "t_contract(ISportsAMMV2Manager)2636": {
-            "label": "contract ISportsAMMV2Manager",
-            "numberOfBytes": "20"
-          },
-=======
           "t_contract(ISportsAMMV2Manager)14305": {
             "label": "contract ISportsAMMV2Manager",
             "numberOfBytes": "20"
@@ -10435,21 +10375,10 @@
             "label": "int256",
             "numberOfBytes": "32"
           },
->>>>>>> aa6993ee
           "t_mapping(t_bytes32,t_bool)": {
             "label": "mapping(bytes32 => bool)",
             "numberOfBytes": "32"
           },
-<<<<<<< HEAD
-          "t_mapping(t_bytes32,t_string_storage)": {
-            "label": "mapping(bytes32 => string)",
-            "numberOfBytes": "32"
-          },
-          "t_string_storage": {
-            "label": "string",
-            "numberOfBytes": "32"
-          },
-=======
           "t_mapping(t_bytes32,t_mapping(t_uint256,t_mapping(t_uint256,t_array(t_int24)dyn_storage)))": {
             "label": "mapping(bytes32 => mapping(uint256 => mapping(uint256 => int24[])))",
             "numberOfBytes": "32"
@@ -10731,7 +10660,199 @@
             ],
             "numberOfBytes": "64"
           },
->>>>>>> aa6993ee
+          "t_uint256": {
+            "label": "uint256",
+            "numberOfBytes": "32"
+          }
+        },
+        "namespaces": {
+          "erc7201:openzeppelin.storage.Initializable": [
+            {
+              "contract": "Initializable",
+              "label": "_initialized",
+              "type": "t_uint64",
+              "src": "@openzeppelin/contracts-upgradeable/proxy/utils/Initializable.sol:69",
+              "offset": 0,
+              "slot": "0"
+            },
+            {
+              "contract": "Initializable",
+              "label": "_initializing",
+              "type": "t_bool",
+              "src": "@openzeppelin/contracts-upgradeable/proxy/utils/Initializable.sol:73",
+              "offset": 8,
+              "slot": "0"
+            }
+          ]
+        }
+      }
+    },
+    "abad9d9424755e092795da912989c80c0f498cd31944158e7e49c117875d7592": {
+      "address": "0x619ba1500F922577e56a30178D93A93e4Ee13dC3",
+      "txHash": "0xdb2962d70bcb57626fb32c45c160c0eded36f87777bb270a236ac84897ff6a83",
+      "layout": {
+        "solcVersion": "0.8.20",
+        "storage": [
+          {
+            "label": "owner",
+            "offset": 0,
+            "slot": "0",
+            "type": "t_address",
+            "contract": "ProxyOwned",
+            "src": "contracts/utils/proxy/ProxyOwned.sol:6"
+          },
+          {
+            "label": "nominatedOwner",
+            "offset": 0,
+            "slot": "1",
+            "type": "t_address",
+            "contract": "ProxyOwned",
+            "src": "contracts/utils/proxy/ProxyOwned.sol:7"
+          },
+          {
+            "label": "_initialized",
+            "offset": 20,
+            "slot": "1",
+            "type": "t_bool",
+            "contract": "ProxyOwned",
+            "src": "contracts/utils/proxy/ProxyOwned.sol:8"
+          },
+          {
+            "label": "_transferredAtInit",
+            "offset": 21,
+            "slot": "1",
+            "type": "t_bool",
+            "contract": "ProxyOwned",
+            "src": "contracts/utils/proxy/ProxyOwned.sol:9"
+          },
+          {
+            "label": "lastPauseTime",
+            "offset": 0,
+            "slot": "2",
+            "type": "t_uint256",
+            "contract": "ProxyPausable",
+            "src": "contracts/utils/proxy/ProxyPausable.sol:9"
+          },
+          {
+            "label": "paused",
+            "offset": 0,
+            "slot": "3",
+            "type": "t_bool",
+            "contract": "ProxyPausable",
+            "src": "contracts/utils/proxy/ProxyPausable.sol:10"
+          },
+          {
+            "label": "_guardCounter",
+            "offset": 0,
+            "slot": "4",
+            "type": "t_uint256",
+            "contract": "ProxyReentrancyGuard",
+            "src": "contracts/utils/proxy/ProxyReentrancyGuard.sol:18"
+          },
+          {
+            "label": "_initialized",
+            "offset": 0,
+            "slot": "5",
+            "type": "t_bool",
+            "contract": "ProxyReentrancyGuard",
+            "src": "contracts/utils/proxy/ProxyReentrancyGuard.sol:19"
+          },
+          {
+            "label": "sportsAMMData",
+            "offset": 1,
+            "slot": "5",
+            "type": "t_contract(ISportsAMMV2Data)2503",
+            "contract": "ResolveBlocker",
+            "src": "contracts/core/Resolving/ResolveBlocker.sol:15"
+          },
+          {
+            "label": "manager",
+            "offset": 0,
+            "slot": "6",
+            "type": "t_contract(ISportsAMMV2Manager)2636",
+            "contract": "ResolveBlocker",
+            "src": "contracts/core/Resolving/ResolveBlocker.sol:18"
+          },
+          {
+            "label": "gameIdBlockedForResolution",
+            "offset": 0,
+            "slot": "7",
+            "type": "t_mapping(t_bytes32,t_bool)",
+            "contract": "ResolveBlocker",
+            "src": "contracts/core/Resolving/ResolveBlocker.sol:22"
+          },
+          {
+            "label": "gameIdBlockReason",
+            "offset": 0,
+            "slot": "8",
+            "type": "t_mapping(t_bytes32,t_string_storage)",
+            "contract": "ResolveBlocker",
+            "src": "contracts/core/Resolving/ResolveBlocker.sol:24"
+          },
+          {
+            "label": "gameIdUnblockedByAdmin",
+            "offset": 0,
+            "slot": "9",
+            "type": "t_mapping(t_bytes32,t_bool)",
+            "contract": "ResolveBlocker",
+            "src": "contracts/core/Resolving/ResolveBlocker.sol:27"
+          }
+        ],
+        "types": {
+          "t_bool": {
+            "label": "bool",
+            "numberOfBytes": "1"
+          },
+          "t_struct(InitializableStorage)10_storage": {
+            "label": "struct Initializable.InitializableStorage",
+            "members": [
+              {
+                "label": "_initialized",
+                "type": "t_uint64",
+                "offset": 0,
+                "slot": "0"
+              },
+              {
+                "label": "_initializing",
+                "type": "t_bool",
+                "offset": 8,
+                "slot": "0"
+              }
+            ],
+            "numberOfBytes": "32"
+          },
+          "t_uint64": {
+            "label": "uint64",
+            "numberOfBytes": "8"
+          },
+          "t_address": {
+            "label": "address",
+            "numberOfBytes": "20"
+          },
+          "t_bytes32": {
+            "label": "bytes32",
+            "numberOfBytes": "32"
+          },
+          "t_contract(ISportsAMMV2Data)2503": {
+            "label": "contract ISportsAMMV2Data",
+            "numberOfBytes": "20"
+          },
+          "t_contract(ISportsAMMV2Manager)2636": {
+            "label": "contract ISportsAMMV2Manager",
+            "numberOfBytes": "20"
+          },
+          "t_mapping(t_bytes32,t_bool)": {
+            "label": "mapping(bytes32 => bool)",
+            "numberOfBytes": "32"
+          },
+          "t_mapping(t_bytes32,t_string_storage)": {
+            "label": "mapping(bytes32 => string)",
+            "numberOfBytes": "32"
+          },
+          "t_string_storage": {
+            "label": "string",
+            "numberOfBytes": "32"
+          },
           "t_uint256": {
             "label": "uint256",
             "numberOfBytes": "32"
