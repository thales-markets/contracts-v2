{
  "manifestVersion": "3.2",
  "proxies": [
    {
      "address": "0x3B332E15cb438D3AA7Ae7b5f833ad2F92Ad361b7",
      "txHash": "0x830b3e020fe8484148565fe4587d0fc7891304df347334163e0fcfce91a01be6",
      "kind": "transparent"
    },
    {
      "address": "0xc9d64573B8F4E33eBA9D0A6504F35F31921cFb4E",
      "txHash": "0x3ece72db92d73a9a055f0100e04acc71be67597b73bb391952751967c3c69fe3",
      "kind": "transparent"
    },
    {
      "address": "0x667b9246E4F4428f82a9aF70d8b89cEffaA42378",
      "txHash": "0x4ce975c3fad03bdef5e38cc6dadaa4597b9a24a51064e5f7d2f3949065c4366a",
      "kind": "transparent"
    },
    {
      "address": "0x4301086e455f4b0535C8f2CC5A6190debCb7F50f",
      "txHash": "0xf17748812a292acab1f7f67cb7a8ac0d8eb9c20f09adf6d822a04b895452ac32",
      "kind": "transparent"
    },
    {
      "address": "0x67AD4E2026eE3f6F3A77B64693123B8fA2A01497",
      "txHash": "0xfd9a61e0a86007629318cde1745bf30a9810798177e79384e13ab26b8b960a91",
      "kind": "transparent"
    },
    {
      "address": "0xdb2F38C94839E66A5290017735CBC0Ab70E4e764",
      "txHash": "0x81b302760039b7f52938fe1fdca3fc4dfd5c54be403f9b9df2e3200ada9c2533",
      "kind": "transparent"
    },
    {
      "address": "0x1fe010d0393A3082bda4d6A269D85133dE985935",
      "txHash": "0x2ed43ccf8e33c3cf73b6c23b438dc7051d225baafa8fa706bedbaf45416e6702",
      "kind": "transparent"
    },
    {
      "address": "0xB155685132eEd3cD848d220e25a9607DD8871D38",
      "txHash": "0x6e23b489150a5d76a93dad6dc6553630d2f4e7aedb79e48c09abebfc2c72cc87",
      "kind": "transparent"
    },
    {
      "address": "0xE8eB19E45608B90Af2046a44A0d6a736FCc8D337",
      "txHash": "0x9f16c679f8512af4c7493d1a2e547268f099bc9fe3f18ad409d2edf6dd1f7220",
      "kind": "transparent"
    },
    {
      "address": "0x10764f2787841E928E53e5Be1588a73E3c994EDe",
      "txHash": "0x60ab50aff2bb05579b651d01dce51e1467c18ac7533d22097f21a198c9233316",
      "kind": "transparent"
    },
    {
      "address": "0xfb64E79A562F7250131cf528242CEB10fDC82395",
      "txHash": "0x7568ae2c617e3c0211f7182e7430c57906677380c37f307b600ff679e487f185",
      "kind": "transparent"
    },
    {
      "address": "0x04386f9b2b4f713984Fe0425E46a376201641649",
      "txHash": "0x37f4a04015b30e76797841f3758e8b8e34627147bab26344e08ad03adf2a1be6",
      "kind": "transparent"
    },
    {
      "address": "0x22D180F39A0eB66098cf839AF5e3C6b009383B6A",
      "txHash": "0xea7770071d1ee3d6be01bbb6421797ef4fe4bdde45b7bbe2440694fcb08d5fcc",
      "kind": "transparent"
    },
    {
      "address": "0xf86e90412F52fDad8aD8D1aa2dA5B2C9a7e5f018",
      "txHash": "0xe020b04283516cc6779ff7193a2669152f61914a2f9d0de29e17150aa9fffce7",
      "kind": "transparent"
    },
    {
      "address": "0xcc4ED8cD7101B512B134360ED3cCB759caB33f17",
      "txHash": "0xa32fa04e7c1a3582157f1877e89ff8d2e4c568250780a33b3002521aa9a60e42",
      "kind": "transparent"
    },
    {
      "address": "0xcB4728a1789B87E05c813B68DBc5E6A98a4856bA",
      "txHash": "0xc3b8f110cb8336add09b402b0408003784eb78f74c94e768c7fe4ec54dba4c4c",
      "kind": "transparent"
    },
    {
      "address": "0x435767839FFcF5B85D174311Cb9cA81581C17309",
      "txHash": "0x94fcdfd9c6e8574aa8cafd513353a734500bde3abd77708b39e1adefebe08cc7",
      "kind": "transparent"
    },
    {
      "address": "0x9733AB157f5A89f0AD7460d08F869956aE2018dA",
      "txHash": "0x412026c037a36d32286f86bdb37c6ffac2bff153895cda48f2761737bfbedd1c",
      "kind": "transparent"
    },
    {
      "address": "0xe2FCBAC654970bAd1d88B4F6e10d0Ac6152c584E",
      "txHash": "0x81f41b039e415871e20f948d57e1188e763939ab18a6a5a11f38af8f2a2e04db",
      "kind": "transparent"
    },
    {
      "address": "0xF877d508dde5CAbb68EeF2970ea9468a09E72919",
      "txHash": "0xda22490cbc584a1a62428d941a2a751dd27f5740ad410f40234b68f782b12a1d",
      "kind": "transparent"
    },
    {
      "address": "0x095D7CDEB1E0eDBA191aB1a7C39d5beABF9fFd1A",
      "txHash": "0x1820303120a07dc4ff07dab89c25738e0a179a96098a67a2500b31c412ac166a",
      "kind": "transparent"
    },
    {
      "address": "0xd1F2b87a9521315337855A132e5721cfe272BBd9",
      "txHash": "0x75ffbefa33a7d82e73ad852edfb80d2a2859ab2f934593a5e9602904d2506735",
      "kind": "transparent"
    },
    {
      "address": "0x109e966A4d856B82f158BF528395de6fF36214A8",
      "txHash": "0x49c9d2ba81dd27e3c679234ba89c7acffe5f9b38550020c98ffb3865643ca42d",
      "kind": "transparent"
    },
    {
      "address": "0x521deE9087C5C0E5672D24a7a34F3176B5Cdb56a",
      "txHash": "0xb8bcdbea5b4ac51e120decb9e38eac2d3f7a83dfe005dd48d1590a6570200997",
      "kind": "transparent"
    }
  ],
  "impls": {
    "4900db2e14463673c0947863d5b33539b553108fa42a36ce934d16de560d7d8c": {
      "address": "0x9e244C353145018DA0885E5405f680f27F8eB0Fa",
      "txHash": "0x1a3e4ebf859de5a8c4f3363180c0fc8539d4fc5d13429a1beb37922b82a0b985",
      "layout": {
        "solcVersion": "0.8.20",
        "storage": [
          {
            "label": "owner",
            "offset": 0,
            "slot": "0",
            "type": "t_address",
            "contract": "ProxyOwned",
            "src": "contracts\\utils\\proxy\\ProxyOwned.sol:6"
          },
          {
            "label": "nominatedOwner",
            "offset": 0,
            "slot": "1",
            "type": "t_address",
            "contract": "ProxyOwned",
            "src": "contracts\\utils\\proxy\\ProxyOwned.sol:7"
          },
          {
            "label": "_initialized",
            "offset": 20,
            "slot": "1",
            "type": "t_bool",
            "contract": "ProxyOwned",
            "src": "contracts\\utils\\proxy\\ProxyOwned.sol:8"
          },
          {
            "label": "_transferredAtInit",
            "offset": 21,
            "slot": "1",
            "type": "t_bool",
            "contract": "ProxyOwned",
            "src": "contracts\\utils\\proxy\\ProxyOwned.sol:9"
          },
          {
            "label": "lastPauseTime",
            "offset": 0,
            "slot": "2",
            "type": "t_uint256",
            "contract": "ProxyPausable",
            "src": "contracts\\utils\\proxy\\ProxyPausable.sol:9"
          },
          {
            "label": "paused",
            "offset": 0,
            "slot": "3",
            "type": "t_bool",
            "contract": "ProxyPausable",
            "src": "contracts\\utils\\proxy\\ProxyPausable.sol:10"
          },
          {
            "label": "whitelistedAddresses",
            "offset": 0,
            "slot": "4",
            "type": "t_mapping(t_address,t_bool)",
            "contract": "SportsAMMV2Manager",
            "src": "contracts\\Overtime\\SportsAMMV2Manager.sol:14"
          }
        ],
        "types": {
          "t_bool": {
            "label": "bool",
            "numberOfBytes": "1"
          },
          "t_struct(InitializableStorage)10_storage": {
            "label": "struct Initializable.InitializableStorage",
            "members": [
              {
                "label": "_initialized",
                "type": "t_uint64",
                "offset": 0,
                "slot": "0"
              },
              {
                "label": "_initializing",
                "type": "t_bool",
                "offset": 8,
                "slot": "0"
              }
            ],
            "numberOfBytes": "32"
          },
          "t_uint64": {
            "label": "uint64",
            "numberOfBytes": "8"
          },
          "t_address": {
            "label": "address",
            "numberOfBytes": "20"
          },
          "t_mapping(t_address,t_bool)": {
            "label": "mapping(address => bool)",
            "numberOfBytes": "32"
          },
          "t_uint256": {
            "label": "uint256",
            "numberOfBytes": "32"
          }
        },
        "namespaces": {
          "erc7201:openzeppelin.storage.Initializable": [
            {
              "contract": "Initializable",
              "label": "_initialized",
              "type": "t_uint64",
              "src": "@openzeppelin\\contracts-upgradeable\\proxy\\utils\\Initializable.sol:69",
              "offset": 0,
              "slot": "0"
            },
            {
              "contract": "Initializable",
              "label": "_initializing",
              "type": "t_bool",
              "src": "@openzeppelin\\contracts-upgradeable\\proxy\\utils\\Initializable.sol:73",
              "offset": 8,
              "slot": "0"
            }
          ]
        }
      }
    },
    "65acd93a17808b76f3cb04645fac92aa71a3e382b45fa6eed10bbb24440f7137": {
      "address": "0xBC17ab99D6a2fE311D019c443dd79c6d1eC37283",
      "txHash": "0x8b6ab8423d6ab431eb6890e72a60031b60c42f9f69bd6d151ba4d97e570f4ee5",
      "layout": {
        "solcVersion": "0.8.20",
        "storage": [
          {
            "label": "owner",
            "offset": 0,
            "slot": "0",
            "type": "t_address",
            "contract": "ProxyOwned",
            "src": "contracts\\utils\\proxy\\ProxyOwned.sol:6"
          },
          {
            "label": "nominatedOwner",
            "offset": 0,
            "slot": "1",
            "type": "t_address",
            "contract": "ProxyOwned",
            "src": "contracts\\utils\\proxy\\ProxyOwned.sol:7"
          },
          {
            "label": "_initialized",
            "offset": 20,
            "slot": "1",
            "type": "t_bool",
            "contract": "ProxyOwned",
            "src": "contracts\\utils\\proxy\\ProxyOwned.sol:8"
          },
          {
            "label": "_transferredAtInit",
            "offset": 21,
            "slot": "1",
            "type": "t_bool",
            "contract": "ProxyOwned",
            "src": "contracts\\utils\\proxy\\ProxyOwned.sol:9"
          },
          {
            "label": "lastPauseTime",
            "offset": 0,
            "slot": "2",
            "type": "t_uint256",
            "contract": "ProxyPausable",
            "src": "contracts\\utils\\proxy\\ProxyPausable.sol:9"
          },
          {
            "label": "paused",
            "offset": 0,
            "slot": "3",
            "type": "t_bool",
            "contract": "ProxyPausable",
            "src": "contracts\\utils\\proxy\\ProxyPausable.sol:10"
          },
          {
            "label": "_guardCounter",
            "offset": 0,
            "slot": "4",
            "type": "t_uint256",
            "contract": "ProxyReentrancyGuard",
            "src": "contracts\\utils\\proxy\\ProxyReentrancyGuard.sol:18"
          },
          {
            "label": "_initialized",
            "offset": 0,
            "slot": "5",
            "type": "t_bool",
            "contract": "ProxyReentrancyGuard",
            "src": "contracts\\utils\\proxy\\ProxyReentrancyGuard.sol:19"
          },
          {
            "label": "manager",
            "offset": 1,
            "slot": "5",
            "type": "t_contract(ISportsAMMV2Manager)11827",
            "contract": "SportsAMMV2RiskManager",
            "src": "contracts\\Overtime\\SportsAMMV2RiskManager.sol:25"
          },
          {
            "label": "defaultCap",
            "offset": 0,
            "slot": "6",
            "type": "t_uint256",
            "contract": "SportsAMMV2RiskManager",
            "src": "contracts\\Overtime\\SportsAMMV2RiskManager.sol:26"
          },
          {
            "label": "capPerSport",
            "offset": 0,
            "slot": "7",
            "type": "t_mapping(t_uint256,t_uint256)",
            "contract": "SportsAMMV2RiskManager",
            "src": "contracts\\Overtime\\SportsAMMV2RiskManager.sol:27"
          },
          {
            "label": "capPerSportAndType",
            "offset": 0,
            "slot": "8",
            "type": "t_mapping(t_uint256,t_mapping(t_uint256,t_uint256))",
            "contract": "SportsAMMV2RiskManager",
            "src": "contracts\\Overtime\\SportsAMMV2RiskManager.sol:28"
          },
          {
            "label": "capPerMarket",
            "offset": 0,
            "slot": "9",
            "type": "t_mapping(t_bytes32,t_mapping(t_uint256,t_mapping(t_uint256,t_mapping(t_uint256,t_mapping(t_int256,t_uint256)))))",
            "contract": "SportsAMMV2RiskManager",
            "src": "contracts\\Overtime\\SportsAMMV2RiskManager.sol:29"
          },
          {
            "label": "defaultRiskMultiplier",
            "offset": 0,
            "slot": "10",
            "type": "t_uint256",
            "contract": "SportsAMMV2RiskManager",
            "src": "contracts\\Overtime\\SportsAMMV2RiskManager.sol:31"
          },
          {
            "label": "riskMultiplierPerSport",
            "offset": 0,
            "slot": "11",
            "type": "t_mapping(t_uint256,t_uint256)",
            "contract": "SportsAMMV2RiskManager",
            "src": "contracts\\Overtime\\SportsAMMV2RiskManager.sol:32"
          },
          {
            "label": "riskMultiplierPerMarket",
            "offset": 0,
            "slot": "12",
            "type": "t_mapping(t_bytes32,t_mapping(t_uint256,t_mapping(t_uint256,t_mapping(t_uint256,t_mapping(t_int256,t_uint256)))))",
            "contract": "SportsAMMV2RiskManager",
            "src": "contracts\\Overtime\\SportsAMMV2RiskManager.sol:33"
          },
          {
            "label": "maxCap",
            "offset": 0,
            "slot": "13",
            "type": "t_uint256",
            "contract": "SportsAMMV2RiskManager",
            "src": "contracts\\Overtime\\SportsAMMV2RiskManager.sol:36"
          },
          {
            "label": "maxRiskMultiplier",
            "offset": 0,
            "slot": "14",
            "type": "t_uint256",
            "contract": "SportsAMMV2RiskManager",
            "src": "contracts\\Overtime\\SportsAMMV2RiskManager.sol:37"
          },
          {
            "label": "dynamicLiquidityCutoffTimePerSport",
            "offset": 0,
            "slot": "15",
            "type": "t_mapping(t_uint256,t_uint256)",
            "contract": "SportsAMMV2RiskManager",
            "src": "contracts\\Overtime\\SportsAMMV2RiskManager.sol:39"
          },
          {
            "label": "dynamicLiquidityCutoffDividerPerSport",
            "offset": 0,
            "slot": "16",
            "type": "t_mapping(t_uint256,t_uint256)",
            "contract": "SportsAMMV2RiskManager",
            "src": "contracts\\Overtime\\SportsAMMV2RiskManager.sol:40"
          }
        ],
        "types": {
          "t_bool": {
            "label": "bool",
            "numberOfBytes": "1"
          },
          "t_struct(InitializableStorage)10_storage": {
            "label": "struct Initializable.InitializableStorage",
            "members": [
              {
                "label": "_initialized",
                "type": "t_uint64",
                "offset": 0,
                "slot": "0"
              },
              {
                "label": "_initializing",
                "type": "t_bool",
                "offset": 8,
                "slot": "0"
              }
            ],
            "numberOfBytes": "32"
          },
          "t_uint64": {
            "label": "uint64",
            "numberOfBytes": "8"
          },
          "t_address": {
            "label": "address",
            "numberOfBytes": "20"
          },
          "t_bytes32": {
            "label": "bytes32",
            "numberOfBytes": "32"
          },
          "t_contract(ISportsAMMV2Manager)11827": {
            "label": "contract ISportsAMMV2Manager",
            "numberOfBytes": "20"
          },
          "t_int256": {
            "label": "int256",
            "numberOfBytes": "32"
          },
          "t_mapping(t_bytes32,t_mapping(t_uint256,t_mapping(t_uint256,t_mapping(t_uint256,t_mapping(t_int256,t_uint256)))))": {
            "label": "mapping(bytes32 => mapping(uint256 => mapping(uint256 => mapping(uint256 => mapping(int256 => uint256)))))",
            "numberOfBytes": "32"
          },
          "t_mapping(t_int256,t_uint256)": {
            "label": "mapping(int256 => uint256)",
            "numberOfBytes": "32"
          },
          "t_mapping(t_uint256,t_mapping(t_int256,t_uint256))": {
            "label": "mapping(uint256 => mapping(int256 => uint256))",
            "numberOfBytes": "32"
          },
          "t_mapping(t_uint256,t_mapping(t_uint256,t_mapping(t_int256,t_uint256)))": {
            "label": "mapping(uint256 => mapping(uint256 => mapping(int256 => uint256)))",
            "numberOfBytes": "32"
          },
          "t_mapping(t_uint256,t_mapping(t_uint256,t_mapping(t_uint256,t_mapping(t_int256,t_uint256))))": {
            "label": "mapping(uint256 => mapping(uint256 => mapping(uint256 => mapping(int256 => uint256))))",
            "numberOfBytes": "32"
          },
          "t_mapping(t_uint256,t_mapping(t_uint256,t_uint256))": {
            "label": "mapping(uint256 => mapping(uint256 => uint256))",
            "numberOfBytes": "32"
          },
          "t_mapping(t_uint256,t_uint256)": {
            "label": "mapping(uint256 => uint256)",
            "numberOfBytes": "32"
          },
          "t_uint256": {
            "label": "uint256",
            "numberOfBytes": "32"
          }
        },
        "namespaces": {
          "erc7201:openzeppelin.storage.Initializable": [
            {
              "contract": "Initializable",
              "label": "_initialized",
              "type": "t_uint64",
              "src": "@openzeppelin\\contracts-upgradeable\\proxy\\utils\\Initializable.sol:69",
              "offset": 0,
              "slot": "0"
            },
            {
              "contract": "Initializable",
              "label": "_initializing",
              "type": "t_bool",
              "src": "@openzeppelin\\contracts-upgradeable\\proxy\\utils\\Initializable.sol:73",
              "offset": 8,
              "slot": "0"
            }
          ]
        }
      }
    },
    "65e3dcac614b8a411e6954ee1535829bbce899dc2d7b8938fd7089896d97e9c1": {
      "address": "0x76D56D798fe5F272f8Adc8538B354071449cE4C4",
      "txHash": "0x8039b767034d94797f7339fffffb5a6b5c051ff02b4ecfd78c2b9617451aeca6",
      "layout": {
        "solcVersion": "0.8.20",
        "storage": [
          {
            "label": "owner",
            "offset": 0,
            "slot": "0",
            "type": "t_address",
            "contract": "ProxyOwned",
            "src": "contracts\\utils\\proxy\\ProxyOwned.sol:6"
          },
          {
            "label": "nominatedOwner",
            "offset": 0,
            "slot": "1",
            "type": "t_address",
            "contract": "ProxyOwned",
            "src": "contracts\\utils\\proxy\\ProxyOwned.sol:7"
          },
          {
            "label": "_initialized",
            "offset": 20,
            "slot": "1",
            "type": "t_bool",
            "contract": "ProxyOwned",
            "src": "contracts\\utils\\proxy\\ProxyOwned.sol:8"
          },
          {
            "label": "_transferredAtInit",
            "offset": 21,
            "slot": "1",
            "type": "t_bool",
            "contract": "ProxyOwned",
            "src": "contracts\\utils\\proxy\\ProxyOwned.sol:9"
          },
          {
            "label": "lastPauseTime",
            "offset": 0,
            "slot": "2",
            "type": "t_uint256",
            "contract": "ProxyPausable",
            "src": "contracts\\utils\\proxy\\ProxyPausable.sol:9"
          },
          {
            "label": "paused",
            "offset": 0,
            "slot": "3",
            "type": "t_bool",
            "contract": "ProxyPausable",
            "src": "contracts\\utils\\proxy\\ProxyPausable.sol:10"
          },
          {
            "label": "_guardCounter",
            "offset": 0,
            "slot": "4",
            "type": "t_uint256",
            "contract": "ProxyReentrancyGuard",
            "src": "contracts\\utils\\proxy\\ProxyReentrancyGuard.sol:18"
          },
          {
            "label": "_initialized",
            "offset": 0,
            "slot": "5",
            "type": "t_bool",
            "contract": "ProxyReentrancyGuard",
            "src": "contracts\\utils\\proxy\\ProxyReentrancyGuard.sol:19"
          },
          {
            "label": "manager",
            "offset": 1,
            "slot": "5",
            "type": "t_contract(ISportsAMMV2Manager)11827",
            "contract": "SportsAMMV2ResultManager",
            "src": "contracts\\Overtime\\SportsAMMV2ResultManager.sol:46"
          },
          {
            "label": "resultsPerMarket",
            "offset": 0,
            "slot": "6",
            "type": "t_mapping(t_bytes32,t_mapping(t_uint256,t_mapping(t_uint256,t_array(t_int24)dyn_storage)))",
            "contract": "SportsAMMV2ResultManager",
            "src": "contracts\\Overtime\\SportsAMMV2ResultManager.sol:49"
          },
          {
            "label": "areResultsPerMarketSet",
            "offset": 0,
            "slot": "7",
            "type": "t_mapping(t_bytes32,t_mapping(t_uint256,t_mapping(t_uint256,t_bool)))",
            "contract": "SportsAMMV2ResultManager",
            "src": "contracts\\Overtime\\SportsAMMV2ResultManager.sol:52"
          },
          {
            "label": "isMarketCancelled",
            "offset": 0,
            "slot": "8",
            "type": "t_mapping(t_bytes32,t_mapping(t_uint256,t_mapping(t_uint256,t_mapping(t_int256,t_bool))))",
            "contract": "SportsAMMV2ResultManager",
            "src": "contracts\\Overtime\\SportsAMMV2ResultManager.sol:55"
          },
          {
            "label": "resultTypePerMarketType",
            "offset": 0,
            "slot": "9",
            "type": "t_mapping(t_uint256,t_enum(ResultType)8723)",
            "contract": "SportsAMMV2ResultManager",
            "src": "contracts\\Overtime\\SportsAMMV2ResultManager.sol:58"
          }
        ],
        "types": {
          "t_bool": {
            "label": "bool",
            "numberOfBytes": "1"
          },
          "t_struct(InitializableStorage)10_storage": {
            "label": "struct Initializable.InitializableStorage",
            "members": [
              {
                "label": "_initialized",
                "type": "t_uint64",
                "offset": 0,
                "slot": "0"
              },
              {
                "label": "_initializing",
                "type": "t_bool",
                "offset": 8,
                "slot": "0"
              }
            ],
            "numberOfBytes": "32"
          },
          "t_uint64": {
            "label": "uint64",
            "numberOfBytes": "8"
          },
          "t_address": {
            "label": "address",
            "numberOfBytes": "20"
          },
          "t_array(t_int24)dyn_storage": {
            "label": "int24[]",
            "numberOfBytes": "32"
          },
          "t_bytes32": {
            "label": "bytes32",
            "numberOfBytes": "32"
          },
          "t_contract(ISportsAMMV2Manager)11827": {
            "label": "contract ISportsAMMV2Manager",
            "numberOfBytes": "20"
          },
          "t_enum(ResultType)8723": {
            "label": "enum SportsAMMV2ResultManager.ResultType",
            "members": [
              "ExactPosition",
              "OverUnder",
              "CombinedPositions"
            ],
            "numberOfBytes": "1"
          },
          "t_int24": {
            "label": "int24",
            "numberOfBytes": "3"
          },
          "t_int256": {
            "label": "int256",
            "numberOfBytes": "32"
          },
          "t_mapping(t_bytes32,t_mapping(t_uint256,t_mapping(t_uint256,t_array(t_int24)dyn_storage)))": {
            "label": "mapping(bytes32 => mapping(uint256 => mapping(uint256 => int24[])))",
            "numberOfBytes": "32"
          },
          "t_mapping(t_bytes32,t_mapping(t_uint256,t_mapping(t_uint256,t_bool)))": {
            "label": "mapping(bytes32 => mapping(uint256 => mapping(uint256 => bool)))",
            "numberOfBytes": "32"
          },
          "t_mapping(t_bytes32,t_mapping(t_uint256,t_mapping(t_uint256,t_mapping(t_int256,t_bool))))": {
            "label": "mapping(bytes32 => mapping(uint256 => mapping(uint256 => mapping(int256 => bool))))",
            "numberOfBytes": "32"
          },
          "t_mapping(t_int256,t_bool)": {
            "label": "mapping(int256 => bool)",
            "numberOfBytes": "32"
          },
          "t_mapping(t_uint256,t_array(t_int24)dyn_storage)": {
            "label": "mapping(uint256 => int24[])",
            "numberOfBytes": "32"
          },
          "t_mapping(t_uint256,t_bool)": {
            "label": "mapping(uint256 => bool)",
            "numberOfBytes": "32"
          },
          "t_mapping(t_uint256,t_enum(ResultType)8723)": {
            "label": "mapping(uint256 => enum SportsAMMV2ResultManager.ResultType)",
            "numberOfBytes": "32"
          },
          "t_mapping(t_uint256,t_mapping(t_int256,t_bool))": {
            "label": "mapping(uint256 => mapping(int256 => bool))",
            "numberOfBytes": "32"
          },
          "t_mapping(t_uint256,t_mapping(t_uint256,t_array(t_int24)dyn_storage))": {
            "label": "mapping(uint256 => mapping(uint256 => int24[]))",
            "numberOfBytes": "32"
          },
          "t_mapping(t_uint256,t_mapping(t_uint256,t_bool))": {
            "label": "mapping(uint256 => mapping(uint256 => bool))",
            "numberOfBytes": "32"
          },
          "t_mapping(t_uint256,t_mapping(t_uint256,t_mapping(t_int256,t_bool)))": {
            "label": "mapping(uint256 => mapping(uint256 => mapping(int256 => bool)))",
            "numberOfBytes": "32"
          },
          "t_uint256": {
            "label": "uint256",
            "numberOfBytes": "32"
          }
        },
        "namespaces": {
          "erc7201:openzeppelin.storage.Initializable": [
            {
              "contract": "Initializable",
              "label": "_initialized",
              "type": "t_uint64",
              "src": "@openzeppelin\\contracts-upgradeable\\proxy\\utils\\Initializable.sol:69",
              "offset": 0,
              "slot": "0"
            },
            {
              "contract": "Initializable",
              "label": "_initializing",
              "type": "t_bool",
              "src": "@openzeppelin\\contracts-upgradeable\\proxy\\utils\\Initializable.sol:73",
              "offset": 8,
              "slot": "0"
            }
          ]
        }
      }
    },
    "b5f5d405f883746768acb4af0fb5aff97e4c43c249018dc9dc5447a00567bd5c": {
      "address": "0x48Bee9ce1Fd31D25dbAE07d2605103A230Cb6091",
      "txHash": "0x705bb69bb81a16c3a3617eef3b55c4c672e3b89a17ce1600a9c19cdf47fdcd34",
      "layout": {
        "solcVersion": "0.8.20",
        "storage": [
          {
            "label": "owner",
            "offset": 0,
            "slot": "0",
            "type": "t_address",
            "contract": "ProxyOwned",
            "src": "contracts\\utils\\proxy\\ProxyOwned.sol:6"
          },
          {
            "label": "nominatedOwner",
            "offset": 0,
            "slot": "1",
            "type": "t_address",
            "contract": "ProxyOwned",
            "src": "contracts\\utils\\proxy\\ProxyOwned.sol:7"
          },
          {
            "label": "_initialized",
            "offset": 20,
            "slot": "1",
            "type": "t_bool",
            "contract": "ProxyOwned",
            "src": "contracts\\utils\\proxy\\ProxyOwned.sol:8"
          },
          {
            "label": "_transferredAtInit",
            "offset": 21,
            "slot": "1",
            "type": "t_bool",
            "contract": "ProxyOwned",
            "src": "contracts\\utils\\proxy\\ProxyOwned.sol:9"
          },
          {
            "label": "lastPauseTime",
            "offset": 0,
            "slot": "2",
            "type": "t_uint256",
            "contract": "ProxyPausable",
            "src": "contracts\\utils\\proxy\\ProxyPausable.sol:9"
          },
          {
            "label": "paused",
            "offset": 0,
            "slot": "3",
            "type": "t_bool",
            "contract": "ProxyPausable",
            "src": "contracts\\utils\\proxy\\ProxyPausable.sol:10"
          },
          {
            "label": "_guardCounter",
            "offset": 0,
            "slot": "4",
            "type": "t_uint256",
            "contract": "ProxyReentrancyGuard",
            "src": "contracts\\utils\\proxy\\ProxyReentrancyGuard.sol:18"
          },
          {
            "label": "_initialized",
            "offset": 0,
            "slot": "5",
            "type": "t_bool",
            "contract": "ProxyReentrancyGuard",
            "src": "contracts\\utils\\proxy\\ProxyReentrancyGuard.sol:19"
          },
          {
            "label": "rootPerGame",
            "offset": 0,
            "slot": "6",
            "type": "t_mapping(t_bytes32,t_bytes32)",
            "contract": "SportsAMMV2",
            "src": "contracts\\Overtime\\SportsAMMV2.sol:43"
          },
          {
            "label": "defaultCollateral",
            "offset": 0,
            "slot": "7",
            "type": "t_contract(IERC20)1430",
            "contract": "SportsAMMV2",
            "src": "contracts\\Overtime\\SportsAMMV2.sol:46"
          },
          {
            "label": "manager",
            "offset": 0,
            "slot": "8",
            "type": "t_contract(ISportsAMMV2Manager)11827",
            "contract": "SportsAMMV2",
            "src": "contracts\\Overtime\\SportsAMMV2.sol:49"
          },
          {
            "label": "riskManager",
            "offset": 0,
            "slot": "9",
            "type": "t_contract(ISportsAMMV2RiskManager)11963",
            "contract": "SportsAMMV2",
            "src": "contracts\\Overtime\\SportsAMMV2.sol:52"
          },
          {
            "label": "resultManager",
            "offset": 0,
            "slot": "10",
            "type": "t_contract(ISportsAMMV2ResultManager)11924",
            "contract": "SportsAMMV2",
            "src": "contracts\\Overtime\\SportsAMMV2.sol:55"
          },
          {
            "label": "referrals",
            "offset": 0,
            "slot": "11",
            "type": "t_contract(IReferrals)2683",
            "contract": "SportsAMMV2",
            "src": "contracts\\Overtime\\SportsAMMV2.sol:58"
          },
          {
            "label": "ticketMastercopy",
            "offset": 0,
            "slot": "12",
            "type": "t_address",
            "contract": "SportsAMMV2",
            "src": "contracts\\Overtime\\SportsAMMV2.sol:61"
          },
          {
            "label": "safeBox",
            "offset": 0,
            "slot": "13",
            "type": "t_address",
            "contract": "SportsAMMV2",
            "src": "contracts\\Overtime\\SportsAMMV2.sol:64"
          },
          {
            "label": "safeBoxFee",
            "offset": 0,
            "slot": "14",
            "type": "t_uint256",
            "contract": "SportsAMMV2",
            "src": "contracts\\Overtime\\SportsAMMV2.sol:67"
          },
          {
            "label": "safeBoxFeePerAddress",
            "offset": 0,
            "slot": "15",
            "type": "t_mapping(t_address,t_uint256)",
            "contract": "SportsAMMV2",
            "src": "contracts\\Overtime\\SportsAMMV2.sol:70"
          },
          {
            "label": "minBuyInAmount",
            "offset": 0,
            "slot": "16",
            "type": "t_uint256",
            "contract": "SportsAMMV2",
            "src": "contracts\\Overtime\\SportsAMMV2.sol:73"
          },
          {
            "label": "maxTicketSize",
            "offset": 0,
            "slot": "17",
            "type": "t_uint256",
            "contract": "SportsAMMV2",
            "src": "contracts\\Overtime\\SportsAMMV2.sol:76"
          },
          {
            "label": "maxSupportedAmount",
            "offset": 0,
            "slot": "18",
            "type": "t_uint256",
            "contract": "SportsAMMV2",
            "src": "contracts\\Overtime\\SportsAMMV2.sol:79"
          },
          {
            "label": "maxSupportedOdds",
            "offset": 0,
            "slot": "19",
            "type": "t_uint256",
            "contract": "SportsAMMV2",
            "src": "contracts\\Overtime\\SportsAMMV2.sol:82"
          },
          {
            "label": "knownTickets",
            "offset": 0,
            "slot": "20",
            "type": "t_struct(AddressSet)12085_storage",
            "contract": "SportsAMMV2",
            "src": "contracts\\Overtime\\SportsAMMV2.sol:85"
          },
          {
            "label": "multiCollateralOnOffRamp",
            "offset": 0,
            "slot": "22",
            "type": "t_contract(IMultiCollateralOnOffRamp)2652",
            "contract": "SportsAMMV2",
            "src": "contracts\\Overtime\\SportsAMMV2.sol:88"
          },
          {
            "label": "multicollateralEnabled",
            "offset": 20,
            "slot": "22",
            "type": "t_bool",
            "contract": "SportsAMMV2",
            "src": "contracts\\Overtime\\SportsAMMV2.sol:91"
          },
          {
            "label": "riskPerMarketAndPosition",
            "offset": 0,
            "slot": "23",
            "type": "t_mapping(t_bytes32,t_mapping(t_uint256,t_mapping(t_uint256,t_mapping(t_uint256,t_mapping(t_int256,t_mapping(t_uint256,t_uint256))))))",
            "contract": "SportsAMMV2",
            "src": "contracts\\Overtime\\SportsAMMV2.sol:94"
          },
          {
            "label": "minimalTimeLeftToMaturity",
            "offset": 0,
            "slot": "24",
            "type": "t_uint256",
            "contract": "SportsAMMV2",
            "src": "contracts\\Overtime\\SportsAMMV2.sol:98"
          },
          {
            "label": "expiryDuration",
            "offset": 0,
            "slot": "25",
            "type": "t_uint256",
            "contract": "SportsAMMV2",
            "src": "contracts\\Overtime\\SportsAMMV2.sol:101"
          },
          {
            "label": "liquidityPool",
            "offset": 0,
            "slot": "26",
            "type": "t_contract(ISportsAMMV2LiquidityPool)11794",
            "contract": "SportsAMMV2",
            "src": "contracts\\Overtime\\SportsAMMV2.sol:104"
          },
          {
            "label": "stakingThales",
            "offset": 0,
            "slot": "27",
            "type": "t_contract(IStakingThales)2760",
            "contract": "SportsAMMV2",
            "src": "contracts\\Overtime\\SportsAMMV2.sol:107"
          },
          {
            "label": "spentPerParent",
            "offset": 0,
            "slot": "28",
            "type": "t_mapping(t_bytes32,t_uint256)",
            "contract": "SportsAMMV2",
            "src": "contracts\\Overtime\\SportsAMMV2.sol:110"
          },
          {
            "label": "activeTicketsPerUser",
            "offset": 0,
            "slot": "29",
            "type": "t_mapping(t_address,t_struct(AddressSet)12085_storage)",
            "contract": "SportsAMMV2",
            "src": "contracts\\Overtime\\SportsAMMV2.sol:113"
          },
          {
            "label": "resolvedTicketsPerUser",
            "offset": 0,
            "slot": "30",
            "type": "t_mapping(t_address,t_struct(AddressSet)12085_storage)",
            "contract": "SportsAMMV2",
            "src": "contracts\\Overtime\\SportsAMMV2.sol:116"
          },
          {
            "label": "ticketsPerGame",
            "offset": 0,
            "slot": "31",
            "type": "t_mapping(t_bytes32,t_struct(AddressSet)12085_storage)",
            "contract": "SportsAMMV2",
            "src": "contracts\\Overtime\\SportsAMMV2.sol:119"
          }
        ],
        "types": {
          "t_bool": {
            "label": "bool",
            "numberOfBytes": "1"
          },
          "t_struct(InitializableStorage)10_storage": {
            "label": "struct Initializable.InitializableStorage",
            "members": [
              {
                "label": "_initialized",
                "type": "t_uint64",
                "offset": 0,
                "slot": "0"
              },
              {
                "label": "_initializing",
                "type": "t_bool",
                "offset": 8,
                "slot": "0"
              }
            ],
            "numberOfBytes": "32"
          },
          "t_uint64": {
            "label": "uint64",
            "numberOfBytes": "8"
          },
          "t_address": {
            "label": "address",
            "numberOfBytes": "20"
          },
          "t_array(t_address)dyn_storage": {
            "label": "address[]",
            "numberOfBytes": "32"
          },
          "t_bytes32": {
            "label": "bytes32",
            "numberOfBytes": "32"
          },
          "t_contract(IERC20)1430": {
            "label": "contract IERC20",
            "numberOfBytes": "20"
          },
          "t_contract(IMultiCollateralOnOffRamp)2652": {
            "label": "contract IMultiCollateralOnOffRamp",
            "numberOfBytes": "20"
          },
          "t_contract(IReferrals)2683": {
            "label": "contract IReferrals",
            "numberOfBytes": "20"
          },
          "t_contract(ISportsAMMV2LiquidityPool)11794": {
            "label": "contract ISportsAMMV2LiquidityPool",
            "numberOfBytes": "20"
          },
          "t_contract(ISportsAMMV2Manager)11827": {
            "label": "contract ISportsAMMV2Manager",
            "numberOfBytes": "20"
          },
          "t_contract(ISportsAMMV2ResultManager)11924": {
            "label": "contract ISportsAMMV2ResultManager",
            "numberOfBytes": "20"
          },
          "t_contract(ISportsAMMV2RiskManager)11963": {
            "label": "contract ISportsAMMV2RiskManager",
            "numberOfBytes": "20"
          },
          "t_contract(IStakingThales)2760": {
            "label": "contract IStakingThales",
            "numberOfBytes": "20"
          },
          "t_int256": {
            "label": "int256",
            "numberOfBytes": "32"
          },
          "t_mapping(t_address,t_struct(AddressSet)12085_storage)": {
            "label": "mapping(address => struct AddressSetLib.AddressSet)",
            "numberOfBytes": "32"
          },
          "t_mapping(t_address,t_uint256)": {
            "label": "mapping(address => uint256)",
            "numberOfBytes": "32"
          },
          "t_mapping(t_bytes32,t_bytes32)": {
            "label": "mapping(bytes32 => bytes32)",
            "numberOfBytes": "32"
          },
          "t_mapping(t_bytes32,t_mapping(t_uint256,t_mapping(t_uint256,t_mapping(t_uint256,t_mapping(t_int256,t_mapping(t_uint256,t_uint256))))))": {
            "label": "mapping(bytes32 => mapping(uint256 => mapping(uint256 => mapping(uint256 => mapping(int256 => mapping(uint256 => uint256))))))",
            "numberOfBytes": "32"
          },
          "t_mapping(t_bytes32,t_struct(AddressSet)12085_storage)": {
            "label": "mapping(bytes32 => struct AddressSetLib.AddressSet)",
            "numberOfBytes": "32"
          },
          "t_mapping(t_bytes32,t_uint256)": {
            "label": "mapping(bytes32 => uint256)",
            "numberOfBytes": "32"
          },
          "t_mapping(t_int256,t_mapping(t_uint256,t_uint256))": {
            "label": "mapping(int256 => mapping(uint256 => uint256))",
            "numberOfBytes": "32"
          },
          "t_mapping(t_uint256,t_mapping(t_int256,t_mapping(t_uint256,t_uint256)))": {
            "label": "mapping(uint256 => mapping(int256 => mapping(uint256 => uint256)))",
            "numberOfBytes": "32"
          },
          "t_mapping(t_uint256,t_mapping(t_uint256,t_mapping(t_int256,t_mapping(t_uint256,t_uint256))))": {
            "label": "mapping(uint256 => mapping(uint256 => mapping(int256 => mapping(uint256 => uint256))))",
            "numberOfBytes": "32"
          },
          "t_mapping(t_uint256,t_mapping(t_uint256,t_mapping(t_uint256,t_mapping(t_int256,t_mapping(t_uint256,t_uint256)))))": {
            "label": "mapping(uint256 => mapping(uint256 => mapping(uint256 => mapping(int256 => mapping(uint256 => uint256)))))",
            "numberOfBytes": "32"
          },
          "t_mapping(t_uint256,t_uint256)": {
            "label": "mapping(uint256 => uint256)",
            "numberOfBytes": "32"
          },
          "t_struct(AddressSet)12085_storage": {
            "label": "struct AddressSetLib.AddressSet",
            "members": [
              {
                "label": "elements",
                "type": "t_array(t_address)dyn_storage",
                "offset": 0,
                "slot": "0"
              },
              {
                "label": "indices",
                "type": "t_mapping(t_address,t_uint256)",
                "offset": 0,
                "slot": "1"
              }
            ],
            "numberOfBytes": "64"
          },
          "t_uint256": {
            "label": "uint256",
            "numberOfBytes": "32"
          }
        },
        "namespaces": {
          "erc7201:openzeppelin.storage.Initializable": [
            {
              "contract": "Initializable",
              "label": "_initialized",
              "type": "t_uint64",
              "src": "@openzeppelin\\contracts-upgradeable\\proxy\\utils\\Initializable.sol:69",
              "offset": 0,
              "slot": "0"
            },
            {
              "contract": "Initializable",
              "label": "_initializing",
              "type": "t_bool",
              "src": "@openzeppelin\\contracts-upgradeable\\proxy\\utils\\Initializable.sol:73",
              "offset": 8,
              "slot": "0"
            }
          ]
        }
      }
    },
    "a88daa01f54ab8623db1b99fde311e6088270d5e46c15721d0b2673f50d6f30d": {
      "address": "0x45FC61026cf37bF1D4a88Bc6c7882Dd0302D20D7",
      "txHash": "0xfae092581b81d67c6f61bab4a89a516bf182d7bc1de73ec1e1eeac6b0d4f17f0",
      "layout": {
        "solcVersion": "0.8.20",
        "storage": [
          {
            "label": "owner",
            "offset": 0,
            "slot": "0",
            "type": "t_address",
            "contract": "ProxyOwned",
            "src": "contracts\\utils\\proxy\\ProxyOwned.sol:6"
          },
          {
            "label": "nominatedOwner",
            "offset": 0,
            "slot": "1",
            "type": "t_address",
            "contract": "ProxyOwned",
            "src": "contracts\\utils\\proxy\\ProxyOwned.sol:7"
          },
          {
            "label": "_initialized",
            "offset": 20,
            "slot": "1",
            "type": "t_bool",
            "contract": "ProxyOwned",
            "src": "contracts\\utils\\proxy\\ProxyOwned.sol:8"
          },
          {
            "label": "_transferredAtInit",
            "offset": 21,
            "slot": "1",
            "type": "t_bool",
            "contract": "ProxyOwned",
            "src": "contracts\\utils\\proxy\\ProxyOwned.sol:9"
          },
          {
            "label": "_guardCounter",
            "offset": 0,
            "slot": "2",
            "type": "t_uint256",
            "contract": "ProxyReentrancyGuard",
            "src": "contracts\\utils\\proxy\\ProxyReentrancyGuard.sol:18"
          },
          {
            "label": "_initialized",
            "offset": 0,
            "slot": "3",
            "type": "t_bool",
            "contract": "ProxyReentrancyGuard",
            "src": "contracts\\utils\\proxy\\ProxyReentrancyGuard.sol:19"
          },
          {
            "label": "sportsAMM",
            "offset": 1,
            "slot": "3",
            "type": "t_contract(ISportsAMMV2)11770",
            "contract": "SportsAMMV2LiquidityPool",
            "src": "contracts\\Overtime\\LiquidityPool\\SportsAMMV2LiquidityPool.sol:48"
          },
          {
            "label": "collateral",
            "offset": 0,
            "slot": "4",
            "type": "t_contract(IERC20)1430",
            "contract": "SportsAMMV2LiquidityPool",
            "src": "contracts\\Overtime\\LiquidityPool\\SportsAMMV2LiquidityPool.sol:49"
          },
          {
            "label": "started",
            "offset": 20,
            "slot": "4",
            "type": "t_bool",
            "contract": "SportsAMMV2LiquidityPool",
            "src": "contracts\\Overtime\\LiquidityPool\\SportsAMMV2LiquidityPool.sol:51"
          },
          {
            "label": "round",
            "offset": 0,
            "slot": "5",
            "type": "t_uint256",
            "contract": "SportsAMMV2LiquidityPool",
            "src": "contracts\\Overtime\\LiquidityPool\\SportsAMMV2LiquidityPool.sol:53"
          },
          {
            "label": "roundLength",
            "offset": 0,
            "slot": "6",
            "type": "t_uint256",
            "contract": "SportsAMMV2LiquidityPool",
            "src": "contracts\\Overtime\\LiquidityPool\\SportsAMMV2LiquidityPool.sol:54"
          },
          {
            "label": "firstRoundStartTime",
            "offset": 0,
            "slot": "7",
            "type": "t_uint256",
            "contract": "SportsAMMV2LiquidityPool",
            "src": "contracts\\Overtime\\LiquidityPool\\SportsAMMV2LiquidityPool.sol:56"
          },
          {
            "label": "roundPools",
            "offset": 0,
            "slot": "8",
            "type": "t_mapping(t_uint256,t_address)",
            "contract": "SportsAMMV2LiquidityPool",
            "src": "contracts\\Overtime\\LiquidityPool\\SportsAMMV2LiquidityPool.sol:58"
          },
          {
            "label": "usersPerRound",
            "offset": 0,
            "slot": "9",
            "type": "t_mapping(t_uint256,t_array(t_address)dyn_storage)",
            "contract": "SportsAMMV2LiquidityPool",
            "src": "contracts\\Overtime\\LiquidityPool\\SportsAMMV2LiquidityPool.sol:60"
          },
          {
            "label": "userInRound",
            "offset": 0,
            "slot": "10",
            "type": "t_mapping(t_uint256,t_mapping(t_address,t_bool))",
            "contract": "SportsAMMV2LiquidityPool",
            "src": "contracts\\Overtime\\LiquidityPool\\SportsAMMV2LiquidityPool.sol:61"
          },
          {
            "label": "balancesPerRound",
            "offset": 0,
            "slot": "11",
            "type": "t_mapping(t_uint256,t_mapping(t_address,t_uint256))",
            "contract": "SportsAMMV2LiquidityPool",
            "src": "contracts\\Overtime\\LiquidityPool\\SportsAMMV2LiquidityPool.sol:62"
          },
          {
            "label": "allocationPerRound",
            "offset": 0,
            "slot": "12",
            "type": "t_mapping(t_uint256,t_uint256)",
            "contract": "SportsAMMV2LiquidityPool",
            "src": "contracts\\Overtime\\LiquidityPool\\SportsAMMV2LiquidityPool.sol:63"
          },
          {
            "label": "withdrawalRequested",
            "offset": 0,
            "slot": "13",
            "type": "t_mapping(t_address,t_bool)",
            "contract": "SportsAMMV2LiquidityPool",
            "src": "contracts\\Overtime\\LiquidityPool\\SportsAMMV2LiquidityPool.sol:65"
          },
          {
            "label": "withdrawalShare",
            "offset": 0,
            "slot": "14",
            "type": "t_mapping(t_address,t_uint256)",
            "contract": "SportsAMMV2LiquidityPool",
            "src": "contracts\\Overtime\\LiquidityPool\\SportsAMMV2LiquidityPool.sol:66"
          },
          {
            "label": "tradingTicketsPerRound",
            "offset": 0,
            "slot": "15",
            "type": "t_mapping(t_uint256,t_array(t_address)dyn_storage)",
            "contract": "SportsAMMV2LiquidityPool",
            "src": "contracts\\Overtime\\LiquidityPool\\SportsAMMV2LiquidityPool.sol:68"
          },
          {
            "label": "isTradingTicketInARound",
            "offset": 0,
            "slot": "16",
            "type": "t_mapping(t_uint256,t_mapping(t_address,t_bool))",
            "contract": "SportsAMMV2LiquidityPool",
            "src": "contracts\\Overtime\\LiquidityPool\\SportsAMMV2LiquidityPool.sol:69"
          },
          {
            "label": "ticketAlreadyExercisedInRound",
            "offset": 0,
            "slot": "17",
            "type": "t_mapping(t_uint256,t_mapping(t_address,t_bool))",
            "contract": "SportsAMMV2LiquidityPool",
            "src": "contracts\\Overtime\\LiquidityPool\\SportsAMMV2LiquidityPool.sol:70"
          },
          {
            "label": "roundPerTicket",
            "offset": 0,
            "slot": "18",
            "type": "t_mapping(t_address,t_uint256)",
            "contract": "SportsAMMV2LiquidityPool",
            "src": "contracts\\Overtime\\LiquidityPool\\SportsAMMV2LiquidityPool.sol:71"
          },
          {
            "label": "profitAndLossPerRound",
            "offset": 0,
            "slot": "19",
            "type": "t_mapping(t_uint256,t_uint256)",
            "contract": "SportsAMMV2LiquidityPool",
            "src": "contracts\\Overtime\\LiquidityPool\\SportsAMMV2LiquidityPool.sol:73"
          },
          {
            "label": "cumulativeProfitAndLoss",
            "offset": 0,
            "slot": "20",
            "type": "t_mapping(t_uint256,t_uint256)",
            "contract": "SportsAMMV2LiquidityPool",
            "src": "contracts\\Overtime\\LiquidityPool\\SportsAMMV2LiquidityPool.sol:74"
          },
          {
            "label": "maxAllowedDeposit",
            "offset": 0,
            "slot": "21",
            "type": "t_uint256",
            "contract": "SportsAMMV2LiquidityPool",
            "src": "contracts\\Overtime\\LiquidityPool\\SportsAMMV2LiquidityPool.sol:76"
          },
          {
            "label": "minDepositAmount",
            "offset": 0,
            "slot": "22",
            "type": "t_uint256",
            "contract": "SportsAMMV2LiquidityPool",
            "src": "contracts\\Overtime\\LiquidityPool\\SportsAMMV2LiquidityPool.sol:77"
          },
          {
            "label": "maxAllowedUsers",
            "offset": 0,
            "slot": "23",
            "type": "t_uint256",
            "contract": "SportsAMMV2LiquidityPool",
            "src": "contracts\\Overtime\\LiquidityPool\\SportsAMMV2LiquidityPool.sol:78"
          },
          {
            "label": "usersCurrentlyInPool",
            "offset": 0,
            "slot": "24",
            "type": "t_uint256",
            "contract": "SportsAMMV2LiquidityPool",
            "src": "contracts\\Overtime\\LiquidityPool\\SportsAMMV2LiquidityPool.sol:79"
          },
          {
            "label": "defaultLiquidityProvider",
            "offset": 0,
            "slot": "25",
            "type": "t_address",
            "contract": "SportsAMMV2LiquidityPool",
            "src": "contracts\\Overtime\\LiquidityPool\\SportsAMMV2LiquidityPool.sol:81"
          },
          {
            "label": "stakingThales",
            "offset": 0,
            "slot": "26",
            "type": "t_contract(IStakingThales)2760",
            "contract": "SportsAMMV2LiquidityPool",
            "src": "contracts\\Overtime\\LiquidityPool\\SportsAMMV2LiquidityPool.sol:83"
          },
          {
            "label": "poolRoundMastercopy",
            "offset": 0,
            "slot": "27",
            "type": "t_address",
            "contract": "SportsAMMV2LiquidityPool",
            "src": "contracts\\Overtime\\LiquidityPool\\SportsAMMV2LiquidityPool.sol:85"
          },
          {
            "label": "totalDeposited",
            "offset": 0,
            "slot": "28",
            "type": "t_uint256",
            "contract": "SportsAMMV2LiquidityPool",
            "src": "contracts\\Overtime\\LiquidityPool\\SportsAMMV2LiquidityPool.sol:87"
          },
          {
            "label": "roundClosingPrepared",
            "offset": 0,
            "slot": "29",
            "type": "t_bool",
            "contract": "SportsAMMV2LiquidityPool",
            "src": "contracts\\Overtime\\LiquidityPool\\SportsAMMV2LiquidityPool.sol:89"
          },
          {
            "label": "usersProcessedInRound",
            "offset": 0,
            "slot": "30",
            "type": "t_uint256",
            "contract": "SportsAMMV2LiquidityPool",
            "src": "contracts\\Overtime\\LiquidityPool\\SportsAMMV2LiquidityPool.sol:90"
          },
          {
            "label": "utilizationRate",
            "offset": 0,
            "slot": "31",
            "type": "t_uint256",
            "contract": "SportsAMMV2LiquidityPool",
            "src": "contracts\\Overtime\\LiquidityPool\\SportsAMMV2LiquidityPool.sol:92"
          },
          {
            "label": "safeBox",
            "offset": 0,
            "slot": "32",
            "type": "t_address",
            "contract": "SportsAMMV2LiquidityPool",
            "src": "contracts\\Overtime\\LiquidityPool\\SportsAMMV2LiquidityPool.sol:94"
          },
          {
            "label": "safeBoxImpact",
            "offset": 0,
            "slot": "33",
            "type": "t_uint256",
            "contract": "SportsAMMV2LiquidityPool",
            "src": "contracts\\Overtime\\LiquidityPool\\SportsAMMV2LiquidityPool.sol:95"
          }
        ],
        "types": {
          "t_bool": {
            "label": "bool",
            "numberOfBytes": "1"
          },
          "t_struct(InitializableStorage)10_storage": {
            "label": "struct Initializable.InitializableStorage",
            "members": [
              {
                "label": "_initialized",
                "type": "t_uint64",
                "offset": 0,
                "slot": "0"
              },
              {
                "label": "_initializing",
                "type": "t_bool",
                "offset": 8,
                "slot": "0"
              }
            ],
            "numberOfBytes": "32"
          },
          "t_struct(PausableStorage)80_storage": {
            "label": "struct PausableUpgradeable.PausableStorage",
            "members": [
              {
                "label": "_paused",
                "type": "t_bool",
                "offset": 0,
                "slot": "0"
              }
            ],
            "numberOfBytes": "32"
          },
          "t_uint64": {
            "label": "uint64",
            "numberOfBytes": "8"
          },
          "t_address": {
            "label": "address",
            "numberOfBytes": "20"
          },
          "t_array(t_address)dyn_storage": {
            "label": "address[]",
            "numberOfBytes": "32"
          },
          "t_contract(IERC20)1430": {
            "label": "contract IERC20",
            "numberOfBytes": "20"
          },
          "t_contract(ISportsAMMV2)11770": {
            "label": "contract ISportsAMMV2",
            "numberOfBytes": "20"
          },
          "t_contract(IStakingThales)2760": {
            "label": "contract IStakingThales",
            "numberOfBytes": "20"
          },
          "t_mapping(t_address,t_bool)": {
            "label": "mapping(address => bool)",
            "numberOfBytes": "32"
          },
          "t_mapping(t_address,t_uint256)": {
            "label": "mapping(address => uint256)",
            "numberOfBytes": "32"
          },
          "t_mapping(t_uint256,t_address)": {
            "label": "mapping(uint256 => address)",
            "numberOfBytes": "32"
          },
          "t_mapping(t_uint256,t_array(t_address)dyn_storage)": {
            "label": "mapping(uint256 => address[])",
            "numberOfBytes": "32"
          },
          "t_mapping(t_uint256,t_mapping(t_address,t_bool))": {
            "label": "mapping(uint256 => mapping(address => bool))",
            "numberOfBytes": "32"
          },
          "t_mapping(t_uint256,t_mapping(t_address,t_uint256))": {
            "label": "mapping(uint256 => mapping(address => uint256))",
            "numberOfBytes": "32"
          },
          "t_mapping(t_uint256,t_uint256)": {
            "label": "mapping(uint256 => uint256)",
            "numberOfBytes": "32"
          },
          "t_uint256": {
            "label": "uint256",
            "numberOfBytes": "32"
          }
        },
        "namespaces": {
          "erc7201:openzeppelin.storage.Pausable": [
            {
              "contract": "PausableUpgradeable",
              "label": "_paused",
              "type": "t_bool",
              "src": "@openzeppelin\\contracts-upgradeable\\utils\\PausableUpgradeable.sol:21",
              "offset": 0,
              "slot": "0"
            }
          ],
          "erc7201:openzeppelin.storage.Initializable": [
            {
              "contract": "Initializable",
              "label": "_initialized",
              "type": "t_uint64",
              "src": "@openzeppelin\\contracts-upgradeable\\proxy\\utils\\Initializable.sol:69",
              "offset": 0,
              "slot": "0"
            },
            {
              "contract": "Initializable",
              "label": "_initializing",
              "type": "t_bool",
              "src": "@openzeppelin\\contracts-upgradeable\\proxy\\utils\\Initializable.sol:73",
              "offset": 8,
              "slot": "0"
            }
          ]
        }
      }
    },
    "bfd9eb186da32bbef3bf666b60fe730484d055f3d43f6da0c45788b554b1ae51": {
      "address": "0x482610a1c1f8C5057bca7ed1a5148C00d868d020",
      "txHash": "0x2a1b467bce1c88ae2145744806423617dbb94b691fe3d778d3012ef591ddccb7",
      "layout": {
        "solcVersion": "0.8.20",
        "storage": [
          {
            "label": "owner",
            "offset": 0,
            "slot": "0",
            "type": "t_address",
            "contract": "ProxyOwned",
            "src": "contracts\\utils\\proxy\\ProxyOwned.sol:6"
          },
          {
            "label": "nominatedOwner",
            "offset": 0,
            "slot": "1",
            "type": "t_address",
            "contract": "ProxyOwned",
            "src": "contracts\\utils\\proxy\\ProxyOwned.sol:7"
          },
          {
            "label": "_initialized",
            "offset": 20,
            "slot": "1",
            "type": "t_bool",
            "contract": "ProxyOwned",
            "src": "contracts\\utils\\proxy\\ProxyOwned.sol:8"
          },
          {
            "label": "_transferredAtInit",
            "offset": 21,
            "slot": "1",
            "type": "t_bool",
            "contract": "ProxyOwned",
            "src": "contracts\\utils\\proxy\\ProxyOwned.sol:9"
          },
          {
            "label": "_guardCounter",
            "offset": 0,
            "slot": "2",
            "type": "t_uint256",
            "contract": "ProxyReentrancyGuard",
            "src": "contracts\\utils\\proxy\\ProxyReentrancyGuard.sol:18"
          },
          {
            "label": "_initialized",
            "offset": 0,
            "slot": "3",
            "type": "t_bool",
            "contract": "ProxyReentrancyGuard",
            "src": "contracts\\utils\\proxy\\ProxyReentrancyGuard.sol:19"
          },
          {
            "label": "liquidityPool",
            "offset": 1,
            "slot": "3",
            "type": "t_address",
            "contract": "DefaultLiquidityProvider",
            "src": "contracts\\Overtime\\LiquidityPool\\DefaultLiquidityProvider.sol:23"
          },
          {
            "label": "collateral",
            "offset": 0,
            "slot": "4",
            "type": "t_contract(IERC20)1430",
            "contract": "DefaultLiquidityProvider",
            "src": "contracts\\Overtime\\LiquidityPool\\DefaultLiquidityProvider.sol:26"
          }
        ],
        "types": {
          "t_bool": {
            "label": "bool",
            "numberOfBytes": "1"
          },
          "t_struct(InitializableStorage)10_storage": {
            "label": "struct Initializable.InitializableStorage",
            "members": [
              {
                "label": "_initialized",
                "type": "t_uint64",
                "offset": 0,
                "slot": "0"
              },
              {
                "label": "_initializing",
                "type": "t_bool",
                "offset": 8,
                "slot": "0"
              }
            ],
            "numberOfBytes": "32"
          },
          "t_uint64": {
            "label": "uint64",
            "numberOfBytes": "8"
          },
          "t_address": {
            "label": "address",
            "numberOfBytes": "20"
          },
          "t_contract(IERC20)1430": {
            "label": "contract IERC20",
            "numberOfBytes": "20"
          },
          "t_uint256": {
            "label": "uint256",
            "numberOfBytes": "32"
          }
        },
        "namespaces": {
          "erc7201:openzeppelin.storage.Initializable": [
            {
              "contract": "Initializable",
              "label": "_initialized",
              "type": "t_uint64",
              "src": "@openzeppelin\\contracts-upgradeable\\proxy\\utils\\Initializable.sol:69",
              "offset": 0,
              "slot": "0"
            },
            {
              "contract": "Initializable",
              "label": "_initializing",
              "type": "t_bool",
              "src": "@openzeppelin\\contracts-upgradeable\\proxy\\utils\\Initializable.sol:73",
              "offset": 8,
              "slot": "0"
            }
          ]
        }
      }
    },
    "9b27f8488adc036562d7f7893c65e7dea58f9d2c93bccb01ba2d1088302ae928": {
      "address": "0x968fea9f4d9FDa46398d1aF8a05EA68C277A085B",
      "txHash": "0x2885aa0af1e914cfec1d78c49a32d548481f1b6df984688bfd7330e1545362ea",
      "layout": {
        "solcVersion": "0.8.20",
        "storage": [
          {
            "label": "owner",
            "offset": 0,
            "slot": "0",
            "type": "t_address",
            "contract": "ProxyOwned",
            "src": "contracts\\utils\\proxy\\ProxyOwned.sol:6"
          },
          {
            "label": "nominatedOwner",
            "offset": 0,
            "slot": "1",
            "type": "t_address",
            "contract": "ProxyOwned",
            "src": "contracts\\utils\\proxy\\ProxyOwned.sol:7"
          },
          {
            "label": "_initialized",
            "offset": 20,
            "slot": "1",
            "type": "t_bool",
            "contract": "ProxyOwned",
            "src": "contracts\\utils\\proxy\\ProxyOwned.sol:8"
          },
          {
            "label": "_transferredAtInit",
            "offset": 21,
            "slot": "1",
            "type": "t_bool",
            "contract": "ProxyOwned",
            "src": "contracts\\utils\\proxy\\ProxyOwned.sol:9"
          },
          {
            "label": "lastPauseTime",
            "offset": 0,
            "slot": "2",
            "type": "t_uint256",
            "contract": "ProxyPausable",
            "src": "contracts\\utils\\proxy\\ProxyPausable.sol:9"
          },
          {
            "label": "paused",
            "offset": 0,
            "slot": "3",
            "type": "t_bool",
            "contract": "ProxyPausable",
            "src": "contracts\\utils\\proxy\\ProxyPausable.sol:10"
          },
          {
            "label": "sportsAMM",
            "offset": 1,
            "slot": "3",
            "type": "t_contract(ISportsAMMV2)11770",
            "contract": "SportsAMMV2Data",
            "src": "contracts\\Overtime\\SportsAMMV2Data.sol:13"
          }
        ],
        "types": {
          "t_bool": {
            "label": "bool",
            "numberOfBytes": "1"
          },
          "t_struct(InitializableStorage)10_storage": {
            "label": "struct Initializable.InitializableStorage",
            "members": [
              {
                "label": "_initialized",
                "type": "t_uint64",
                "offset": 0,
                "slot": "0"
              },
              {
                "label": "_initializing",
                "type": "t_bool",
                "offset": 8,
                "slot": "0"
              }
            ],
            "numberOfBytes": "32"
          },
          "t_uint64": {
            "label": "uint64",
            "numberOfBytes": "8"
          },
          "t_address": {
            "label": "address",
            "numberOfBytes": "20"
          },
          "t_contract(ISportsAMMV2)11770": {
            "label": "contract ISportsAMMV2",
            "numberOfBytes": "20"
          },
          "t_uint256": {
            "label": "uint256",
            "numberOfBytes": "32"
          }
        },
        "namespaces": {
          "erc7201:openzeppelin.storage.Initializable": [
            {
              "contract": "Initializable",
              "label": "_initialized",
              "type": "t_uint64",
              "src": "@openzeppelin\\contracts-upgradeable\\proxy\\utils\\Initializable.sol:69",
              "offset": 0,
              "slot": "0"
            },
            {
              "contract": "Initializable",
              "label": "_initializing",
              "type": "t_bool",
              "src": "@openzeppelin\\contracts-upgradeable\\proxy\\utils\\Initializable.sol:73",
              "offset": 8,
              "slot": "0"
            }
          ]
        }
      }
    },
    "3d3f92a37999b2cc4518417866be7becbbdb28b7c09efa45748da786678f4309": {
      "address": "0x0E350351d27F950c92280c6B76ee49f0a64275fe",
      "txHash": "0x4283f87085888d53c8ab462961c79362673c6192e43b63e6e0c5dbbdaa372777",
      "layout": {
        "solcVersion": "0.8.20",
        "storage": [
          {
            "label": "owner",
            "offset": 0,
            "slot": "0",
            "type": "t_address",
            "contract": "ProxyOwned",
            "src": "contracts/utils/proxy/ProxyOwned.sol:6"
          },
          {
            "label": "nominatedOwner",
            "offset": 0,
            "slot": "1",
            "type": "t_address",
            "contract": "ProxyOwned",
            "src": "contracts/utils/proxy/ProxyOwned.sol:7"
          },
          {
            "label": "_initialized",
            "offset": 20,
            "slot": "1",
            "type": "t_bool",
            "contract": "ProxyOwned",
            "src": "contracts/utils/proxy/ProxyOwned.sol:8"
          },
          {
            "label": "_transferredAtInit",
            "offset": 21,
            "slot": "1",
            "type": "t_bool",
            "contract": "ProxyOwned",
            "src": "contracts/utils/proxy/ProxyOwned.sol:9"
          },
          {
            "label": "lastPauseTime",
            "offset": 0,
            "slot": "2",
            "type": "t_uint256",
            "contract": "ProxyPausable",
            "src": "contracts/utils/proxy/ProxyPausable.sol:9"
          },
          {
            "label": "paused",
            "offset": 0,
            "slot": "3",
            "type": "t_bool",
            "contract": "ProxyPausable",
            "src": "contracts/utils/proxy/ProxyPausable.sol:10"
          },
          {
            "label": "sportsAMM",
            "offset": 1,
            "slot": "3",
            "type": "t_address",
            "contract": "SportsAMMV2Manager",
            "src": "contracts/core/AMM/SportsAMMV2Manager.sol:19"
          },
          {
            "label": "whitelistedAddresses",
            "offset": 0,
            "slot": "4",
            "type": "t_mapping(t_address,t_mapping(t_enum(Role)18960,t_bool))",
            "contract": "SportsAMMV2Manager",
            "src": "contracts/core/AMM/SportsAMMV2Manager.sol:21"
          },
          {
            "label": "knownTickets",
            "offset": 0,
            "slot": "5",
            "type": "t_struct(AddressSet)19418_storage",
            "contract": "SportsAMMV2Manager",
            "src": "contracts/core/AMM/SportsAMMV2Manager.sol:24"
          },
          {
            "label": "activeTicketsPerUser",
            "offset": 0,
            "slot": "7",
            "type": "t_mapping(t_address,t_struct(AddressSet)19418_storage)",
            "contract": "SportsAMMV2Manager",
            "src": "contracts/core/AMM/SportsAMMV2Manager.sol:27"
          },
          {
            "label": "resolvedTicketsPerUser",
            "offset": 0,
            "slot": "8",
            "type": "t_mapping(t_address,t_struct(AddressSet)19418_storage)",
            "contract": "SportsAMMV2Manager",
            "src": "contracts/core/AMM/SportsAMMV2Manager.sol:30"
          },
          {
            "label": "ticketsPerGame",
            "offset": 0,
            "slot": "9",
            "type": "t_mapping(t_bytes32,t_struct(AddressSet)19418_storage)",
            "contract": "SportsAMMV2Manager",
            "src": "contracts/core/AMM/SportsAMMV2Manager.sol:33"
          }
        ],
        "types": {
          "t_bool": {
            "label": "bool",
            "numberOfBytes": "1"
          },
          "t_struct(InitializableStorage)371_storage": {
            "label": "struct Initializable.InitializableStorage",
            "members": [
              {
                "label": "_initialized",
                "type": "t_uint64",
                "offset": 0,
                "slot": "0"
              },
              {
                "label": "_initializing",
                "type": "t_bool",
                "offset": 8,
                "slot": "0"
              }
            ],
            "numberOfBytes": "32"
          },
          "t_uint64": {
            "label": "uint64",
            "numberOfBytes": "8"
          },
          "t_address": {
            "label": "address",
            "numberOfBytes": "20"
          },
          "t_array(t_address)dyn_storage": {
            "label": "address[]",
            "numberOfBytes": "32"
          },
          "t_bytes32": {
            "label": "bytes32",
            "numberOfBytes": "32"
          },
          "t_enum(Role)18960": {
            "label": "enum ISportsAMMV2Manager.Role",
            "members": [
              "ROOT_SETTING",
              "RISK_MANAGING",
              "MARKET_RESOLVING",
              "TICKET_PAUSER"
            ],
            "numberOfBytes": "1"
          },
          "t_mapping(t_address,t_mapping(t_enum(Role)18960,t_bool))": {
            "label": "mapping(address => mapping(enum ISportsAMMV2Manager.Role => bool))",
            "numberOfBytes": "32"
          },
          "t_mapping(t_address,t_struct(AddressSet)19418_storage)": {
            "label": "mapping(address => struct AddressSetLib.AddressSet)",
            "numberOfBytes": "32"
          },
          "t_mapping(t_address,t_uint256)": {
            "label": "mapping(address => uint256)",
            "numberOfBytes": "32"
          },
          "t_mapping(t_bytes32,t_struct(AddressSet)19418_storage)": {
            "label": "mapping(bytes32 => struct AddressSetLib.AddressSet)",
            "numberOfBytes": "32"
          },
          "t_mapping(t_enum(Role)18960,t_bool)": {
            "label": "mapping(enum ISportsAMMV2Manager.Role => bool)",
            "numberOfBytes": "32"
          },
          "t_struct(AddressSet)19418_storage": {
            "label": "struct AddressSetLib.AddressSet",
            "members": [
              {
                "label": "elements",
                "type": "t_array(t_address)dyn_storage",
                "offset": 0,
                "slot": "0"
              },
              {
                "label": "indices",
                "type": "t_mapping(t_address,t_uint256)",
                "offset": 0,
                "slot": "1"
              }
            ],
            "numberOfBytes": "64"
          },
          "t_uint256": {
            "label": "uint256",
            "numberOfBytes": "32"
          }
        },
        "namespaces": {
          "erc7201:openzeppelin.storage.Initializable": [
            {
              "contract": "Initializable",
              "label": "_initialized",
              "type": "t_uint64",
              "src": "@openzeppelin/contracts-upgradeable/proxy/utils/Initializable.sol:69",
              "offset": 0,
              "slot": "0"
            },
            {
              "contract": "Initializable",
              "label": "_initializing",
              "type": "t_bool",
              "src": "@openzeppelin/contracts-upgradeable/proxy/utils/Initializable.sol:73",
              "offset": 8,
              "slot": "0"
            }
          ]
        }
      }
    },
    "941efa59612155d9d20c7d980ff8f3c3570720403a4bb09db9438fca979ebeb9": {
      "address": "0xA2dCFEe657Bc0a71AC31d146366246202eae18a4",
      "txHash": "0x3ad6931dd97b979af111504ead85962ae5e574dabaffd6f7fc0526786bb4a6fd",
      "layout": {
        "solcVersion": "0.8.20",
        "storage": [
          {
            "label": "owner",
            "offset": 0,
            "slot": "0",
            "type": "t_address",
            "contract": "ProxyOwned",
            "src": "contracts/utils/proxy/ProxyOwned.sol:6"
          },
          {
            "label": "nominatedOwner",
            "offset": 0,
            "slot": "1",
            "type": "t_address",
            "contract": "ProxyOwned",
            "src": "contracts/utils/proxy/ProxyOwned.sol:7"
          },
          {
            "label": "_initialized",
            "offset": 20,
            "slot": "1",
            "type": "t_bool",
            "contract": "ProxyOwned",
            "src": "contracts/utils/proxy/ProxyOwned.sol:8"
          },
          {
            "label": "_transferredAtInit",
            "offset": 21,
            "slot": "1",
            "type": "t_bool",
            "contract": "ProxyOwned",
            "src": "contracts/utils/proxy/ProxyOwned.sol:9"
          },
          {
            "label": "lastPauseTime",
            "offset": 0,
            "slot": "2",
            "type": "t_uint256",
            "contract": "ProxyPausable",
            "src": "contracts/utils/proxy/ProxyPausable.sol:9"
          },
          {
            "label": "paused",
            "offset": 0,
            "slot": "3",
            "type": "t_bool",
            "contract": "ProxyPausable",
            "src": "contracts/utils/proxy/ProxyPausable.sol:10"
          },
          {
            "label": "_guardCounter",
            "offset": 0,
            "slot": "4",
            "type": "t_uint256",
            "contract": "ProxyReentrancyGuard",
            "src": "contracts/utils/proxy/ProxyReentrancyGuard.sol:18"
          },
          {
            "label": "_initialized",
            "offset": 0,
            "slot": "5",
            "type": "t_bool",
            "contract": "ProxyReentrancyGuard",
            "src": "contracts/utils/proxy/ProxyReentrancyGuard.sol:19"
          },
          {
            "label": "manager",
            "offset": 1,
            "slot": "5",
            "type": "t_contract(ISportsAMMV2Manager)19085",
            "contract": "SportsAMMV2ResultManager",
            "src": "contracts/core/Resolving/SportsAMMV2ResultManager.sol:53"
          },
          {
            "label": "resultsPerMarket",
            "offset": 0,
            "slot": "6",
            "type": "t_mapping(t_bytes32,t_mapping(t_uint256,t_mapping(t_uint256,t_array(t_int24)dyn_storage)))",
            "contract": "SportsAMMV2ResultManager",
            "src": "contracts/core/Resolving/SportsAMMV2ResultManager.sol:56"
          },
          {
            "label": "areResultsPerMarketSet",
            "offset": 0,
            "slot": "7",
            "type": "t_mapping(t_bytes32,t_mapping(t_uint256,t_mapping(t_uint256,t_bool)))",
            "contract": "SportsAMMV2ResultManager",
            "src": "contracts/core/Resolving/SportsAMMV2ResultManager.sol:59"
          },
          {
            "label": "isGameCancelled",
            "offset": 0,
            "slot": "8",
            "type": "t_mapping(t_bytes32,t_bool)",
            "contract": "SportsAMMV2ResultManager",
            "src": "contracts/core/Resolving/SportsAMMV2ResultManager.sol:62"
          },
          {
            "label": "isMarketExplicitlyCancelled",
            "offset": 0,
            "slot": "9",
            "type": "t_mapping(t_bytes32,t_mapping(t_uint256,t_mapping(t_uint256,t_mapping(t_int256,t_bool))))",
            "contract": "SportsAMMV2ResultManager",
            "src": "contracts/core/Resolving/SportsAMMV2ResultManager.sol:65"
          },
          {
            "label": "resultTypePerMarketType",
            "offset": 0,
            "slot": "10",
            "type": "t_mapping(t_uint256,t_enum(ResultType)17320)",
            "contract": "SportsAMMV2ResultManager",
            "src": "contracts/core/Resolving/SportsAMMV2ResultManager.sol:68"
          },
          {
            "label": "chainlinkResolver",
            "offset": 0,
            "slot": "11",
            "type": "t_address",
            "contract": "SportsAMMV2ResultManager",
            "src": "contracts/core/Resolving/SportsAMMV2ResultManager.sol:71"
          }
        ],
        "types": {
          "t_bool": {
            "label": "bool",
            "numberOfBytes": "1"
          },
          "t_struct(InitializableStorage)371_storage": {
            "label": "struct Initializable.InitializableStorage",
            "members": [
              {
                "label": "_initialized",
                "type": "t_uint64",
                "offset": 0,
                "slot": "0"
              },
              {
                "label": "_initializing",
                "type": "t_bool",
                "offset": 8,
                "slot": "0"
              }
            ],
            "numberOfBytes": "32"
          },
          "t_uint64": {
            "label": "uint64",
            "numberOfBytes": "8"
          },
          "t_address": {
            "label": "address",
            "numberOfBytes": "20"
          },
          "t_array(t_int24)dyn_storage": {
            "label": "int24[]",
            "numberOfBytes": "32"
          },
          "t_bytes32": {
            "label": "bytes32",
            "numberOfBytes": "32"
          },
          "t_contract(ISportsAMMV2Manager)19085": {
            "label": "contract ISportsAMMV2Manager",
            "numberOfBytes": "20"
          },
          "t_enum(ResultType)17320": {
            "label": "enum SportsAMMV2ResultManager.ResultType",
            "members": [
              "Unassigned",
              "ExactPosition",
              "OverUnder",
              "CombinedPositions",
              "Spread"
            ],
            "numberOfBytes": "1"
          },
          "t_int24": {
            "label": "int24",
            "numberOfBytes": "3"
          },
          "t_int256": {
            "label": "int256",
            "numberOfBytes": "32"
          },
          "t_mapping(t_bytes32,t_bool)": {
            "label": "mapping(bytes32 => bool)",
            "numberOfBytes": "32"
          },
          "t_mapping(t_bytes32,t_mapping(t_uint256,t_mapping(t_uint256,t_array(t_int24)dyn_storage)))": {
            "label": "mapping(bytes32 => mapping(uint256 => mapping(uint256 => int24[])))",
            "numberOfBytes": "32"
          },
          "t_mapping(t_bytes32,t_mapping(t_uint256,t_mapping(t_uint256,t_bool)))": {
            "label": "mapping(bytes32 => mapping(uint256 => mapping(uint256 => bool)))",
            "numberOfBytes": "32"
          },
          "t_mapping(t_bytes32,t_mapping(t_uint256,t_mapping(t_uint256,t_mapping(t_int256,t_bool))))": {
            "label": "mapping(bytes32 => mapping(uint256 => mapping(uint256 => mapping(int256 => bool))))",
            "numberOfBytes": "32"
          },
          "t_mapping(t_int256,t_bool)": {
            "label": "mapping(int256 => bool)",
            "numberOfBytes": "32"
          },
          "t_mapping(t_uint256,t_array(t_int24)dyn_storage)": {
            "label": "mapping(uint256 => int24[])",
            "numberOfBytes": "32"
          },
          "t_mapping(t_uint256,t_bool)": {
            "label": "mapping(uint256 => bool)",
            "numberOfBytes": "32"
          },
          "t_mapping(t_uint256,t_enum(ResultType)17320)": {
            "label": "mapping(uint256 => enum SportsAMMV2ResultManager.ResultType)",
            "numberOfBytes": "32"
          },
          "t_mapping(t_uint256,t_mapping(t_int256,t_bool))": {
            "label": "mapping(uint256 => mapping(int256 => bool))",
            "numberOfBytes": "32"
          },
          "t_mapping(t_uint256,t_mapping(t_uint256,t_array(t_int24)dyn_storage))": {
            "label": "mapping(uint256 => mapping(uint256 => int24[]))",
            "numberOfBytes": "32"
          },
          "t_mapping(t_uint256,t_mapping(t_uint256,t_bool))": {
            "label": "mapping(uint256 => mapping(uint256 => bool))",
            "numberOfBytes": "32"
          },
          "t_mapping(t_uint256,t_mapping(t_uint256,t_mapping(t_int256,t_bool)))": {
            "label": "mapping(uint256 => mapping(uint256 => mapping(int256 => bool)))",
            "numberOfBytes": "32"
          },
          "t_uint256": {
            "label": "uint256",
            "numberOfBytes": "32"
          }
        },
        "namespaces": {
          "erc7201:openzeppelin.storage.Initializable": [
            {
              "contract": "Initializable",
              "label": "_initialized",
              "type": "t_uint64",
              "src": "@openzeppelin/contracts-upgradeable/proxy/utils/Initializable.sol:69",
              "offset": 0,
              "slot": "0"
            },
            {
              "contract": "Initializable",
              "label": "_initializing",
              "type": "t_bool",
              "src": "@openzeppelin/contracts-upgradeable/proxy/utils/Initializable.sol:73",
              "offset": 8,
              "slot": "0"
            }
          ]
        }
      }
    },
    "cc92249bd978f5d88f4a8689ece0442a9eb9c54831f6c255d751a84c655de993": {
      "address": "0xe4123FdC540FD3f969d71eC14e0839dC63A11AE6",
      "txHash": "0xcd7cc029c30eb58bc53662eb88e21eea44078e53fed90494e1db0a3f46b6b15e",
      "layout": {
        "solcVersion": "0.8.20",
        "storage": [
          {
            "label": "owner",
            "offset": 0,
            "slot": "0",
            "type": "t_address",
            "contract": "ProxyOwned",
            "src": "contracts\\utils\\proxy\\ProxyOwned.sol:6"
          },
          {
            "label": "nominatedOwner",
            "offset": 0,
            "slot": "1",
            "type": "t_address",
            "contract": "ProxyOwned",
            "src": "contracts\\utils\\proxy\\ProxyOwned.sol:7"
          },
          {
            "label": "_initialized",
            "offset": 20,
            "slot": "1",
            "type": "t_bool",
            "contract": "ProxyOwned",
            "src": "contracts\\utils\\proxy\\ProxyOwned.sol:8"
          },
          {
            "label": "_transferredAtInit",
            "offset": 21,
            "slot": "1",
            "type": "t_bool",
            "contract": "ProxyOwned",
            "src": "contracts\\utils\\proxy\\ProxyOwned.sol:9"
          },
          {
            "label": "lastPauseTime",
            "offset": 0,
            "slot": "2",
            "type": "t_uint256",
            "contract": "ProxyPausable",
            "src": "contracts\\utils\\proxy\\ProxyPausable.sol:9"
          },
          {
            "label": "paused",
            "offset": 0,
            "slot": "3",
            "type": "t_bool",
            "contract": "ProxyPausable",
            "src": "contracts\\utils\\proxy\\ProxyPausable.sol:10"
          },
          {
            "label": "_guardCounter",
            "offset": 0,
            "slot": "4",
            "type": "t_uint256",
            "contract": "ProxyReentrancyGuard",
            "src": "contracts\\utils\\proxy\\ProxyReentrancyGuard.sol:18"
          },
          {
            "label": "_initialized",
            "offset": 0,
            "slot": "5",
            "type": "t_bool",
            "contract": "ProxyReentrancyGuard",
            "src": "contracts\\utils\\proxy\\ProxyReentrancyGuard.sol:19"
          },
          {
            "label": "manager",
            "offset": 1,
            "slot": "5",
            "type": "t_contract(ISportsAMMV2Manager)6649",
            "contract": "SportsAMMV2RiskManager",
            "src": "contracts\\core\\AMM\\SportsAMMV2RiskManager.sol:28"
          },
          {
            "label": "resultManager",
            "offset": 0,
            "slot": "6",
            "type": "t_contract(ISportsAMMV2ResultManager)6813",
            "contract": "SportsAMMV2RiskManager",
            "src": "contracts\\core\\AMM\\SportsAMMV2RiskManager.sol:31"
          },
          {
            "label": "sportsAMM",
            "offset": 0,
            "slot": "7",
            "type": "t_contract(ISportsAMMV2)6482",
            "contract": "SportsAMMV2RiskManager",
            "src": "contracts\\core\\AMM\\SportsAMMV2RiskManager.sol:34"
          },
          {
            "label": "defaultCap",
            "offset": 0,
            "slot": "8",
            "type": "t_uint256",
            "contract": "SportsAMMV2RiskManager",
            "src": "contracts\\core\\AMM\\SportsAMMV2RiskManager.sol:37"
          },
          {
            "label": "capPerSport",
            "offset": 0,
            "slot": "9",
            "type": "t_mapping(t_uint256,t_uint256)",
            "contract": "SportsAMMV2RiskManager",
            "src": "contracts\\core\\AMM\\SportsAMMV2RiskManager.sol:40"
          },
          {
            "label": "capPerSportChild",
            "offset": 0,
            "slot": "10",
            "type": "t_mapping(t_uint256,t_uint256)",
            "contract": "SportsAMMV2RiskManager",
            "src": "contracts\\core\\AMM\\SportsAMMV2RiskManager.sol:43"
          },
          {
            "label": "capPerSportAndType",
            "offset": 0,
            "slot": "11",
            "type": "t_mapping(t_uint256,t_mapping(t_uint256,t_uint256))",
            "contract": "SportsAMMV2RiskManager",
            "src": "contracts\\core\\AMM\\SportsAMMV2RiskManager.sol:46"
          },
          {
            "label": "capPerMarket",
            "offset": 0,
            "slot": "12",
            "type": "t_mapping(t_bytes32,t_mapping(t_uint256,t_mapping(t_uint256,t_mapping(t_int256,t_uint256))))",
            "contract": "SportsAMMV2RiskManager",
            "src": "contracts\\core\\AMM\\SportsAMMV2RiskManager.sol:49"
          },
          {
            "label": "defaultRiskMultiplier",
            "offset": 0,
            "slot": "13",
            "type": "t_uint256",
            "contract": "SportsAMMV2RiskManager",
            "src": "contracts\\core\\AMM\\SportsAMMV2RiskManager.sol:52"
          },
          {
            "label": "riskMultiplierPerSport",
            "offset": 0,
            "slot": "14",
            "type": "t_mapping(t_uint256,t_uint256)",
            "contract": "SportsAMMV2RiskManager",
            "src": "contracts\\core\\AMM\\SportsAMMV2RiskManager.sol:55"
          },
          {
            "label": "riskMultiplierPerGame",
            "offset": 0,
            "slot": "15",
            "type": "t_mapping(t_bytes32,t_uint256)",
            "contract": "SportsAMMV2RiskManager",
            "src": "contracts\\core\\AMM\\SportsAMMV2RiskManager.sol:58"
          },
          {
            "label": "maxCap",
            "offset": 0,
            "slot": "16",
            "type": "t_uint256",
            "contract": "SportsAMMV2RiskManager",
            "src": "contracts\\core\\AMM\\SportsAMMV2RiskManager.sol:61"
          },
          {
            "label": "maxRiskMultiplier",
            "offset": 0,
            "slot": "17",
            "type": "t_uint256",
            "contract": "SportsAMMV2RiskManager",
            "src": "contracts\\core\\AMM\\SportsAMMV2RiskManager.sol:64"
          },
          {
            "label": "dynamicLiquidityCutoffTimePerSport",
            "offset": 0,
            "slot": "18",
            "type": "t_mapping(t_uint256,t_uint256)",
            "contract": "SportsAMMV2RiskManager",
            "src": "contracts\\core\\AMM\\SportsAMMV2RiskManager.sol:67"
          },
          {
            "label": "dynamicLiquidityCutoffDividerPerSport",
            "offset": 0,
            "slot": "19",
            "type": "t_mapping(t_uint256,t_uint256)",
            "contract": "SportsAMMV2RiskManager",
            "src": "contracts\\core\\AMM\\SportsAMMV2RiskManager.sol:70"
          },
          {
            "label": "liveTradingPerSportAndTypeEnabled",
            "offset": 0,
            "slot": "20",
            "type": "t_mapping(t_uint256,t_mapping(t_uint256,t_bool))",
            "contract": "SportsAMMV2RiskManager",
            "src": "contracts\\core\\AMM\\SportsAMMV2RiskManager.sol:72"
          },
          {
            "label": "combiningPerSportEnabled",
            "offset": 0,
            "slot": "21",
            "type": "t_mapping(t_uint256,t_bool)",
            "contract": "SportsAMMV2RiskManager",
            "src": "contracts\\core\\AMM\\SportsAMMV2RiskManager.sol:74"
          },
          {
            "label": "riskPerMarketTypeAndPosition",
            "offset": 0,
            "slot": "22",
            "type": "t_mapping(t_bytes32,t_mapping(t_uint256,t_mapping(t_uint256,t_mapping(t_uint256,t_int256))))",
            "contract": "SportsAMMV2RiskManager",
            "src": "contracts\\core\\AMM\\SportsAMMV2RiskManager.sol:77"
          },
          {
            "label": "spentOnGame",
            "offset": 0,
            "slot": "23",
            "type": "t_mapping(t_bytes32,t_uint256)",
            "contract": "SportsAMMV2RiskManager",
            "src": "contracts\\core\\AMM\\SportsAMMV2RiskManager.sol:80"
          },
          {
            "label": "minBuyInAmount",
            "offset": 0,
            "slot": "24",
            "type": "t_uint256",
            "contract": "SportsAMMV2RiskManager",
            "src": "contracts\\core\\AMM\\SportsAMMV2RiskManager.sol:83"
          },
          {
            "label": "maxTicketSize",
            "offset": 0,
            "slot": "25",
            "type": "t_uint256",
            "contract": "SportsAMMV2RiskManager",
            "src": "contracts\\core\\AMM\\SportsAMMV2RiskManager.sol:86"
          },
          {
            "label": "maxSupportedAmount",
            "offset": 0,
            "slot": "26",
            "type": "t_uint256",
            "contract": "SportsAMMV2RiskManager",
            "src": "contracts\\core\\AMM\\SportsAMMV2RiskManager.sol:89"
          },
          {
            "label": "maxSupportedOdds",
            "offset": 0,
            "slot": "27",
            "type": "t_uint256",
            "contract": "SportsAMMV2RiskManager",
            "src": "contracts\\core\\AMM\\SportsAMMV2RiskManager.sol:92"
          },
          {
            "label": "minimalTimeLeftToMaturity",
            "offset": 0,
            "slot": "28",
            "type": "t_uint256",
            "contract": "SportsAMMV2RiskManager",
            "src": "contracts\\core\\AMM\\SportsAMMV2RiskManager.sol:95"
          },
          {
            "label": "expiryDuration",
            "offset": 0,
            "slot": "29",
            "type": "t_uint256",
            "contract": "SportsAMMV2RiskManager",
            "src": "contracts\\core\\AMM\\SportsAMMV2RiskManager.sol:98"
          },
          {
            "label": "liveCapDividerPerSport",
            "offset": 0,
            "slot": "30",
            "type": "t_mapping(t_uint256,t_uint256)",
            "contract": "SportsAMMV2RiskManager",
            "src": "contracts\\core\\AMM\\SportsAMMV2RiskManager.sol:101"
          },
          {
            "label": "defaultLiveCapDivider",
            "offset": 0,
            "slot": "31",
            "type": "t_uint256",
            "contract": "SportsAMMV2RiskManager",
            "src": "contracts\\core\\AMM\\SportsAMMV2RiskManager.sol:104"
          }
        ],
        "types": {
          "t_bool": {
            "label": "bool",
            "numberOfBytes": "1"
          },
          "t_struct(InitializableStorage)10_storage": {
            "label": "struct Initializable.InitializableStorage",
            "members": [
              {
                "label": "_initialized",
                "type": "t_uint64",
                "offset": 0,
                "slot": "0"
              },
              {
                "label": "_initializing",
                "type": "t_bool",
                "offset": 8,
                "slot": "0"
              }
            ],
            "numberOfBytes": "32"
          },
          "t_uint64": {
            "label": "uint64",
            "numberOfBytes": "8"
          },
          "t_address": {
            "label": "address",
            "numberOfBytes": "20"
          },
          "t_bytes32": {
            "label": "bytes32",
            "numberOfBytes": "32"
          },
          "t_contract(ISportsAMMV2)6482": {
            "label": "contract ISportsAMMV2",
            "numberOfBytes": "20"
          },
          "t_contract(ISportsAMMV2Manager)6649": {
            "label": "contract ISportsAMMV2Manager",
            "numberOfBytes": "20"
          },
          "t_contract(ISportsAMMV2ResultManager)6813": {
            "label": "contract ISportsAMMV2ResultManager",
            "numberOfBytes": "20"
          },
          "t_int256": {
            "label": "int256",
            "numberOfBytes": "32"
          },
          "t_mapping(t_bytes32,t_mapping(t_uint256,t_mapping(t_uint256,t_mapping(t_int256,t_uint256))))": {
            "label": "mapping(bytes32 => mapping(uint256 => mapping(uint256 => mapping(int256 => uint256))))",
            "numberOfBytes": "32"
          },
          "t_mapping(t_bytes32,t_mapping(t_uint256,t_mapping(t_uint256,t_mapping(t_uint256,t_int256))))": {
            "label": "mapping(bytes32 => mapping(uint256 => mapping(uint256 => mapping(uint256 => int256))))",
            "numberOfBytes": "32"
          },
          "t_mapping(t_bytes32,t_uint256)": {
            "label": "mapping(bytes32 => uint256)",
            "numberOfBytes": "32"
          },
          "t_mapping(t_int256,t_uint256)": {
            "label": "mapping(int256 => uint256)",
            "numberOfBytes": "32"
          },
          "t_mapping(t_uint256,t_bool)": {
            "label": "mapping(uint256 => bool)",
            "numberOfBytes": "32"
          },
          "t_mapping(t_uint256,t_int256)": {
            "label": "mapping(uint256 => int256)",
            "numberOfBytes": "32"
          },
          "t_mapping(t_uint256,t_mapping(t_int256,t_uint256))": {
            "label": "mapping(uint256 => mapping(int256 => uint256))",
            "numberOfBytes": "32"
          },
          "t_mapping(t_uint256,t_mapping(t_uint256,t_bool))": {
            "label": "mapping(uint256 => mapping(uint256 => bool))",
            "numberOfBytes": "32"
          },
          "t_mapping(t_uint256,t_mapping(t_uint256,t_int256))": {
            "label": "mapping(uint256 => mapping(uint256 => int256))",
            "numberOfBytes": "32"
          },
          "t_mapping(t_uint256,t_mapping(t_uint256,t_mapping(t_int256,t_uint256)))": {
            "label": "mapping(uint256 => mapping(uint256 => mapping(int256 => uint256)))",
            "numberOfBytes": "32"
          },
          "t_mapping(t_uint256,t_mapping(t_uint256,t_mapping(t_uint256,t_int256)))": {
            "label": "mapping(uint256 => mapping(uint256 => mapping(uint256 => int256)))",
            "numberOfBytes": "32"
          },
          "t_mapping(t_uint256,t_mapping(t_uint256,t_uint256))": {
            "label": "mapping(uint256 => mapping(uint256 => uint256))",
            "numberOfBytes": "32"
          },
          "t_mapping(t_uint256,t_uint256)": {
            "label": "mapping(uint256 => uint256)",
            "numberOfBytes": "32"
          },
          "t_uint256": {
            "label": "uint256",
            "numberOfBytes": "32"
          }
        },
        "namespaces": {
          "erc7201:openzeppelin.storage.Initializable": [
            {
              "contract": "Initializable",
              "label": "_initialized",
              "type": "t_uint64",
              "src": "@openzeppelin\\contracts-upgradeable\\proxy\\utils\\Initializable.sol:69",
              "offset": 0,
              "slot": "0"
            },
            {
              "contract": "Initializable",
              "label": "_initializing",
              "type": "t_bool",
              "src": "@openzeppelin\\contracts-upgradeable\\proxy\\utils\\Initializable.sol:73",
              "offset": 8,
              "slot": "0"
            }
          ]
        }
      }
    },
    "197643952857cac262e3736da8ae96e407198b8d226a70093f9123227e93e0e4": {
      "address": "0xaeB5De0E09218233542906BF94C26841d186FffB",
      "txHash": "0x7947ee616a4e77d52eb9b979cd57348f07fe98354a9bfb49d8d5ebaea7aa25f3",
      "layout": {
        "solcVersion": "0.8.20",
        "storage": [
          {
            "label": "owner",
            "offset": 0,
            "slot": "0",
            "type": "t_address",
            "contract": "ProxyOwned",
            "src": "contracts\\utils\\proxy\\ProxyOwned.sol:6"
          },
          {
            "label": "nominatedOwner",
            "offset": 0,
            "slot": "1",
            "type": "t_address",
            "contract": "ProxyOwned",
            "src": "contracts\\utils\\proxy\\ProxyOwned.sol:7"
          },
          {
            "label": "_initialized",
            "offset": 20,
            "slot": "1",
            "type": "t_bool",
            "contract": "ProxyOwned",
            "src": "contracts\\utils\\proxy\\ProxyOwned.sol:8"
          },
          {
            "label": "_transferredAtInit",
            "offset": 21,
            "slot": "1",
            "type": "t_bool",
            "contract": "ProxyOwned",
            "src": "contracts\\utils\\proxy\\ProxyOwned.sol:9"
          },
          {
            "label": "lastPauseTime",
            "offset": 0,
            "slot": "2",
            "type": "t_uint256",
            "contract": "ProxyPausable",
            "src": "contracts\\utils\\proxy\\ProxyPausable.sol:9"
          },
          {
            "label": "paused",
            "offset": 0,
            "slot": "3",
            "type": "t_bool",
            "contract": "ProxyPausable",
            "src": "contracts\\utils\\proxy\\ProxyPausable.sol:10"
          },
          {
            "label": "_guardCounter",
            "offset": 0,
            "slot": "4",
            "type": "t_uint256",
            "contract": "ProxyReentrancyGuard",
            "src": "contracts\\utils\\proxy\\ProxyReentrancyGuard.sol:18"
          },
          {
            "label": "_initialized",
            "offset": 0,
            "slot": "5",
            "type": "t_bool",
            "contract": "ProxyReentrancyGuard",
            "src": "contracts\\utils\\proxy\\ProxyReentrancyGuard.sol:19"
          },
          {
            "label": "rootPerGame",
            "offset": 0,
            "slot": "6",
            "type": "t_mapping(t_bytes32,t_bytes32)",
            "contract": "SportsAMMV2",
            "src": "contracts\\core\\AMM\\SportsAMMV2.sol:54"
          },
          {
            "label": "defaultCollateral",
            "offset": 0,
            "slot": "7",
            "type": "t_contract(IERC20)416",
            "contract": "SportsAMMV2",
            "src": "contracts\\core\\AMM\\SportsAMMV2.sol:57"
          },
          {
            "label": "liquidityPoolForCollateral",
            "offset": 0,
            "slot": "8",
            "type": "t_mapping(t_address,t_address)",
            "contract": "SportsAMMV2",
            "src": "contracts\\core\\AMM\\SportsAMMV2.sol:60"
          },
          {
            "label": "defaultCollateralDecimals",
            "offset": 0,
            "slot": "9",
            "type": "t_uint256",
            "contract": "SportsAMMV2",
            "src": "contracts\\core\\AMM\\SportsAMMV2.sol:63"
          },
          {
            "label": "manager",
            "offset": 0,
            "slot": "10",
            "type": "t_contract(ISportsAMMV2Manager)4766",
            "contract": "SportsAMMV2",
            "src": "contracts\\core\\AMM\\SportsAMMV2.sol:66"
          },
          {
            "label": "riskManager",
            "offset": 0,
            "slot": "11",
            "type": "t_contract(ISportsAMMV2RiskManager)5070",
            "contract": "SportsAMMV2",
            "src": "contracts\\core\\AMM\\SportsAMMV2.sol:69"
          },
          {
            "label": "resultManager",
            "offset": 0,
            "slot": "12",
            "type": "t_contract(ISportsAMMV2ResultManager)4930",
            "contract": "SportsAMMV2",
            "src": "contracts\\core\\AMM\\SportsAMMV2.sol:72"
          },
          {
            "label": "referrals",
            "offset": 0,
            "slot": "13",
            "type": "t_contract(IReferrals)1157",
            "contract": "SportsAMMV2",
            "src": "contracts\\core\\AMM\\SportsAMMV2.sol:75"
          },
          {
            "label": "ticketMastercopy",
            "offset": 0,
            "slot": "14",
            "type": "t_address",
            "contract": "SportsAMMV2",
            "src": "contracts\\core\\AMM\\SportsAMMV2.sol:78"
          },
          {
            "label": "safeBox",
            "offset": 0,
            "slot": "15",
            "type": "t_address",
            "contract": "SportsAMMV2",
            "src": "contracts\\core\\AMM\\SportsAMMV2.sol:81"
          },
          {
            "label": "safeBoxFee",
            "offset": 0,
            "slot": "16",
            "type": "t_uint256",
            "contract": "SportsAMMV2",
            "src": "contracts\\core\\AMM\\SportsAMMV2.sol:84"
          },
          {
            "label": "multiCollateralOnOffRamp",
            "offset": 0,
            "slot": "17",
            "type": "t_contract(IMultiCollateralOnOffRamp)1078",
            "contract": "SportsAMMV2",
            "src": "contracts\\core\\AMM\\SportsAMMV2.sol:87"
          },
          {
            "label": "multicollateralEnabled",
            "offset": 20,
            "slot": "17",
            "type": "t_bool",
            "contract": "SportsAMMV2",
            "src": "contracts\\core\\AMM\\SportsAMMV2.sol:90"
          },
          {
            "label": "stakingThales",
            "offset": 0,
            "slot": "18",
            "type": "t_contract(IStakingThales)1252",
            "contract": "SportsAMMV2",
            "src": "contracts\\core\\AMM\\SportsAMMV2.sol:93"
          },
          {
            "label": "liveTradingProcessor",
            "offset": 0,
            "slot": "19",
            "type": "t_address",
            "contract": "SportsAMMV2",
            "src": "contracts\\core\\AMM\\SportsAMMV2.sol:96"
          },
          {
            "label": "freeBetsHolder",
            "offset": 0,
            "slot": "20",
            "type": "t_address",
            "contract": "SportsAMMV2",
            "src": "contracts\\core\\AMM\\SportsAMMV2.sol:99"
          },
          {
            "label": "addedPayoutPercentagePerCollateral",
            "offset": 0,
            "slot": "21",
            "type": "t_mapping(t_address,t_uint256)",
            "contract": "SportsAMMV2",
            "src": "contracts\\core\\AMM\\SportsAMMV2.sol:102"
          },
          {
            "label": "safeBoxPerCollateral",
            "offset": 0,
            "slot": "22",
            "type": "t_mapping(t_address,t_address)",
            "contract": "SportsAMMV2",
            "src": "contracts\\core\\AMM\\SportsAMMV2.sol:105"
          }
        ],
        "types": {
          "t_bool": {
            "label": "bool",
            "numberOfBytes": "1"
          },
          "t_struct(InitializableStorage)10_storage": {
            "label": "struct Initializable.InitializableStorage",
            "members": [
              {
                "label": "_initialized",
                "type": "t_uint64",
                "offset": 0,
                "slot": "0"
              },
              {
                "label": "_initializing",
                "type": "t_bool",
                "offset": 8,
                "slot": "0"
              }
            ],
            "numberOfBytes": "32"
          },
          "t_uint64": {
            "label": "uint64",
            "numberOfBytes": "8"
          },
          "t_address": {
            "label": "address",
            "numberOfBytes": "20"
          },
          "t_bytes32": {
            "label": "bytes32",
            "numberOfBytes": "32"
          },
          "t_contract(IERC20)416": {
            "label": "contract IERC20",
            "numberOfBytes": "20"
          },
          "t_contract(IMultiCollateralOnOffRamp)1078": {
            "label": "contract IMultiCollateralOnOffRamp",
            "numberOfBytes": "20"
          },
          "t_contract(IReferrals)1157": {
            "label": "contract IReferrals",
            "numberOfBytes": "20"
          },
          "t_contract(ISportsAMMV2Manager)4766": {
            "label": "contract ISportsAMMV2Manager",
            "numberOfBytes": "20"
          },
          "t_contract(ISportsAMMV2ResultManager)4930": {
            "label": "contract ISportsAMMV2ResultManager",
            "numberOfBytes": "20"
          },
          "t_contract(ISportsAMMV2RiskManager)5070": {
            "label": "contract ISportsAMMV2RiskManager",
            "numberOfBytes": "20"
          },
          "t_contract(IStakingThales)1252": {
            "label": "contract IStakingThales",
            "numberOfBytes": "20"
          },
          "t_mapping(t_address,t_address)": {
            "label": "mapping(address => address)",
            "numberOfBytes": "32"
          },
          "t_mapping(t_address,t_uint256)": {
            "label": "mapping(address => uint256)",
            "numberOfBytes": "32"
          },
          "t_mapping(t_bytes32,t_bytes32)": {
            "label": "mapping(bytes32 => bytes32)",
            "numberOfBytes": "32"
          },
          "t_uint256": {
            "label": "uint256",
            "numberOfBytes": "32"
          }
        },
        "namespaces": {
          "erc7201:openzeppelin.storage.Initializable": [
            {
              "contract": "Initializable",
              "label": "_initialized",
              "type": "t_uint64",
              "src": "@openzeppelin\\contracts-upgradeable\\proxy\\utils\\Initializable.sol:69",
              "offset": 0,
              "slot": "0"
            },
            {
              "contract": "Initializable",
              "label": "_initializing",
              "type": "t_bool",
              "src": "@openzeppelin\\contracts-upgradeable\\proxy\\utils\\Initializable.sol:73",
              "offset": 8,
              "slot": "0"
            }
          ]
        }
      }
    },
    "523410e1f6391ae8ec0512f7e8d29779b9ae6f4d45b76c1b0c914112f1b71386": {
      "address": "0x76923cDDE21928ddbeC4B8BFDC8143BB6d0841a8",
      "txHash": "0x5e87306481d6d72324076da9e18fd702da35258b0a09fc237ad6cae22af80ce1",
      "layout": {
        "solcVersion": "0.8.20",
        "storage": [
          {
            "label": "owner",
            "offset": 0,
            "slot": "0",
            "type": "t_address",
            "contract": "ProxyOwned",
            "src": "contracts/utils/proxy/ProxyOwned.sol:6"
          },
          {
            "label": "nominatedOwner",
            "offset": 0,
            "slot": "1",
            "type": "t_address",
            "contract": "ProxyOwned",
            "src": "contracts/utils/proxy/ProxyOwned.sol:7"
          },
          {
            "label": "_initialized",
            "offset": 20,
            "slot": "1",
            "type": "t_bool",
            "contract": "ProxyOwned",
            "src": "contracts/utils/proxy/ProxyOwned.sol:8"
          },
          {
            "label": "_transferredAtInit",
            "offset": 21,
            "slot": "1",
            "type": "t_bool",
            "contract": "ProxyOwned",
            "src": "contracts/utils/proxy/ProxyOwned.sol:9"
          },
          {
            "label": "lastPauseTime",
            "offset": 0,
            "slot": "2",
            "type": "t_uint256",
            "contract": "ProxyPausable",
            "src": "contracts/utils/proxy/ProxyPausable.sol:9"
          },
          {
            "label": "paused",
            "offset": 0,
            "slot": "3",
            "type": "t_bool",
            "contract": "ProxyPausable",
            "src": "contracts/utils/proxy/ProxyPausable.sol:10"
          },
          {
            "label": "sportsAMM",
            "offset": 1,
            "slot": "3",
            "type": "t_contract(ISportsAMMV2)12763",
            "contract": "SportsAMMV2Data",
            "src": "contracts/core/Data/SportsAMMV2Data.sol:80"
          },
          {
            "label": "riskManager",
            "offset": 0,
            "slot": "4",
            "type": "t_contract(ISportsAMMV2RiskManager)13324",
            "contract": "SportsAMMV2Data",
            "src": "contracts/core/Data/SportsAMMV2Data.sol:82"
          }
        ],
        "types": {
          "t_bool": {
            "label": "bool",
            "numberOfBytes": "1"
          },
          "t_struct(InitializableStorage)10_storage": {
            "label": "struct Initializable.InitializableStorage",
            "members": [
              {
                "label": "_initialized",
                "type": "t_uint64",
                "offset": 0,
                "slot": "0"
              },
              {
                "label": "_initializing",
                "type": "t_bool",
                "offset": 8,
                "slot": "0"
              }
            ],
            "numberOfBytes": "32"
          },
          "t_uint64": {
            "label": "uint64",
            "numberOfBytes": "8"
          },
          "t_address": {
            "label": "address",
            "numberOfBytes": "20"
          },
          "t_contract(ISportsAMMV2)12763": {
            "label": "contract ISportsAMMV2",
            "numberOfBytes": "20"
          },
          "t_contract(ISportsAMMV2RiskManager)13324": {
            "label": "contract ISportsAMMV2RiskManager",
            "numberOfBytes": "20"
          },
          "t_uint256": {
            "label": "uint256",
            "numberOfBytes": "32"
          }
        },
        "namespaces": {
          "erc7201:openzeppelin.storage.Initializable": [
            {
              "contract": "Initializable",
              "label": "_initialized",
              "type": "t_uint64",
              "src": "@openzeppelin/contracts-upgradeable/proxy/utils/Initializable.sol:69",
              "offset": 0,
              "slot": "0"
            },
            {
              "contract": "Initializable",
              "label": "_initializing",
              "type": "t_bool",
              "src": "@openzeppelin/contracts-upgradeable/proxy/utils/Initializable.sol:73",
              "offset": 8,
              "slot": "0"
            }
          ]
        }
      }
    },
    "1b1acea173a885119ce3ce895f53a8a32e6a2a4c72a97f89d599833afb7d0020": {
      "address": "0x8280270f70f8Ef0CB22800cF21Fd6f83B38FDAF6",
      "txHash": "0x47721ef97a664f37b2c8482dd3c124147667e8d6a7c82f50a2e65210b2eb3c10",
      "layout": {
        "solcVersion": "0.8.20",
        "storage": [
          {
            "label": "owner",
            "offset": 0,
            "slot": "0",
            "type": "t_address",
            "contract": "ProxyOwned",
            "src": "contracts/utils/proxy/ProxyOwned.sol:6"
          },
          {
            "label": "nominatedOwner",
            "offset": 0,
            "slot": "1",
            "type": "t_address",
            "contract": "ProxyOwned",
            "src": "contracts/utils/proxy/ProxyOwned.sol:7"
          },
          {
            "label": "_initialized",
            "offset": 20,
            "slot": "1",
            "type": "t_bool",
            "contract": "ProxyOwned",
            "src": "contracts/utils/proxy/ProxyOwned.sol:8"
          },
          {
            "label": "_transferredAtInit",
            "offset": 21,
            "slot": "1",
            "type": "t_bool",
            "contract": "ProxyOwned",
            "src": "contracts/utils/proxy/ProxyOwned.sol:9"
          },
          {
            "label": "_guardCounter",
            "offset": 0,
            "slot": "2",
            "type": "t_uint256",
            "contract": "ProxyReentrancyGuard",
            "src": "contracts/utils/proxy/ProxyReentrancyGuard.sol:18"
          },
          {
            "label": "_initialized",
            "offset": 0,
            "slot": "3",
            "type": "t_bool",
            "contract": "ProxyReentrancyGuard",
            "src": "contracts/utils/proxy/ProxyReentrancyGuard.sol:19"
          },
          {
            "label": "sportsAMM",
            "offset": 1,
            "slot": "3",
            "type": "t_contract(ISportsAMMV2)19080",
            "contract": "SportsAMMV2LiquidityPool",
            "src": "contracts/core/LiquidityPool/SportsAMMV2LiquidityPool.sol:53"
          },
          {
            "label": "collateral",
            "offset": 0,
            "slot": "4",
            "type": "t_contract(IERC20)2955",
            "contract": "SportsAMMV2LiquidityPool",
            "src": "contracts/core/LiquidityPool/SportsAMMV2LiquidityPool.sol:54"
          },
          {
            "label": "started",
            "offset": 20,
            "slot": "4",
            "type": "t_bool",
            "contract": "SportsAMMV2LiquidityPool",
            "src": "contracts/core/LiquidityPool/SportsAMMV2LiquidityPool.sol:56"
          },
          {
            "label": "round",
            "offset": 0,
            "slot": "5",
            "type": "t_uint256",
            "contract": "SportsAMMV2LiquidityPool",
            "src": "contracts/core/LiquidityPool/SportsAMMV2LiquidityPool.sol:58"
          },
          {
            "label": "roundLength",
            "offset": 0,
            "slot": "6",
            "type": "t_uint256",
            "contract": "SportsAMMV2LiquidityPool",
            "src": "contracts/core/LiquidityPool/SportsAMMV2LiquidityPool.sol:59"
          },
          {
            "label": "firstRoundStartTime",
            "offset": 0,
            "slot": "7",
            "type": "t_uint256",
            "contract": "SportsAMMV2LiquidityPool",
            "src": "contracts/core/LiquidityPool/SportsAMMV2LiquidityPool.sol:61"
          },
          {
            "label": "roundPools",
            "offset": 0,
            "slot": "8",
            "type": "t_mapping(t_uint256,t_address)",
            "contract": "SportsAMMV2LiquidityPool",
            "src": "contracts/core/LiquidityPool/SportsAMMV2LiquidityPool.sol:63"
          },
          {
            "label": "usersPerRound",
            "offset": 0,
            "slot": "9",
            "type": "t_mapping(t_uint256,t_array(t_address)dyn_storage)",
            "contract": "SportsAMMV2LiquidityPool",
            "src": "contracts/core/LiquidityPool/SportsAMMV2LiquidityPool.sol:65"
          },
          {
            "label": "userInRound",
            "offset": 0,
            "slot": "10",
            "type": "t_mapping(t_uint256,t_mapping(t_address,t_bool))",
            "contract": "SportsAMMV2LiquidityPool",
            "src": "contracts/core/LiquidityPool/SportsAMMV2LiquidityPool.sol:66"
          },
          {
            "label": "balancesPerRound",
            "offset": 0,
            "slot": "11",
            "type": "t_mapping(t_uint256,t_mapping(t_address,t_uint256))",
            "contract": "SportsAMMV2LiquidityPool",
            "src": "contracts/core/LiquidityPool/SportsAMMV2LiquidityPool.sol:67"
          },
          {
            "label": "allocationPerRound",
            "offset": 0,
            "slot": "12",
            "type": "t_mapping(t_uint256,t_uint256)",
            "contract": "SportsAMMV2LiquidityPool",
            "src": "contracts/core/LiquidityPool/SportsAMMV2LiquidityPool.sol:68"
          },
          {
            "label": "withdrawalRequested",
            "offset": 0,
            "slot": "13",
            "type": "t_mapping(t_address,t_bool)",
            "contract": "SportsAMMV2LiquidityPool",
            "src": "contracts/core/LiquidityPool/SportsAMMV2LiquidityPool.sol:70"
          },
          {
            "label": "withdrawalShare",
            "offset": 0,
            "slot": "14",
            "type": "t_mapping(t_address,t_uint256)",
            "contract": "SportsAMMV2LiquidityPool",
            "src": "contracts/core/LiquidityPool/SportsAMMV2LiquidityPool.sol:71"
          },
          {
            "label": "tradingTicketsPerRound",
            "offset": 0,
            "slot": "15",
            "type": "t_mapping(t_uint256,t_array(t_address)dyn_storage)",
            "contract": "SportsAMMV2LiquidityPool",
            "src": "contracts/core/LiquidityPool/SportsAMMV2LiquidityPool.sol:73"
          },
          {
            "label": "isTradingTicketInARound",
            "offset": 0,
            "slot": "16",
            "type": "t_mapping(t_uint256,t_mapping(t_address,t_bool))",
            "contract": "SportsAMMV2LiquidityPool",
            "src": "contracts/core/LiquidityPool/SportsAMMV2LiquidityPool.sol:74"
          },
          {
            "label": "ticketAlreadyExercisedInRound",
            "offset": 0,
            "slot": "17",
            "type": "t_mapping(t_uint256,t_mapping(t_address,t_bool))",
            "contract": "SportsAMMV2LiquidityPool",
            "src": "contracts/core/LiquidityPool/SportsAMMV2LiquidityPool.sol:75"
          },
          {
            "label": "roundPerTicket",
            "offset": 0,
            "slot": "18",
            "type": "t_mapping(t_address,t_uint256)",
            "contract": "SportsAMMV2LiquidityPool",
            "src": "contracts/core/LiquidityPool/SportsAMMV2LiquidityPool.sol:76"
          },
          {
            "label": "profitAndLossPerRound",
            "offset": 0,
            "slot": "19",
            "type": "t_mapping(t_uint256,t_uint256)",
            "contract": "SportsAMMV2LiquidityPool",
            "src": "contracts/core/LiquidityPool/SportsAMMV2LiquidityPool.sol:78"
          },
          {
            "label": "cumulativeProfitAndLoss",
            "offset": 0,
            "slot": "20",
            "type": "t_mapping(t_uint256,t_uint256)",
            "contract": "SportsAMMV2LiquidityPool",
            "src": "contracts/core/LiquidityPool/SportsAMMV2LiquidityPool.sol:79"
          },
          {
            "label": "maxAllowedDeposit",
            "offset": 0,
            "slot": "21",
            "type": "t_uint256",
            "contract": "SportsAMMV2LiquidityPool",
            "src": "contracts/core/LiquidityPool/SportsAMMV2LiquidityPool.sol:81"
          },
          {
            "label": "minDepositAmount",
            "offset": 0,
            "slot": "22",
            "type": "t_uint256",
            "contract": "SportsAMMV2LiquidityPool",
            "src": "contracts/core/LiquidityPool/SportsAMMV2LiquidityPool.sol:82"
          },
          {
            "label": "maxAllowedUsers",
            "offset": 0,
            "slot": "23",
            "type": "t_uint256",
            "contract": "SportsAMMV2LiquidityPool",
            "src": "contracts/core/LiquidityPool/SportsAMMV2LiquidityPool.sol:83"
          },
          {
            "label": "usersCurrentlyInPool",
            "offset": 0,
            "slot": "24",
            "type": "t_uint256",
            "contract": "SportsAMMV2LiquidityPool",
            "src": "contracts/core/LiquidityPool/SportsAMMV2LiquidityPool.sol:84"
          },
          {
            "label": "defaultLiquidityProvider",
            "offset": 0,
            "slot": "25",
            "type": "t_address",
            "contract": "SportsAMMV2LiquidityPool",
            "src": "contracts/core/LiquidityPool/SportsAMMV2LiquidityPool.sol:86"
          },
          {
            "label": "poolRoundMastercopy",
            "offset": 0,
            "slot": "26",
            "type": "t_address",
            "contract": "SportsAMMV2LiquidityPool",
            "src": "contracts/core/LiquidityPool/SportsAMMV2LiquidityPool.sol:88"
          },
          {
            "label": "totalDeposited",
            "offset": 0,
            "slot": "27",
            "type": "t_uint256",
            "contract": "SportsAMMV2LiquidityPool",
            "src": "contracts/core/LiquidityPool/SportsAMMV2LiquidityPool.sol:90"
          },
          {
            "label": "roundClosingPrepared",
            "offset": 0,
            "slot": "28",
            "type": "t_bool",
            "contract": "SportsAMMV2LiquidityPool",
            "src": "contracts/core/LiquidityPool/SportsAMMV2LiquidityPool.sol:92"
          },
          {
            "label": "usersProcessedInRound",
            "offset": 0,
            "slot": "29",
            "type": "t_uint256",
            "contract": "SportsAMMV2LiquidityPool",
            "src": "contracts/core/LiquidityPool/SportsAMMV2LiquidityPool.sol:93"
          },
          {
            "label": "utilizationRate",
            "offset": 0,
            "slot": "30",
            "type": "t_uint256",
            "contract": "SportsAMMV2LiquidityPool",
            "src": "contracts/core/LiquidityPool/SportsAMMV2LiquidityPool.sol:95"
          },
          {
            "label": "safeBox",
            "offset": 0,
            "slot": "31",
            "type": "t_address",
            "contract": "SportsAMMV2LiquidityPool",
            "src": "contracts/core/LiquidityPool/SportsAMMV2LiquidityPool.sol:97"
          },
          {
            "label": "safeBoxImpact",
            "offset": 0,
            "slot": "32",
            "type": "t_uint256",
            "contract": "SportsAMMV2LiquidityPool",
            "src": "contracts/core/LiquidityPool/SportsAMMV2LiquidityPool.sol:98"
          },
          {
            "label": "addressManager",
            "offset": 0,
            "slot": "33",
            "type": "t_contract(IAddressManager)4285",
            "contract": "SportsAMMV2LiquidityPool",
            "src": "contracts/core/LiquidityPool/SportsAMMV2LiquidityPool.sol:100"
          },
          {
            "label": "collateralKey",
            "offset": 0,
            "slot": "34",
            "type": "t_bytes32",
            "contract": "SportsAMMV2LiquidityPool",
            "src": "contracts/core/LiquidityPool/SportsAMMV2LiquidityPool.sol:102"
          }
        ],
        "types": {
          "t_bool": {
            "label": "bool",
            "numberOfBytes": "1"
          },
          "t_struct(InitializableStorage)371_storage": {
            "label": "struct Initializable.InitializableStorage",
            "members": [
              {
                "label": "_initialized",
                "type": "t_uint64",
                "offset": 0,
                "slot": "0"
              },
              {
                "label": "_initializing",
                "type": "t_bool",
                "offset": 8,
                "slot": "0"
              }
            ],
            "numberOfBytes": "32"
          },
          "t_struct(PausableStorage)441_storage": {
            "label": "struct PausableUpgradeable.PausableStorage",
            "members": [
              {
                "label": "_paused",
                "type": "t_bool",
                "offset": 0,
                "slot": "0"
              }
            ],
            "numberOfBytes": "32"
          },
          "t_uint64": {
            "label": "uint64",
            "numberOfBytes": "8"
          },
          "t_address": {
            "label": "address",
            "numberOfBytes": "20"
          },
          "t_array(t_address)dyn_storage": {
            "label": "address[]",
            "numberOfBytes": "32"
          },
          "t_bytes32": {
            "label": "bytes32",
            "numberOfBytes": "32"
          },
          "t_contract(IAddressManager)4285": {
            "label": "contract IAddressManager",
            "numberOfBytes": "20"
          },
          "t_contract(IERC20)2955": {
            "label": "contract IERC20",
            "numberOfBytes": "20"
          },
          "t_contract(ISportsAMMV2)19080": {
            "label": "contract ISportsAMMV2",
            "numberOfBytes": "20"
          },
          "t_mapping(t_address,t_bool)": {
            "label": "mapping(address => bool)",
            "numberOfBytes": "32"
          },
          "t_mapping(t_address,t_uint256)": {
            "label": "mapping(address => uint256)",
            "numberOfBytes": "32"
          },
          "t_mapping(t_uint256,t_address)": {
            "label": "mapping(uint256 => address)",
            "numberOfBytes": "32"
          },
          "t_mapping(t_uint256,t_array(t_address)dyn_storage)": {
            "label": "mapping(uint256 => address[])",
            "numberOfBytes": "32"
          },
          "t_mapping(t_uint256,t_mapping(t_address,t_bool))": {
            "label": "mapping(uint256 => mapping(address => bool))",
            "numberOfBytes": "32"
          },
          "t_mapping(t_uint256,t_mapping(t_address,t_uint256))": {
            "label": "mapping(uint256 => mapping(address => uint256))",
            "numberOfBytes": "32"
          },
          "t_mapping(t_uint256,t_uint256)": {
            "label": "mapping(uint256 => uint256)",
            "numberOfBytes": "32"
          },
          "t_uint256": {
            "label": "uint256",
            "numberOfBytes": "32"
          }
        },
        "namespaces": {
          "erc7201:openzeppelin.storage.Pausable": [
            {
              "contract": "PausableUpgradeable",
              "label": "_paused",
              "type": "t_bool",
              "src": "@openzeppelin/contracts-upgradeable/utils/PausableUpgradeable.sol:21",
              "offset": 0,
              "slot": "0"
            }
          ],
          "erc7201:openzeppelin.storage.Initializable": [
            {
              "contract": "Initializable",
              "label": "_initialized",
              "type": "t_uint64",
              "src": "@openzeppelin/contracts-upgradeable/proxy/utils/Initializable.sol:69",
              "offset": 0,
              "slot": "0"
            },
            {
              "contract": "Initializable",
              "label": "_initializing",
              "type": "t_bool",
              "src": "@openzeppelin/contracts-upgradeable/proxy/utils/Initializable.sol:73",
              "offset": 8,
              "slot": "0"
            }
          ]
        }
      }
    },
    "3ec9a49e6af39d4c1916a7513304a5b8cac1b44a86f997e92b54091440189a84": {
      "address": "0x2073Db849e3b724f5c98823f8F2bd70B23e82B16",
      "txHash": "0xc170da49ba06fbd8e7bf3b786a65034d2a300ec2186f5687fe05ece01ff43162",
      "layout": {
        "solcVersion": "0.8.20",
        "storage": [
          {
            "label": "owner",
            "offset": 0,
            "slot": "0",
            "type": "t_address",
            "contract": "ProxyOwned",
            "src": "contracts\\utils\\proxy\\ProxyOwned.sol:6"
          },
          {
            "label": "nominatedOwner",
            "offset": 0,
            "slot": "1",
            "type": "t_address",
            "contract": "ProxyOwned",
            "src": "contracts\\utils\\proxy\\ProxyOwned.sol:7"
          },
          {
            "label": "_initialized",
            "offset": 20,
            "slot": "1",
            "type": "t_bool",
            "contract": "ProxyOwned",
            "src": "contracts\\utils\\proxy\\ProxyOwned.sol:8"
          },
          {
            "label": "_transferredAtInit",
            "offset": 21,
            "slot": "1",
            "type": "t_bool",
            "contract": "ProxyOwned",
            "src": "contracts\\utils\\proxy\\ProxyOwned.sol:9"
          },
          {
            "label": "lastPauseTime",
            "offset": 0,
            "slot": "2",
            "type": "t_uint256",
            "contract": "ProxyPausable",
            "src": "contracts\\utils\\proxy\\ProxyPausable.sol:9"
          },
          {
            "label": "paused",
            "offset": 0,
            "slot": "3",
            "type": "t_bool",
            "contract": "ProxyPausable",
            "src": "contracts\\utils\\proxy\\ProxyPausable.sol:10"
          }
        ],
        "types": {
          "t_bool": {
            "label": "bool",
            "numberOfBytes": "1"
          },
          "t_struct(InitializableStorage)371_storage": {
            "label": "struct Initializable.InitializableStorage",
            "members": [
              {
                "label": "_initialized",
                "type": "t_uint64",
                "offset": 0,
                "slot": "0"
              },
              {
                "label": "_initializing",
                "type": "t_bool",
                "offset": 8,
                "slot": "0"
              }
            ],
            "numberOfBytes": "32"
          },
          "t_uint64": {
            "label": "uint64",
            "numberOfBytes": "8"
          },
          "t_address": {
            "label": "address",
            "numberOfBytes": "20"
          },
          "t_uint256": {
            "label": "uint256",
            "numberOfBytes": "32"
          }
        },
        "namespaces": {
          "erc7201:openzeppelin.storage.Initializable": [
            {
              "contract": "Initializable",
              "label": "_initialized",
              "type": "t_uint64",
              "src": "@openzeppelin\\contracts-upgradeable\\proxy\\utils\\Initializable.sol:69",
              "offset": 0,
              "slot": "0"
            },
            {
              "contract": "Initializable",
              "label": "_initializing",
              "type": "t_bool",
              "src": "@openzeppelin\\contracts-upgradeable\\proxy\\utils\\Initializable.sol:73",
              "offset": 8,
              "slot": "0"
            }
          ]
        }
      }
    },
    "dfc73ad04274fa8aa2d4245c81b17731eb9849156c673f675fee88870fbea780": {
      "address": "0x4485F2369d7331c22A4C5935a58cEf45694Ed0C9",
      "txHash": "0x8d05976f52305488c639e94df44e09ca304fef2e47941a5eb2b4bdb170de9392",
      "layout": {
        "solcVersion": "0.8.20",
        "storage": [
          {
            "label": "owner",
            "offset": 0,
            "slot": "0",
            "type": "t_address",
            "contract": "ProxyOwned",
            "src": "contracts/utils/proxy/ProxyOwned.sol:6"
          },
          {
            "label": "nominatedOwner",
            "offset": 0,
            "slot": "1",
            "type": "t_address",
            "contract": "ProxyOwned",
            "src": "contracts/utils/proxy/ProxyOwned.sol:7"
          },
          {
            "label": "_initialized",
            "offset": 20,
            "slot": "1",
            "type": "t_bool",
            "contract": "ProxyOwned",
            "src": "contracts/utils/proxy/ProxyOwned.sol:8"
          },
          {
            "label": "_transferredAtInit",
            "offset": 21,
            "slot": "1",
            "type": "t_bool",
            "contract": "ProxyOwned",
            "src": "contracts/utils/proxy/ProxyOwned.sol:9"
          },
          {
            "label": "lastPauseTime",
            "offset": 0,
            "slot": "2",
            "type": "t_uint256",
            "contract": "ProxyPausable",
            "src": "contracts/utils/proxy/ProxyPausable.sol:9"
          },
          {
            "label": "paused",
            "offset": 0,
            "slot": "3",
            "type": "t_bool",
            "contract": "ProxyPausable",
            "src": "contracts/utils/proxy/ProxyPausable.sol:10"
          },
          {
            "label": "_guardCounter",
            "offset": 0,
            "slot": "4",
            "type": "t_uint256",
            "contract": "ProxyReentrancyGuard",
            "src": "contracts/utils/proxy/ProxyReentrancyGuard.sol:18"
          },
          {
            "label": "_initialized",
            "offset": 0,
            "slot": "5",
            "type": "t_bool",
            "contract": "ProxyReentrancyGuard",
            "src": "contracts/utils/proxy/ProxyReentrancyGuard.sol:19"
          },
          {
            "label": "sportsAMM",
            "offset": 1,
            "slot": "5",
            "type": "t_contract(ISportsAMMV2)18918",
            "contract": "FreeBetsHolder",
            "src": "contracts/core/FreeBets/FreeBetsHolder.sol:23"
          },
          {
            "label": "liveTradingProcessor",
            "offset": 0,
            "slot": "6",
            "type": "t_contract(ILiveTradingProcessor)18782",
            "contract": "FreeBetsHolder",
            "src": "contracts/core/FreeBets/FreeBetsHolder.sol:25"
          },
          {
            "label": "balancePerUserAndCollateral",
            "offset": 0,
            "slot": "7",
            "type": "t_mapping(t_address,t_mapping(t_address,t_uint256))",
            "contract": "FreeBetsHolder",
            "src": "contracts/core/FreeBets/FreeBetsHolder.sol:27"
          },
          {
            "label": "supportedCollateral",
            "offset": 0,
            "slot": "8",
            "type": "t_mapping(t_address,t_bool)",
            "contract": "FreeBetsHolder",
            "src": "contracts/core/FreeBets/FreeBetsHolder.sol:29"
          },
          {
            "label": "ticketToUser",
            "offset": 0,
            "slot": "9",
            "type": "t_mapping(t_address,t_address)",
            "contract": "FreeBetsHolder",
            "src": "contracts/core/FreeBets/FreeBetsHolder.sol:31"
          },
          {
            "label": "paidPerTicket",
            "offset": 0,
            "slot": "10",
            "type": "t_mapping(t_address,t_uint256)",
            "contract": "FreeBetsHolder",
            "src": "contracts/core/FreeBets/FreeBetsHolder.sol:33"
          },
          {
            "label": "liveRequestsPerUser",
            "offset": 0,
            "slot": "11",
            "type": "t_mapping(t_bytes32,t_address)",
            "contract": "FreeBetsHolder",
            "src": "contracts/core/FreeBets/FreeBetsHolder.sol:35"
          },
          {
            "label": "activeTicketsPerUser",
            "offset": 0,
            "slot": "12",
            "type": "t_mapping(t_address,t_struct(AddressSet)19418_storage)",
            "contract": "FreeBetsHolder",
            "src": "contracts/core/FreeBets/FreeBetsHolder.sol:38"
          },
          {
            "label": "resolvedTicketsPerUser",
            "offset": 0,
            "slot": "13",
            "type": "t_mapping(t_address,t_struct(AddressSet)19418_storage)",
            "contract": "FreeBetsHolder",
            "src": "contracts/core/FreeBets/FreeBetsHolder.sol:41"
          }
        ],
        "types": {
          "t_bool": {
            "label": "bool",
            "numberOfBytes": "1"
          },
          "t_struct(InitializableStorage)371_storage": {
            "label": "struct Initializable.InitializableStorage",
            "members": [
              {
                "label": "_initialized",
                "type": "t_uint64",
                "offset": 0,
                "slot": "0"
              },
              {
                "label": "_initializing",
                "type": "t_bool",
                "offset": 8,
                "slot": "0"
              }
            ],
            "numberOfBytes": "32"
          },
          "t_uint64": {
            "label": "uint64",
            "numberOfBytes": "8"
          },
          "t_address": {
            "label": "address",
            "numberOfBytes": "20"
          },
          "t_array(t_address)dyn_storage": {
            "label": "address[]",
            "numberOfBytes": "32"
          },
          "t_bytes32": {
            "label": "bytes32",
            "numberOfBytes": "32"
          },
          "t_contract(ILiveTradingProcessor)18782": {
            "label": "contract ILiveTradingProcessor",
            "numberOfBytes": "20"
          },
          "t_contract(ISportsAMMV2)18918": {
            "label": "contract ISportsAMMV2",
            "numberOfBytes": "20"
          },
          "t_mapping(t_address,t_address)": {
            "label": "mapping(address => address)",
            "numberOfBytes": "32"
          },
          "t_mapping(t_address,t_bool)": {
            "label": "mapping(address => bool)",
            "numberOfBytes": "32"
          },
          "t_mapping(t_address,t_mapping(t_address,t_uint256))": {
            "label": "mapping(address => mapping(address => uint256))",
            "numberOfBytes": "32"
          },
          "t_mapping(t_address,t_struct(AddressSet)19418_storage)": {
            "label": "mapping(address => struct AddressSetLib.AddressSet)",
            "numberOfBytes": "32"
          },
          "t_mapping(t_address,t_uint256)": {
            "label": "mapping(address => uint256)",
            "numberOfBytes": "32"
          },
          "t_mapping(t_bytes32,t_address)": {
            "label": "mapping(bytes32 => address)",
            "numberOfBytes": "32"
          },
          "t_struct(AddressSet)19418_storage": {
            "label": "struct AddressSetLib.AddressSet",
            "members": [
              {
                "label": "elements",
                "type": "t_array(t_address)dyn_storage",
                "offset": 0,
                "slot": "0"
              },
              {
                "label": "indices",
                "type": "t_mapping(t_address,t_uint256)",
                "offset": 0,
                "slot": "1"
              }
            ],
            "numberOfBytes": "64"
          },
          "t_uint256": {
            "label": "uint256",
            "numberOfBytes": "32"
          }
        },
        "namespaces": {
          "erc7201:openzeppelin.storage.Initializable": [
            {
              "contract": "Initializable",
              "label": "_initialized",
              "type": "t_uint64",
              "src": "@openzeppelin/contracts-upgradeable/proxy/utils/Initializable.sol:69",
              "offset": 0,
              "slot": "0"
            },
            {
              "contract": "Initializable",
              "label": "_initializing",
              "type": "t_bool",
              "src": "@openzeppelin/contracts-upgradeable/proxy/utils/Initializable.sol:73",
              "offset": 8,
              "slot": "0"
            }
          ]
        }
      }
    },
    "9d578308f26f23fb1a4d64a7b04b024dddb82948b9e49822f91c171cbac0a223": {
      "address": "0xE59206b08cC96Da0818522C75eE3Fd4EBB7c0A47",
      "txHash": "0x1d4694f1fbc7920910e3977338ab81cd84040a5bffe7d60a362bc64ba6a4c15b",
      "layout": {
        "solcVersion": "0.8.20",
        "storage": [
          {
            "label": "owner",
            "offset": 0,
            "slot": "0",
            "type": "t_address",
            "contract": "ProxyOwned",
            "src": "contracts/utils/proxy/ProxyOwned.sol:6"
          },
          {
            "label": "nominatedOwner",
            "offset": 0,
            "slot": "1",
            "type": "t_address",
            "contract": "ProxyOwned",
            "src": "contracts/utils/proxy/ProxyOwned.sol:7"
          },
          {
            "label": "_initialized",
            "offset": 20,
            "slot": "1",
            "type": "t_bool",
            "contract": "ProxyOwned",
            "src": "contracts/utils/proxy/ProxyOwned.sol:8"
          },
          {
            "label": "_transferredAtInit",
            "offset": 21,
            "slot": "1",
            "type": "t_bool",
            "contract": "ProxyOwned",
            "src": "contracts/utils/proxy/ProxyOwned.sol:9"
          },
          {
            "label": "lastPauseTime",
            "offset": 0,
            "slot": "2",
            "type": "t_uint256",
            "contract": "ProxyPausable",
            "src": "contracts/utils/proxy/ProxyPausable.sol:9"
          },
          {
            "label": "paused",
            "offset": 0,
            "slot": "3",
            "type": "t_bool",
            "contract": "ProxyPausable",
            "src": "contracts/utils/proxy/ProxyPausable.sol:10"
          },
          {
            "label": "_guardCounter",
            "offset": 0,
            "slot": "4",
            "type": "t_uint256",
            "contract": "ProxyReentrancyGuard",
            "src": "contracts/utils/proxy/ProxyReentrancyGuard.sol:18"
          },
          {
            "label": "_initialized",
            "offset": 0,
            "slot": "5",
            "type": "t_bool",
            "contract": "ProxyReentrancyGuard",
            "src": "contracts/utils/proxy/ProxyReentrancyGuard.sol:19"
          },
          {
            "label": "sportsAMM",
            "offset": 1,
            "slot": "5",
            "type": "t_contract(ISportsAMMV2)2772",
            "contract": "FreeBetsHolder",
            "src": "contracts/core/FreeBets/FreeBetsHolder.sol:23"
          },
          {
            "label": "liveTradingProcessor",
            "offset": 0,
            "slot": "6",
            "type": "t_contract(ILiveTradingProcessor)2636",
            "contract": "FreeBetsHolder",
            "src": "contracts/core/FreeBets/FreeBetsHolder.sol:25"
          },
          {
            "label": "balancePerUserAndCollateral",
            "offset": 0,
            "slot": "7",
            "type": "t_mapping(t_address,t_mapping(t_address,t_uint256))",
            "contract": "FreeBetsHolder",
            "src": "contracts/core/FreeBets/FreeBetsHolder.sol:27"
          },
          {
            "label": "supportedCollateral",
            "offset": 0,
            "slot": "8",
            "type": "t_mapping(t_address,t_bool)",
            "contract": "FreeBetsHolder",
            "src": "contracts/core/FreeBets/FreeBetsHolder.sol:29"
          },
          {
            "label": "ticketToUser",
            "offset": 0,
            "slot": "9",
            "type": "t_mapping(t_address,t_address)",
            "contract": "FreeBetsHolder",
            "src": "contracts/core/FreeBets/FreeBetsHolder.sol:31"
          },
          {
            "label": "paidPerTicket",
            "offset": 0,
            "slot": "10",
            "type": "t_mapping(t_address,t_uint256)",
            "contract": "FreeBetsHolder",
            "src": "contracts/core/FreeBets/FreeBetsHolder.sol:33"
          },
          {
            "label": "liveRequestsPerUser",
            "offset": 0,
            "slot": "11",
            "type": "t_mapping(t_bytes32,t_address)",
            "contract": "FreeBetsHolder",
            "src": "contracts/core/FreeBets/FreeBetsHolder.sol:35"
          },
          {
            "label": "activeTicketsPerUser",
            "offset": 0,
            "slot": "12",
            "type": "t_mapping(t_address,t_struct(AddressSet)3221_storage)",
            "contract": "FreeBetsHolder",
            "src": "contracts/core/FreeBets/FreeBetsHolder.sol:38"
          },
          {
            "label": "resolvedTicketsPerUser",
            "offset": 0,
            "slot": "13",
            "type": "t_mapping(t_address,t_struct(AddressSet)3221_storage)",
            "contract": "FreeBetsHolder",
            "src": "contracts/core/FreeBets/FreeBetsHolder.sol:41"
          }
        ],
        "types": {
          "t_bool": {
            "label": "bool",
            "numberOfBytes": "1"
          },
          "t_struct(InitializableStorage)10_storage": {
            "label": "struct Initializable.InitializableStorage",
            "members": [
              {
                "label": "_initialized",
                "type": "t_uint64",
                "offset": 0,
                "slot": "0"
              },
              {
                "label": "_initializing",
                "type": "t_bool",
                "offset": 8,
                "slot": "0"
              }
            ],
            "numberOfBytes": "32"
          },
          "t_uint64": {
            "label": "uint64",
            "numberOfBytes": "8"
          },
          "t_address": {
            "label": "address",
            "numberOfBytes": "20"
          },
          "t_array(t_address)dyn_storage": {
            "label": "address[]",
            "numberOfBytes": "32"
          },
          "t_bytes32": {
            "label": "bytes32",
            "numberOfBytes": "32"
          },
          "t_contract(ILiveTradingProcessor)2636": {
            "label": "contract ILiveTradingProcessor",
            "numberOfBytes": "20"
          },
          "t_contract(ISportsAMMV2)2772": {
            "label": "contract ISportsAMMV2",
            "numberOfBytes": "20"
          },
          "t_mapping(t_address,t_address)": {
            "label": "mapping(address => address)",
            "numberOfBytes": "32"
          },
          "t_mapping(t_address,t_bool)": {
            "label": "mapping(address => bool)",
            "numberOfBytes": "32"
          },
          "t_mapping(t_address,t_mapping(t_address,t_uint256))": {
            "label": "mapping(address => mapping(address => uint256))",
            "numberOfBytes": "32"
          },
          "t_mapping(t_address,t_struct(AddressSet)3221_storage)": {
            "label": "mapping(address => struct AddressSetLib.AddressSet)",
            "numberOfBytes": "32"
          },
          "t_mapping(t_address,t_uint256)": {
            "label": "mapping(address => uint256)",
            "numberOfBytes": "32"
          },
          "t_mapping(t_bytes32,t_address)": {
            "label": "mapping(bytes32 => address)",
            "numberOfBytes": "32"
          },
          "t_struct(AddressSet)3221_storage": {
            "label": "struct AddressSetLib.AddressSet",
            "members": [
              {
                "label": "elements",
                "type": "t_array(t_address)dyn_storage",
                "offset": 0,
                "slot": "0"
              },
              {
                "label": "indices",
                "type": "t_mapping(t_address,t_uint256)",
                "offset": 0,
                "slot": "1"
              }
            ],
            "numberOfBytes": "64"
          },
          "t_uint256": {
            "label": "uint256",
            "numberOfBytes": "32"
          }
        },
        "namespaces": {
          "erc7201:openzeppelin.storage.Initializable": [
            {
              "contract": "Initializable",
              "label": "_initialized",
              "type": "t_uint64",
              "src": "@openzeppelin/contracts-upgradeable/proxy/utils/Initializable.sol:69",
              "offset": 0,
              "slot": "0"
            },
            {
              "contract": "Initializable",
              "label": "_initializing",
              "type": "t_bool",
              "src": "@openzeppelin/contracts-upgradeable/proxy/utils/Initializable.sol:73",
              "offset": 8,
              "slot": "0"
            }
          ]
        }
      }
    },
    "1bd077fc66606fc8a04c871c2fa5d199cea76ac8b3a84e34b01faf9d953eabb6": {
      "address": "0x65a671983815DA0a61B76cCAb0740c8cDEf842E9",
      "txHash": "0xaf447f0255ac2f3bb0a6115b58c633fc2e4d06fc67e7cda82a0e036c8569afea",
      "layout": {
        "solcVersion": "0.8.20",
        "storage": [
          {
            "label": "owner",
            "offset": 0,
            "slot": "0",
            "type": "t_address",
            "contract": "ProxyOwned",
            "src": "contracts\\utils\\proxy\\ProxyOwned.sol:6"
          },
          {
            "label": "nominatedOwner",
            "offset": 0,
            "slot": "1",
            "type": "t_address",
            "contract": "ProxyOwned",
            "src": "contracts\\utils\\proxy\\ProxyOwned.sol:7"
          },
          {
            "label": "_initialized",
            "offset": 20,
            "slot": "1",
            "type": "t_bool",
            "contract": "ProxyOwned",
            "src": "contracts\\utils\\proxy\\ProxyOwned.sol:8"
          },
          {
            "label": "_transferredAtInit",
            "offset": 21,
            "slot": "1",
            "type": "t_bool",
            "contract": "ProxyOwned",
            "src": "contracts\\utils\\proxy\\ProxyOwned.sol:9"
          },
          {
            "label": "_guardCounter",
            "offset": 0,
            "slot": "2",
            "type": "t_uint256",
            "contract": "ProxyReentrancyGuard",
            "src": "contracts\\utils\\proxy\\ProxyReentrancyGuard.sol:18"
          },
          {
            "label": "_initialized",
            "offset": 0,
            "slot": "3",
            "type": "t_bool",
            "contract": "ProxyReentrancyGuard",
            "src": "contracts\\utils\\proxy\\ProxyReentrancyGuard.sol:19"
          },
          {
            "label": "sportsAMM",
            "offset": 1,
            "slot": "3",
            "type": "t_contract(ISportsAMMV2)5586",
            "contract": "SportsAMMV2LiquidityPool",
            "src": "contracts\\core\\LiquidityPool\\SportsAMMV2LiquidityPool.sol:53"
          },
          {
            "label": "collateral",
            "offset": 0,
            "slot": "4",
            "type": "t_contract(IERC20)630",
            "contract": "SportsAMMV2LiquidityPool",
            "src": "contracts\\core\\LiquidityPool\\SportsAMMV2LiquidityPool.sol:54"
          },
          {
            "label": "started",
            "offset": 20,
            "slot": "4",
            "type": "t_bool",
            "contract": "SportsAMMV2LiquidityPool",
            "src": "contracts\\core\\LiquidityPool\\SportsAMMV2LiquidityPool.sol:56"
          },
          {
            "label": "round",
            "offset": 0,
            "slot": "5",
            "type": "t_uint256",
            "contract": "SportsAMMV2LiquidityPool",
            "src": "contracts\\core\\LiquidityPool\\SportsAMMV2LiquidityPool.sol:58"
          },
          {
            "label": "roundLength",
            "offset": 0,
            "slot": "6",
            "type": "t_uint256",
            "contract": "SportsAMMV2LiquidityPool",
            "src": "contracts\\core\\LiquidityPool\\SportsAMMV2LiquidityPool.sol:59"
          },
          {
            "label": "firstRoundStartTime",
            "offset": 0,
            "slot": "7",
            "type": "t_uint256",
            "contract": "SportsAMMV2LiquidityPool",
            "src": "contracts\\core\\LiquidityPool\\SportsAMMV2LiquidityPool.sol:61"
          },
          {
            "label": "roundPools",
            "offset": 0,
            "slot": "8",
            "type": "t_mapping(t_uint256,t_address)",
            "contract": "SportsAMMV2LiquidityPool",
            "src": "contracts\\core\\LiquidityPool\\SportsAMMV2LiquidityPool.sol:63"
          },
          {
            "label": "usersPerRound",
            "offset": 0,
            "slot": "9",
            "type": "t_mapping(t_uint256,t_array(t_address)dyn_storage)",
            "contract": "SportsAMMV2LiquidityPool",
            "src": "contracts\\core\\LiquidityPool\\SportsAMMV2LiquidityPool.sol:65"
          },
          {
            "label": "userInRound",
            "offset": 0,
            "slot": "10",
            "type": "t_mapping(t_uint256,t_mapping(t_address,t_bool))",
            "contract": "SportsAMMV2LiquidityPool",
            "src": "contracts\\core\\LiquidityPool\\SportsAMMV2LiquidityPool.sol:66"
          },
          {
            "label": "balancesPerRound",
            "offset": 0,
            "slot": "11",
            "type": "t_mapping(t_uint256,t_mapping(t_address,t_uint256))",
            "contract": "SportsAMMV2LiquidityPool",
            "src": "contracts\\core\\LiquidityPool\\SportsAMMV2LiquidityPool.sol:67"
          },
          {
            "label": "allocationPerRound",
            "offset": 0,
            "slot": "12",
            "type": "t_mapping(t_uint256,t_uint256)",
            "contract": "SportsAMMV2LiquidityPool",
            "src": "contracts\\core\\LiquidityPool\\SportsAMMV2LiquidityPool.sol:68"
          },
          {
            "label": "withdrawalRequested",
            "offset": 0,
            "slot": "13",
            "type": "t_mapping(t_address,t_bool)",
            "contract": "SportsAMMV2LiquidityPool",
            "src": "contracts\\core\\LiquidityPool\\SportsAMMV2LiquidityPool.sol:70"
          },
          {
            "label": "withdrawalShare",
            "offset": 0,
            "slot": "14",
            "type": "t_mapping(t_address,t_uint256)",
            "contract": "SportsAMMV2LiquidityPool",
            "src": "contracts\\core\\LiquidityPool\\SportsAMMV2LiquidityPool.sol:71"
          },
          {
            "label": "tradingTicketsPerRound",
            "offset": 0,
            "slot": "15",
            "type": "t_mapping(t_uint256,t_array(t_address)dyn_storage)",
            "contract": "SportsAMMV2LiquidityPool",
            "src": "contracts\\core\\LiquidityPool\\SportsAMMV2LiquidityPool.sol:73"
          },
          {
            "label": "isTradingTicketInARound",
            "offset": 0,
            "slot": "16",
            "type": "t_mapping(t_uint256,t_mapping(t_address,t_bool))",
            "contract": "SportsAMMV2LiquidityPool",
            "src": "contracts\\core\\LiquidityPool\\SportsAMMV2LiquidityPool.sol:74"
          },
          {
            "label": "ticketAlreadyExercisedInRound",
            "offset": 0,
            "slot": "17",
            "type": "t_mapping(t_uint256,t_mapping(t_address,t_bool))",
            "contract": "SportsAMMV2LiquidityPool",
            "src": "contracts\\core\\LiquidityPool\\SportsAMMV2LiquidityPool.sol:75"
          },
          {
            "label": "roundPerTicket",
            "offset": 0,
            "slot": "18",
            "type": "t_mapping(t_address,t_uint256)",
            "contract": "SportsAMMV2LiquidityPool",
            "src": "contracts\\core\\LiquidityPool\\SportsAMMV2LiquidityPool.sol:76"
          },
          {
            "label": "profitAndLossPerRound",
            "offset": 0,
            "slot": "19",
            "type": "t_mapping(t_uint256,t_uint256)",
            "contract": "SportsAMMV2LiquidityPool",
            "src": "contracts\\core\\LiquidityPool\\SportsAMMV2LiquidityPool.sol:78"
          },
          {
            "label": "cumulativeProfitAndLoss",
            "offset": 0,
            "slot": "20",
            "type": "t_mapping(t_uint256,t_uint256)",
            "contract": "SportsAMMV2LiquidityPool",
            "src": "contracts\\core\\LiquidityPool\\SportsAMMV2LiquidityPool.sol:79"
          },
          {
            "label": "maxAllowedDeposit",
            "offset": 0,
            "slot": "21",
            "type": "t_uint256",
            "contract": "SportsAMMV2LiquidityPool",
            "src": "contracts\\core\\LiquidityPool\\SportsAMMV2LiquidityPool.sol:81"
          },
          {
            "label": "minDepositAmount",
            "offset": 0,
            "slot": "22",
            "type": "t_uint256",
            "contract": "SportsAMMV2LiquidityPool",
            "src": "contracts\\core\\LiquidityPool\\SportsAMMV2LiquidityPool.sol:82"
          },
          {
            "label": "maxAllowedUsers",
            "offset": 0,
            "slot": "23",
            "type": "t_uint256",
            "contract": "SportsAMMV2LiquidityPool",
            "src": "contracts\\core\\LiquidityPool\\SportsAMMV2LiquidityPool.sol:83"
          },
          {
            "label": "usersCurrentlyInPool",
            "offset": 0,
            "slot": "24",
            "type": "t_uint256",
            "contract": "SportsAMMV2LiquidityPool",
            "src": "contracts\\core\\LiquidityPool\\SportsAMMV2LiquidityPool.sol:84"
          },
          {
            "label": "defaultLiquidityProvider",
            "offset": 0,
            "slot": "25",
            "type": "t_address",
            "contract": "SportsAMMV2LiquidityPool",
            "src": "contracts\\core\\LiquidityPool\\SportsAMMV2LiquidityPool.sol:86"
          },
          {
            "label": "poolRoundMastercopy",
            "offset": 0,
            "slot": "26",
            "type": "t_address",
            "contract": "SportsAMMV2LiquidityPool",
            "src": "contracts\\core\\LiquidityPool\\SportsAMMV2LiquidityPool.sol:88"
          },
          {
            "label": "totalDeposited",
            "offset": 0,
            "slot": "27",
            "type": "t_uint256",
            "contract": "SportsAMMV2LiquidityPool",
            "src": "contracts\\core\\LiquidityPool\\SportsAMMV2LiquidityPool.sol:90"
          },
          {
            "label": "roundClosingPrepared",
            "offset": 0,
            "slot": "28",
            "type": "t_bool",
            "contract": "SportsAMMV2LiquidityPool",
            "src": "contracts\\core\\LiquidityPool\\SportsAMMV2LiquidityPool.sol:92"
          },
          {
            "label": "usersProcessedInRound",
            "offset": 0,
            "slot": "29",
            "type": "t_uint256",
            "contract": "SportsAMMV2LiquidityPool",
            "src": "contracts\\core\\LiquidityPool\\SportsAMMV2LiquidityPool.sol:93"
          },
          {
            "label": "utilizationRate",
            "offset": 0,
            "slot": "30",
            "type": "t_uint256",
            "contract": "SportsAMMV2LiquidityPool",
            "src": "contracts\\core\\LiquidityPool\\SportsAMMV2LiquidityPool.sol:95"
          },
          {
            "label": "safeBox",
            "offset": 0,
            "slot": "31",
            "type": "t_address",
            "contract": "SportsAMMV2LiquidityPool",
            "src": "contracts\\core\\LiquidityPool\\SportsAMMV2LiquidityPool.sol:97"
          },
          {
            "label": "safeBoxImpact",
            "offset": 0,
            "slot": "32",
            "type": "t_uint256",
            "contract": "SportsAMMV2LiquidityPool",
            "src": "contracts\\core\\LiquidityPool\\SportsAMMV2LiquidityPool.sol:98"
          },
          {
            "label": "addressManager",
            "offset": 0,
            "slot": "33",
            "type": "t_contract(IAddressManager)1284",
            "contract": "SportsAMMV2LiquidityPool",
            "src": "contracts\\core\\LiquidityPool\\SportsAMMV2LiquidityPool.sol:100"
          },
          {
            "label": "collateralKey",
            "offset": 0,
            "slot": "34",
            "type": "t_bytes32",
            "contract": "SportsAMMV2LiquidityPool",
            "src": "contracts\\core\\LiquidityPool\\SportsAMMV2LiquidityPool.sol:102"
          }
        ],
        "types": {
          "t_bool": {
            "label": "bool",
            "numberOfBytes": "1"
          },
          "t_struct(InitializableStorage)10_storage": {
            "label": "struct Initializable.InitializableStorage",
            "members": [
              {
                "label": "_initialized",
                "type": "t_uint64",
                "offset": 0,
                "slot": "0"
              },
              {
                "label": "_initializing",
                "type": "t_bool",
                "offset": 8,
                "slot": "0"
              }
            ],
            "numberOfBytes": "32"
          },
          "t_struct(PausableStorage)80_storage": {
            "label": "struct PausableUpgradeable.PausableStorage",
            "members": [
              {
                "label": "_paused",
                "type": "t_bool",
                "offset": 0,
                "slot": "0"
              }
            ],
            "numberOfBytes": "32"
          },
          "t_uint64": {
            "label": "uint64",
            "numberOfBytes": "8"
          },
          "t_address": {
            "label": "address",
            "numberOfBytes": "20"
          },
          "t_array(t_address)dyn_storage": {
            "label": "address[]",
            "numberOfBytes": "32"
          },
          "t_bytes32": {
            "label": "bytes32",
            "numberOfBytes": "32"
          },
          "t_contract(IAddressManager)1284": {
            "label": "contract IAddressManager",
            "numberOfBytes": "20"
          },
          "t_contract(IERC20)630": {
            "label": "contract IERC20",
            "numberOfBytes": "20"
          },
          "t_contract(ISportsAMMV2)5586": {
            "label": "contract ISportsAMMV2",
            "numberOfBytes": "20"
          },
          "t_mapping(t_address,t_bool)": {
            "label": "mapping(address => bool)",
            "numberOfBytes": "32"
          },
          "t_mapping(t_address,t_uint256)": {
            "label": "mapping(address => uint256)",
            "numberOfBytes": "32"
          },
          "t_mapping(t_uint256,t_address)": {
            "label": "mapping(uint256 => address)",
            "numberOfBytes": "32"
          },
          "t_mapping(t_uint256,t_array(t_address)dyn_storage)": {
            "label": "mapping(uint256 => address[])",
            "numberOfBytes": "32"
          },
          "t_mapping(t_uint256,t_mapping(t_address,t_bool))": {
            "label": "mapping(uint256 => mapping(address => bool))",
            "numberOfBytes": "32"
          },
          "t_mapping(t_uint256,t_mapping(t_address,t_uint256))": {
            "label": "mapping(uint256 => mapping(address => uint256))",
            "numberOfBytes": "32"
          },
          "t_mapping(t_uint256,t_uint256)": {
            "label": "mapping(uint256 => uint256)",
            "numberOfBytes": "32"
          },
          "t_uint256": {
            "label": "uint256",
            "numberOfBytes": "32"
          }
        },
        "namespaces": {
          "erc7201:openzeppelin.storage.Pausable": [
            {
              "contract": "PausableUpgradeable",
              "label": "_paused",
              "type": "t_bool",
              "src": "@openzeppelin\\contracts-upgradeable\\utils\\PausableUpgradeable.sol:21",
              "offset": 0,
              "slot": "0"
            }
          ],
          "erc7201:openzeppelin.storage.Initializable": [
            {
              "contract": "Initializable",
              "label": "_initialized",
              "type": "t_uint64",
              "src": "@openzeppelin\\contracts-upgradeable\\proxy\\utils\\Initializable.sol:69",
              "offset": 0,
              "slot": "0"
            },
            {
              "contract": "Initializable",
              "label": "_initializing",
              "type": "t_bool",
              "src": "@openzeppelin\\contracts-upgradeable\\proxy\\utils\\Initializable.sol:73",
              "offset": 8,
              "slot": "0"
            }
          ]
        }
      }
    },
    "41c5f97594c9e256ebfe8d4509f0c0374e37c5278ef898c7c6a503b361abada7": {
      "address": "0xbE7149c78D77ad8e3777d5CaD5BF94B56d772Cf8",
      "txHash": "0xb0a198b0cfc620adcf2aef83ff5da376fb17f3ee72cc69b877204779563e9c9c",
      "layout": {
        "solcVersion": "0.8.20",
        "storage": [
          {
            "label": "owner",
            "offset": 0,
            "slot": "0",
            "type": "t_address",
            "contract": "ProxyOwned",
            "src": "contracts\\utils\\proxy\\ProxyOwned.sol:6"
          },
          {
            "label": "nominatedOwner",
            "offset": 0,
            "slot": "1",
            "type": "t_address",
            "contract": "ProxyOwned",
            "src": "contracts\\utils\\proxy\\ProxyOwned.sol:7"
          },
          {
            "label": "_initialized",
            "offset": 20,
            "slot": "1",
            "type": "t_bool",
            "contract": "ProxyOwned",
            "src": "contracts\\utils\\proxy\\ProxyOwned.sol:8"
          },
          {
            "label": "_transferredAtInit",
            "offset": 21,
            "slot": "1",
            "type": "t_bool",
            "contract": "ProxyOwned",
            "src": "contracts\\utils\\proxy\\ProxyOwned.sol:9"
          },
          {
            "label": "lastPauseTime",
            "offset": 0,
            "slot": "2",
            "type": "t_uint256",
            "contract": "ProxyPausable",
            "src": "contracts\\utils\\proxy\\ProxyPausable.sol:9"
          },
          {
            "label": "paused",
            "offset": 0,
            "slot": "3",
            "type": "t_bool",
            "contract": "ProxyPausable",
            "src": "contracts\\utils\\proxy\\ProxyPausable.sol:10"
          },
          {
            "label": "_guardCounter",
            "offset": 0,
            "slot": "4",
            "type": "t_uint256",
            "contract": "ProxyReentrancyGuard",
            "src": "contracts\\utils\\proxy\\ProxyReentrancyGuard.sol:18"
          },
          {
            "label": "_initialized",
            "offset": 0,
            "slot": "5",
            "type": "t_bool",
            "contract": "ProxyReentrancyGuard",
            "src": "contracts\\utils\\proxy\\ProxyReentrancyGuard.sol:19"
          },
          {
            "label": "sportsAMM",
            "offset": 1,
            "slot": "5",
            "type": "t_contract(ISportsAMMV2)2770",
            "contract": "FreeBetsHolder",
            "src": "contracts\\core\\FreeBets\\FreeBetsHolder.sol:23"
          },
          {
            "label": "liveTradingProcessor",
            "offset": 0,
            "slot": "6",
            "type": "t_contract(ILiveTradingProcessor)2634",
            "contract": "FreeBetsHolder",
            "src": "contracts\\core\\FreeBets\\FreeBetsHolder.sol:25"
          },
          {
            "label": "balancePerUserAndCollateral",
            "offset": 0,
            "slot": "7",
            "type": "t_mapping(t_address,t_mapping(t_address,t_uint256))",
            "contract": "FreeBetsHolder",
            "src": "contracts\\core\\FreeBets\\FreeBetsHolder.sol:27"
          },
          {
            "label": "supportedCollateral",
            "offset": 0,
            "slot": "8",
            "type": "t_mapping(t_address,t_bool)",
            "contract": "FreeBetsHolder",
            "src": "contracts\\core\\FreeBets\\FreeBetsHolder.sol:29"
          },
          {
            "label": "ticketToUser",
            "offset": 0,
            "slot": "9",
            "type": "t_mapping(t_address,t_address)",
            "contract": "FreeBetsHolder",
            "src": "contracts\\core\\FreeBets\\FreeBetsHolder.sol:31"
          },
          {
            "label": "paidPerTicket",
            "offset": 0,
            "slot": "10",
            "type": "t_mapping(t_address,t_uint256)",
            "contract": "FreeBetsHolder",
            "src": "contracts\\core\\FreeBets\\FreeBetsHolder.sol:33"
          },
          {
            "label": "liveRequestsPerUser",
            "offset": 0,
            "slot": "11",
            "type": "t_mapping(t_bytes32,t_address)",
            "contract": "FreeBetsHolder",
            "src": "contracts\\core\\FreeBets\\FreeBetsHolder.sol:35"
          },
          {
            "label": "activeTicketsPerUser",
            "offset": 0,
            "slot": "12",
            "type": "t_mapping(t_address,t_struct(AddressSet)3219_storage)",
            "contract": "FreeBetsHolder",
            "src": "contracts\\core\\FreeBets\\FreeBetsHolder.sol:38"
          },
          {
            "label": "resolvedTicketsPerUser",
            "offset": 0,
            "slot": "13",
            "type": "t_mapping(t_address,t_struct(AddressSet)3219_storage)",
            "contract": "FreeBetsHolder",
            "src": "contracts\\core\\FreeBets\\FreeBetsHolder.sol:41"
          }
        ],
        "types": {
          "t_bool": {
            "label": "bool",
            "numberOfBytes": "1"
          },
          "t_struct(InitializableStorage)10_storage": {
            "label": "struct Initializable.InitializableStorage",
            "members": [
              {
                "label": "_initialized",
                "type": "t_uint64",
                "offset": 0,
                "slot": "0"
              },
              {
                "label": "_initializing",
                "type": "t_bool",
                "offset": 8,
                "slot": "0"
              }
            ],
            "numberOfBytes": "32"
          },
          "t_uint64": {
            "label": "uint64",
            "numberOfBytes": "8"
          },
          "t_address": {
            "label": "address",
            "numberOfBytes": "20"
          },
          "t_array(t_address)dyn_storage": {
            "label": "address[]",
            "numberOfBytes": "32"
          },
          "t_bytes32": {
            "label": "bytes32",
            "numberOfBytes": "32"
          },
          "t_contract(ILiveTradingProcessor)2634": {
            "label": "contract ILiveTradingProcessor",
            "numberOfBytes": "20"
          },
          "t_contract(ISportsAMMV2)2770": {
            "label": "contract ISportsAMMV2",
            "numberOfBytes": "20"
          },
          "t_mapping(t_address,t_address)": {
            "label": "mapping(address => address)",
            "numberOfBytes": "32"
          },
          "t_mapping(t_address,t_bool)": {
            "label": "mapping(address => bool)",
            "numberOfBytes": "32"
          },
          "t_mapping(t_address,t_mapping(t_address,t_uint256))": {
            "label": "mapping(address => mapping(address => uint256))",
            "numberOfBytes": "32"
          },
          "t_mapping(t_address,t_struct(AddressSet)3219_storage)": {
            "label": "mapping(address => struct AddressSetLib.AddressSet)",
            "numberOfBytes": "32"
          },
          "t_mapping(t_address,t_uint256)": {
            "label": "mapping(address => uint256)",
            "numberOfBytes": "32"
          },
          "t_mapping(t_bytes32,t_address)": {
            "label": "mapping(bytes32 => address)",
            "numberOfBytes": "32"
          },
          "t_struct(AddressSet)3219_storage": {
            "label": "struct AddressSetLib.AddressSet",
            "members": [
              {
                "label": "elements",
                "type": "t_array(t_address)dyn_storage",
                "offset": 0,
                "slot": "0"
              },
              {
                "label": "indices",
                "type": "t_mapping(t_address,t_uint256)",
                "offset": 0,
                "slot": "1"
              }
            ],
            "numberOfBytes": "64"
          },
          "t_uint256": {
            "label": "uint256",
            "numberOfBytes": "32"
          }
        },
        "namespaces": {
          "erc7201:openzeppelin.storage.Initializable": [
            {
              "contract": "Initializable",
              "label": "_initialized",
              "type": "t_uint64",
              "src": "@openzeppelin\\contracts-upgradeable\\proxy\\utils\\Initializable.sol:69",
              "offset": 0,
              "slot": "0"
            },
            {
              "contract": "Initializable",
              "label": "_initializing",
              "type": "t_bool",
              "src": "@openzeppelin\\contracts-upgradeable\\proxy\\utils\\Initializable.sol:73",
              "offset": 8,
              "slot": "0"
            }
          ]
        }
      }
    },
    "6286d857226dc33a7ac4d9c0e551189fa016acc631e82472dc7d171ee9de1e98": {
      "address": "0xfD60c38775E4CFB5223a381D7C5f43502FFF08E2",
      "txHash": "0xeecd98fa268b1a01f4236b0b1ac6aee71d25e7f2ae7f58cc9bbc6dec54a3a538",
      "layout": {
        "solcVersion": "0.8.20",
        "storage": [
          {
            "label": "owner",
            "offset": 0,
            "slot": "0",
            "type": "t_address",
            "contract": "ProxyOwned",
            "src": "contracts\\utils\\proxy\\ProxyOwned.sol:6"
          },
          {
            "label": "nominatedOwner",
            "offset": 0,
            "slot": "1",
            "type": "t_address",
            "contract": "ProxyOwned",
            "src": "contracts\\utils\\proxy\\ProxyOwned.sol:7"
          },
          {
            "label": "_initialized",
            "offset": 20,
            "slot": "1",
            "type": "t_bool",
            "contract": "ProxyOwned",
            "src": "contracts\\utils\\proxy\\ProxyOwned.sol:8"
          },
          {
            "label": "_transferredAtInit",
            "offset": 21,
            "slot": "1",
            "type": "t_bool",
            "contract": "ProxyOwned",
            "src": "contracts\\utils\\proxy\\ProxyOwned.sol:9"
          },
          {
            "label": "lastPauseTime",
            "offset": 0,
            "slot": "2",
            "type": "t_uint256",
            "contract": "ProxyPausable",
            "src": "contracts\\utils\\proxy\\ProxyPausable.sol:9"
          },
          {
            "label": "paused",
            "offset": 0,
            "slot": "3",
            "type": "t_bool",
            "contract": "ProxyPausable",
            "src": "contracts\\utils\\proxy\\ProxyPausable.sol:10"
          }
        ],
        "types": {
          "t_bool": {
            "label": "bool",
            "numberOfBytes": "1"
          },
          "t_struct(InitializableStorage)10_storage": {
            "label": "struct Initializable.InitializableStorage",
            "members": [
              {
                "label": "_initialized",
                "type": "t_uint64",
                "offset": 0,
                "slot": "0"
              },
              {
                "label": "_initializing",
                "type": "t_bool",
                "offset": 8,
                "slot": "0"
              }
            ],
            "numberOfBytes": "32"
          },
          "t_uint64": {
            "label": "uint64",
            "numberOfBytes": "8"
          },
          "t_address": {
            "label": "address",
            "numberOfBytes": "20"
          },
          "t_uint256": {
            "label": "uint256",
            "numberOfBytes": "32"
          }
        },
        "namespaces": {
          "erc7201:openzeppelin.storage.Initializable": [
            {
              "contract": "Initializable",
              "label": "_initialized",
              "type": "t_uint64",
              "src": "@openzeppelin\\contracts-upgradeable\\proxy\\utils\\Initializable.sol:69",
              "offset": 0,
              "slot": "0"
            },
            {
              "contract": "Initializable",
              "label": "_initializing",
              "type": "t_bool",
              "src": "@openzeppelin\\contracts-upgradeable\\proxy\\utils\\Initializable.sol:73",
              "offset": 8,
              "slot": "0"
            }
          ]
        }
      }
    },
    "7a3ff3d48df04e4445546b70250762d3e89882e5f6a1d23fe682b3e60991143c": {
      "address": "0xAF532Bd06549a8d0D2AFD28682228f720f08D1eD",
      "txHash": "0xf7837e297d2ac25cf4029ce220f93422fdc5fab6083cac6057c86cfc6a938294",
      "layout": {
        "solcVersion": "0.8.20",
        "storage": [
          {
            "label": "owner",
            "offset": 0,
            "slot": "0",
            "type": "t_address",
            "contract": "ProxyOwned",
            "src": "contracts\\utils\\proxy\\ProxyOwned.sol:6"
          },
          {
            "label": "nominatedOwner",
            "offset": 0,
            "slot": "1",
            "type": "t_address",
            "contract": "ProxyOwned",
            "src": "contracts\\utils\\proxy\\ProxyOwned.sol:7"
          },
          {
            "label": "_initialized",
            "offset": 20,
            "slot": "1",
            "type": "t_bool",
            "contract": "ProxyOwned",
            "src": "contracts\\utils\\proxy\\ProxyOwned.sol:8"
          },
          {
            "label": "_transferredAtInit",
            "offset": 21,
            "slot": "1",
            "type": "t_bool",
            "contract": "ProxyOwned",
            "src": "contracts\\utils\\proxy\\ProxyOwned.sol:9"
          },
          {
            "label": "lastPauseTime",
            "offset": 0,
            "slot": "2",
            "type": "t_uint256",
            "contract": "ProxyPausable",
            "src": "contracts\\utils\\proxy\\ProxyPausable.sol:9"
          },
          {
            "label": "paused",
            "offset": 0,
            "slot": "3",
            "type": "t_bool",
            "contract": "ProxyPausable",
            "src": "contracts\\utils\\proxy\\ProxyPausable.sol:10"
          },
          {
            "label": "_guardCounter",
            "offset": 0,
            "slot": "4",
            "type": "t_uint256",
            "contract": "ProxyReentrancyGuard",
            "src": "contracts\\utils\\proxy\\ProxyReentrancyGuard.sol:18"
          },
          {
            "label": "_initialized",
            "offset": 0,
            "slot": "5",
            "type": "t_bool",
            "contract": "ProxyReentrancyGuard",
            "src": "contracts\\utils\\proxy\\ProxyReentrancyGuard.sol:19"
          },
          {
            "label": "rootPerGame",
            "offset": 0,
            "slot": "6",
            "type": "t_mapping(t_bytes32,t_bytes32)",
            "contract": "SportsAMMV2",
            "src": "contracts\\core\\AMM\\SportsAMMV2.sol:54"
          },
          {
            "label": "defaultCollateral",
            "offset": 0,
            "slot": "7",
            "type": "t_contract(IERC20)416",
            "contract": "SportsAMMV2",
            "src": "contracts\\core\\AMM\\SportsAMMV2.sol:57"
          },
          {
            "label": "liquidityPoolForCollateral",
            "offset": 0,
            "slot": "8",
            "type": "t_mapping(t_address,t_address)",
            "contract": "SportsAMMV2",
            "src": "contracts\\core\\AMM\\SportsAMMV2.sol:60"
          },
          {
            "label": "defaultCollateralDecimals",
            "offset": 0,
            "slot": "9",
            "type": "t_uint256",
            "contract": "SportsAMMV2",
            "src": "contracts\\core\\AMM\\SportsAMMV2.sol:63"
          },
          {
            "label": "manager",
            "offset": 0,
            "slot": "10",
            "type": "t_contract(ISportsAMMV2Manager)4838",
            "contract": "SportsAMMV2",
            "src": "contracts\\core\\AMM\\SportsAMMV2.sol:66"
          },
          {
            "label": "riskManager",
            "offset": 0,
            "slot": "11",
            "type": "t_contract(ISportsAMMV2RiskManager)5144",
            "contract": "SportsAMMV2",
            "src": "contracts\\core\\AMM\\SportsAMMV2.sol:69"
          },
          {
            "label": "resultManager",
            "offset": 0,
            "slot": "12",
            "type": "t_contract(ISportsAMMV2ResultManager)5002",
            "contract": "SportsAMMV2",
            "src": "contracts\\core\\AMM\\SportsAMMV2.sol:72"
          },
          {
            "label": "referrals",
            "offset": 0,
            "slot": "13",
            "type": "t_contract(IReferrals)1157",
            "contract": "SportsAMMV2",
            "src": "contracts\\core\\AMM\\SportsAMMV2.sol:75"
          },
          {
            "label": "ticketMastercopy",
            "offset": 0,
            "slot": "14",
            "type": "t_address",
            "contract": "SportsAMMV2",
            "src": "contracts\\core\\AMM\\SportsAMMV2.sol:78"
          },
          {
            "label": "safeBox",
            "offset": 0,
            "slot": "15",
            "type": "t_address",
            "contract": "SportsAMMV2",
            "src": "contracts\\core\\AMM\\SportsAMMV2.sol:81"
          },
          {
            "label": "safeBoxFee",
            "offset": 0,
            "slot": "16",
            "type": "t_uint256",
            "contract": "SportsAMMV2",
            "src": "contracts\\core\\AMM\\SportsAMMV2.sol:84"
          },
          {
            "label": "multiCollateralOnOffRamp",
            "offset": 0,
            "slot": "17",
            "type": "t_contract(IMultiCollateralOnOffRamp)1078",
            "contract": "SportsAMMV2",
            "src": "contracts\\core\\AMM\\SportsAMMV2.sol:87"
          },
          {
            "label": "multicollateralEnabled",
            "offset": 20,
            "slot": "17",
            "type": "t_bool",
            "contract": "SportsAMMV2",
            "src": "contracts\\core\\AMM\\SportsAMMV2.sol:90"
          },
          {
            "label": "stakingThales",
            "offset": 0,
            "slot": "18",
            "type": "t_contract(IStakingThales)1252",
            "contract": "SportsAMMV2",
            "src": "contracts\\core\\AMM\\SportsAMMV2.sol:93"
          },
          {
            "label": "liveTradingProcessor",
            "offset": 0,
            "slot": "19",
            "type": "t_address",
            "contract": "SportsAMMV2",
            "src": "contracts\\core\\AMM\\SportsAMMV2.sol:96"
          },
          {
            "label": "freeBetsHolder",
            "offset": 0,
            "slot": "20",
            "type": "t_address",
            "contract": "SportsAMMV2",
            "src": "contracts\\core\\AMM\\SportsAMMV2.sol:99"
          },
          {
            "label": "addedPayoutPercentagePerCollateral",
            "offset": 0,
            "slot": "21",
            "type": "t_mapping(t_address,t_uint256)",
            "contract": "SportsAMMV2",
            "src": "contracts\\core\\AMM\\SportsAMMV2.sol:102"
          },
          {
            "label": "safeBoxPerCollateral",
            "offset": 0,
            "slot": "22",
            "type": "t_mapping(t_address,t_address)",
            "contract": "SportsAMMV2",
            "src": "contracts\\core\\AMM\\SportsAMMV2.sol:105"
          }
        ],
        "types": {
          "t_bool": {
            "label": "bool",
            "numberOfBytes": "1"
          },
          "t_struct(InitializableStorage)10_storage": {
            "label": "struct Initializable.InitializableStorage",
            "members": [
              {
                "label": "_initialized",
                "type": "t_uint64",
                "offset": 0,
                "slot": "0"
              },
              {
                "label": "_initializing",
                "type": "t_bool",
                "offset": 8,
                "slot": "0"
              }
            ],
            "numberOfBytes": "32"
          },
          "t_uint64": {
            "label": "uint64",
            "numberOfBytes": "8"
          },
          "t_address": {
            "label": "address",
            "numberOfBytes": "20"
          },
          "t_bytes32": {
            "label": "bytes32",
            "numberOfBytes": "32"
          },
          "t_contract(IERC20)416": {
            "label": "contract IERC20",
            "numberOfBytes": "20"
          },
          "t_contract(IMultiCollateralOnOffRamp)1078": {
            "label": "contract IMultiCollateralOnOffRamp",
            "numberOfBytes": "20"
          },
          "t_contract(IReferrals)1157": {
            "label": "contract IReferrals",
            "numberOfBytes": "20"
          },
          "t_contract(ISportsAMMV2Manager)4838": {
            "label": "contract ISportsAMMV2Manager",
            "numberOfBytes": "20"
          },
          "t_contract(ISportsAMMV2ResultManager)5002": {
            "label": "contract ISportsAMMV2ResultManager",
            "numberOfBytes": "20"
          },
          "t_contract(ISportsAMMV2RiskManager)5144": {
            "label": "contract ISportsAMMV2RiskManager",
            "numberOfBytes": "20"
          },
          "t_contract(IStakingThales)1252": {
            "label": "contract IStakingThales",
            "numberOfBytes": "20"
          },
          "t_mapping(t_address,t_address)": {
            "label": "mapping(address => address)",
            "numberOfBytes": "32"
          },
          "t_mapping(t_address,t_uint256)": {
            "label": "mapping(address => uint256)",
            "numberOfBytes": "32"
          },
          "t_mapping(t_bytes32,t_bytes32)": {
            "label": "mapping(bytes32 => bytes32)",
            "numberOfBytes": "32"
          },
          "t_uint256": {
            "label": "uint256",
            "numberOfBytes": "32"
          }
        },
        "namespaces": {
          "erc7201:openzeppelin.storage.Initializable": [
            {
              "contract": "Initializable",
              "label": "_initialized",
              "type": "t_uint64",
              "src": "@openzeppelin\\contracts-upgradeable\\proxy\\utils\\Initializable.sol:69",
              "offset": 0,
              "slot": "0"
            },
            {
              "contract": "Initializable",
              "label": "_initializing",
              "type": "t_bool",
              "src": "@openzeppelin\\contracts-upgradeable\\proxy\\utils\\Initializable.sol:73",
              "offset": 8,
              "slot": "0"
            }
          ]
        }
      }
    },
    "8955427207ef0cd37d553118c1d80773d29799f3a34c64a2481e5cfcce9812ee": {
      "address": "0x6C17A7FE33A3d24774800cF3D6a8B6c481F88517",
      "txHash": "0x436ea1f915bf1262ed278dab4b45530f6fa404c896df705737ff7b57c8e9e4b7",
      "layout": {
        "solcVersion": "0.8.20",
        "storage": [
          {
            "label": "owner",
            "offset": 0,
            "slot": "0",
            "type": "t_address",
            "contract": "ProxyOwned",
            "src": "contracts\\utils\\proxy\\ProxyOwned.sol:6"
          },
          {
            "label": "nominatedOwner",
            "offset": 0,
            "slot": "1",
            "type": "t_address",
            "contract": "ProxyOwned",
            "src": "contracts\\utils\\proxy\\ProxyOwned.sol:7"
          },
          {
            "label": "_initialized",
            "offset": 20,
            "slot": "1",
            "type": "t_bool",
            "contract": "ProxyOwned",
            "src": "contracts\\utils\\proxy\\ProxyOwned.sol:8"
          },
          {
            "label": "_transferredAtInit",
            "offset": 21,
            "slot": "1",
            "type": "t_bool",
            "contract": "ProxyOwned",
            "src": "contracts\\utils\\proxy\\ProxyOwned.sol:9"
          },
          {
            "label": "lastPauseTime",
            "offset": 0,
            "slot": "2",
            "type": "t_uint256",
            "contract": "ProxyPausable",
            "src": "contracts\\utils\\proxy\\ProxyPausable.sol:9"
          },
          {
            "label": "paused",
            "offset": 0,
            "slot": "3",
            "type": "t_bool",
            "contract": "ProxyPausable",
            "src": "contracts\\utils\\proxy\\ProxyPausable.sol:10"
          },
          {
            "label": "_guardCounter",
            "offset": 0,
            "slot": "4",
            "type": "t_uint256",
            "contract": "ProxyReentrancyGuard",
            "src": "contracts\\utils\\proxy\\ProxyReentrancyGuard.sol:18"
          },
          {
            "label": "_initialized",
            "offset": 0,
            "slot": "5",
            "type": "t_bool",
            "contract": "ProxyReentrancyGuard",
            "src": "contracts\\utils\\proxy\\ProxyReentrancyGuard.sol:19"
          },
          {
            "label": "manager",
            "offset": 1,
            "slot": "5",
            "type": "t_contract(ISportsAMMV2Manager)19270",
            "contract": "SportsAMMV2RiskManager",
            "src": "contracts\\core\\AMM\\SportsAMMV2RiskManager.sol:28"
          },
          {
            "label": "resultManager",
            "offset": 0,
            "slot": "6",
            "type": "t_contract(ISportsAMMV2ResultManager)19434",
            "contract": "SportsAMMV2RiskManager",
            "src": "contracts\\core\\AMM\\SportsAMMV2RiskManager.sol:31"
          },
          {
            "label": "sportsAMM",
            "offset": 0,
            "slot": "7",
            "type": "t_contract(ISportsAMMV2)19103",
            "contract": "SportsAMMV2RiskManager",
            "src": "contracts\\core\\AMM\\SportsAMMV2RiskManager.sol:34"
          },
          {
            "label": "defaultCap",
            "offset": 0,
            "slot": "8",
            "type": "t_uint256",
            "contract": "SportsAMMV2RiskManager",
            "src": "contracts\\core\\AMM\\SportsAMMV2RiskManager.sol:37"
          },
          {
            "label": "capPerSport",
            "offset": 0,
            "slot": "9",
            "type": "t_mapping(t_uint256,t_uint256)",
            "contract": "SportsAMMV2RiskManager",
            "src": "contracts\\core\\AMM\\SportsAMMV2RiskManager.sol:40"
          },
          {
            "label": "capPerSportChild",
            "offset": 0,
            "slot": "10",
            "type": "t_mapping(t_uint256,t_uint256)",
            "contract": "SportsAMMV2RiskManager",
            "src": "contracts\\core\\AMM\\SportsAMMV2RiskManager.sol:43"
          },
          {
            "label": "capPerSportAndType",
            "offset": 0,
            "slot": "11",
            "type": "t_mapping(t_uint256,t_mapping(t_uint256,t_uint256))",
            "contract": "SportsAMMV2RiskManager",
            "src": "contracts\\core\\AMM\\SportsAMMV2RiskManager.sol:46"
          },
          {
            "label": "capPerMarket",
            "offset": 0,
            "slot": "12",
            "type": "t_mapping(t_bytes32,t_mapping(t_uint256,t_mapping(t_uint256,t_mapping(t_int256,t_uint256))))",
            "contract": "SportsAMMV2RiskManager",
            "src": "contracts\\core\\AMM\\SportsAMMV2RiskManager.sol:49"
          },
          {
            "label": "defaultRiskMultiplier",
            "offset": 0,
            "slot": "13",
            "type": "t_uint256",
            "contract": "SportsAMMV2RiskManager",
            "src": "contracts\\core\\AMM\\SportsAMMV2RiskManager.sol:52"
          },
          {
            "label": "riskMultiplierPerSport",
            "offset": 0,
            "slot": "14",
            "type": "t_mapping(t_uint256,t_uint256)",
            "contract": "SportsAMMV2RiskManager",
            "src": "contracts\\core\\AMM\\SportsAMMV2RiskManager.sol:55"
          },
          {
            "label": "riskMultiplierPerGame",
            "offset": 0,
            "slot": "15",
            "type": "t_mapping(t_bytes32,t_uint256)",
            "contract": "SportsAMMV2RiskManager",
            "src": "contracts\\core\\AMM\\SportsAMMV2RiskManager.sol:58"
          },
          {
            "label": "maxCap",
            "offset": 0,
            "slot": "16",
            "type": "t_uint256",
            "contract": "SportsAMMV2RiskManager",
            "src": "contracts\\core\\AMM\\SportsAMMV2RiskManager.sol:61"
          },
          {
            "label": "maxRiskMultiplier",
            "offset": 0,
            "slot": "17",
            "type": "t_uint256",
            "contract": "SportsAMMV2RiskManager",
            "src": "contracts\\core\\AMM\\SportsAMMV2RiskManager.sol:64"
          },
          {
            "label": "dynamicLiquidityCutoffTimePerSport",
            "offset": 0,
            "slot": "18",
            "type": "t_mapping(t_uint256,t_uint256)",
            "contract": "SportsAMMV2RiskManager",
            "src": "contracts\\core\\AMM\\SportsAMMV2RiskManager.sol:67"
          },
          {
            "label": "dynamicLiquidityCutoffDividerPerSport",
            "offset": 0,
            "slot": "19",
            "type": "t_mapping(t_uint256,t_uint256)",
            "contract": "SportsAMMV2RiskManager",
            "src": "contracts\\core\\AMM\\SportsAMMV2RiskManager.sol:70"
          },
          {
            "label": "liveTradingPerSportAndTypeEnabled",
            "offset": 0,
            "slot": "20",
            "type": "t_mapping(t_uint256,t_mapping(t_uint256,t_bool))",
            "contract": "SportsAMMV2RiskManager",
            "src": "contracts\\core\\AMM\\SportsAMMV2RiskManager.sol:72"
          },
          {
            "label": "combiningPerSportEnabled",
            "offset": 0,
            "slot": "21",
            "type": "t_mapping(t_uint256,t_bool)",
            "contract": "SportsAMMV2RiskManager",
            "src": "contracts\\core\\AMM\\SportsAMMV2RiskManager.sol:74"
          },
          {
            "label": "riskPerMarketTypeAndPosition",
            "offset": 0,
            "slot": "22",
            "type": "t_mapping(t_bytes32,t_mapping(t_uint256,t_mapping(t_uint256,t_mapping(t_uint256,t_int256))))",
            "contract": "SportsAMMV2RiskManager",
            "src": "contracts\\core\\AMM\\SportsAMMV2RiskManager.sol:77"
          },
          {
            "label": "spentOnGame",
            "offset": 0,
            "slot": "23",
            "type": "t_mapping(t_bytes32,t_uint256)",
            "contract": "SportsAMMV2RiskManager",
            "src": "contracts\\core\\AMM\\SportsAMMV2RiskManager.sol:80"
          },
          {
            "label": "minBuyInAmount",
            "offset": 0,
            "slot": "24",
            "type": "t_uint256",
            "contract": "SportsAMMV2RiskManager",
            "src": "contracts\\core\\AMM\\SportsAMMV2RiskManager.sol:83"
          },
          {
            "label": "maxTicketSize",
            "offset": 0,
            "slot": "25",
            "type": "t_uint256",
            "contract": "SportsAMMV2RiskManager",
            "src": "contracts\\core\\AMM\\SportsAMMV2RiskManager.sol:86"
          },
          {
            "label": "maxSupportedAmount",
            "offset": 0,
            "slot": "26",
            "type": "t_uint256",
            "contract": "SportsAMMV2RiskManager",
            "src": "contracts\\core\\AMM\\SportsAMMV2RiskManager.sol:89"
          },
          {
            "label": "maxSupportedOdds",
            "offset": 0,
            "slot": "27",
            "type": "t_uint256",
            "contract": "SportsAMMV2RiskManager",
            "src": "contracts\\core\\AMM\\SportsAMMV2RiskManager.sol:92"
          },
          {
            "label": "minimalTimeLeftToMaturity",
            "offset": 0,
            "slot": "28",
            "type": "t_uint256",
            "contract": "SportsAMMV2RiskManager",
            "src": "contracts\\core\\AMM\\SportsAMMV2RiskManager.sol:95"
          },
          {
            "label": "expiryDuration",
            "offset": 0,
            "slot": "29",
            "type": "t_uint256",
            "contract": "SportsAMMV2RiskManager",
            "src": "contracts\\core\\AMM\\SportsAMMV2RiskManager.sol:98"
          },
          {
            "label": "liveCapDividerPerSport",
            "offset": 0,
            "slot": "30",
            "type": "t_mapping(t_uint256,t_uint256)",
            "contract": "SportsAMMV2RiskManager",
            "src": "contracts\\core\\AMM\\SportsAMMV2RiskManager.sol:101"
          },
          {
            "label": "defaultLiveCapDivider",
            "offset": 0,
            "slot": "31",
            "type": "t_uint256",
            "contract": "SportsAMMV2RiskManager",
            "src": "contracts\\core\\AMM\\SportsAMMV2RiskManager.sol:104"
          }
        ],
        "types": {
          "t_bool": {
            "label": "bool",
            "numberOfBytes": "1"
          },
          "t_struct(InitializableStorage)371_storage": {
            "label": "struct Initializable.InitializableStorage",
            "members": [
              {
                "label": "_initialized",
                "type": "t_uint64",
                "offset": 0,
                "slot": "0"
              },
              {
                "label": "_initializing",
                "type": "t_bool",
                "offset": 8,
                "slot": "0"
              }
            ],
            "numberOfBytes": "32"
          },
          "t_uint64": {
            "label": "uint64",
            "numberOfBytes": "8"
          },
          "t_address": {
            "label": "address",
            "numberOfBytes": "20"
          },
          "t_bytes32": {
            "label": "bytes32",
            "numberOfBytes": "32"
          },
          "t_contract(ISportsAMMV2)19103": {
            "label": "contract ISportsAMMV2",
            "numberOfBytes": "20"
          },
          "t_contract(ISportsAMMV2Manager)19270": {
            "label": "contract ISportsAMMV2Manager",
            "numberOfBytes": "20"
          },
          "t_contract(ISportsAMMV2ResultManager)19434": {
            "label": "contract ISportsAMMV2ResultManager",
            "numberOfBytes": "20"
          },
          "t_int256": {
            "label": "int256",
            "numberOfBytes": "32"
          },
          "t_mapping(t_bytes32,t_mapping(t_uint256,t_mapping(t_uint256,t_mapping(t_int256,t_uint256))))": {
            "label": "mapping(bytes32 => mapping(uint256 => mapping(uint256 => mapping(int256 => uint256))))",
            "numberOfBytes": "32"
          },
          "t_mapping(t_bytes32,t_mapping(t_uint256,t_mapping(t_uint256,t_mapping(t_uint256,t_int256))))": {
            "label": "mapping(bytes32 => mapping(uint256 => mapping(uint256 => mapping(uint256 => int256))))",
            "numberOfBytes": "32"
          },
          "t_mapping(t_bytes32,t_uint256)": {
            "label": "mapping(bytes32 => uint256)",
            "numberOfBytes": "32"
          },
          "t_mapping(t_int256,t_uint256)": {
            "label": "mapping(int256 => uint256)",
            "numberOfBytes": "32"
          },
          "t_mapping(t_uint256,t_bool)": {
            "label": "mapping(uint256 => bool)",
            "numberOfBytes": "32"
          },
          "t_mapping(t_uint256,t_int256)": {
            "label": "mapping(uint256 => int256)",
            "numberOfBytes": "32"
          },
          "t_mapping(t_uint256,t_mapping(t_int256,t_uint256))": {
            "label": "mapping(uint256 => mapping(int256 => uint256))",
            "numberOfBytes": "32"
          },
          "t_mapping(t_uint256,t_mapping(t_uint256,t_bool))": {
            "label": "mapping(uint256 => mapping(uint256 => bool))",
            "numberOfBytes": "32"
          },
          "t_mapping(t_uint256,t_mapping(t_uint256,t_int256))": {
            "label": "mapping(uint256 => mapping(uint256 => int256))",
            "numberOfBytes": "32"
          },
          "t_mapping(t_uint256,t_mapping(t_uint256,t_mapping(t_int256,t_uint256)))": {
            "label": "mapping(uint256 => mapping(uint256 => mapping(int256 => uint256)))",
            "numberOfBytes": "32"
          },
          "t_mapping(t_uint256,t_mapping(t_uint256,t_mapping(t_uint256,t_int256)))": {
            "label": "mapping(uint256 => mapping(uint256 => mapping(uint256 => int256)))",
            "numberOfBytes": "32"
          },
          "t_mapping(t_uint256,t_mapping(t_uint256,t_uint256))": {
            "label": "mapping(uint256 => mapping(uint256 => uint256))",
            "numberOfBytes": "32"
          },
          "t_mapping(t_uint256,t_uint256)": {
            "label": "mapping(uint256 => uint256)",
            "numberOfBytes": "32"
          },
          "t_uint256": {
            "label": "uint256",
            "numberOfBytes": "32"
          }
        },
        "namespaces": {
          "erc7201:openzeppelin.storage.Initializable": [
            {
              "contract": "Initializable",
              "label": "_initialized",
              "type": "t_uint64",
              "src": "@openzeppelin\\contracts-upgradeable\\proxy\\utils\\Initializable.sol:69",
              "offset": 0,
              "slot": "0"
            },
            {
              "contract": "Initializable",
              "label": "_initializing",
              "type": "t_bool",
              "src": "@openzeppelin\\contracts-upgradeable\\proxy\\utils\\Initializable.sol:73",
              "offset": 8,
              "slot": "0"
            }
          ]
        }
      }
    },
    "f3ccc8b960ed5bd0208c6ea88ae85aff4e6b32ace1f02ef6d52fcde5956fa699": {
      "address": "0x1F4676cD61A7028BA5a3df6D0FCe9BB6f0E0dD90",
      "txHash": "0x6942773784db3b9c24cd5c22741ff9f518045cb9254c90017e4a6e2f08249625",
      "layout": {
        "solcVersion": "0.8.20",
        "storage": [
          {
            "label": "owner",
            "offset": 0,
            "slot": "0",
            "type": "t_address",
            "contract": "ProxyOwned",
            "src": "contracts\\utils\\proxy\\ProxyOwned.sol:6"
          },
          {
            "label": "nominatedOwner",
            "offset": 0,
            "slot": "1",
            "type": "t_address",
            "contract": "ProxyOwned",
            "src": "contracts\\utils\\proxy\\ProxyOwned.sol:7"
          },
          {
            "label": "_initialized",
            "offset": 20,
            "slot": "1",
            "type": "t_bool",
            "contract": "ProxyOwned",
            "src": "contracts\\utils\\proxy\\ProxyOwned.sol:8"
          },
          {
            "label": "_transferredAtInit",
            "offset": 21,
            "slot": "1",
            "type": "t_bool",
            "contract": "ProxyOwned",
            "src": "contracts\\utils\\proxy\\ProxyOwned.sol:9"
          },
          {
            "label": "lastPauseTime",
            "offset": 0,
            "slot": "2",
            "type": "t_uint256",
            "contract": "ProxyPausable",
            "src": "contracts\\utils\\proxy\\ProxyPausable.sol:9"
          },
          {
            "label": "paused",
            "offset": 0,
            "slot": "3",
            "type": "t_bool",
            "contract": "ProxyPausable",
            "src": "contracts\\utils\\proxy\\ProxyPausable.sol:10"
          },
          {
            "label": "_guardCounter",
            "offset": 0,
            "slot": "4",
            "type": "t_uint256",
            "contract": "ProxyReentrancyGuard",
            "src": "contracts\\utils\\proxy\\ProxyReentrancyGuard.sol:18"
          },
          {
            "label": "_initialized",
            "offset": 0,
            "slot": "5",
            "type": "t_bool",
            "contract": "ProxyReentrancyGuard",
            "src": "contracts\\utils\\proxy\\ProxyReentrancyGuard.sol:19"
          },
          {
            "label": "manager",
            "offset": 1,
            "slot": "5",
            "type": "t_contract(ISportsAMMV2Manager)3640",
            "contract": "SportsAMMV2RiskManager",
            "src": "contracts\\core\\AMM\\SportsAMMV2RiskManager.sol:28"
          },
          {
            "label": "resultManager",
            "offset": 0,
            "slot": "6",
            "type": "t_contract(ISportsAMMV2ResultManager)3804",
            "contract": "SportsAMMV2RiskManager",
            "src": "contracts\\core\\AMM\\SportsAMMV2RiskManager.sol:31"
          },
          {
            "label": "sportsAMM",
            "offset": 0,
            "slot": "7",
            "type": "t_contract(ISportsAMMV2)3507",
            "contract": "SportsAMMV2RiskManager",
            "src": "contracts\\core\\AMM\\SportsAMMV2RiskManager.sol:34"
          },
          {
            "label": "defaultCap",
            "offset": 0,
            "slot": "8",
            "type": "t_uint256",
            "contract": "SportsAMMV2RiskManager",
            "src": "contracts\\core\\AMM\\SportsAMMV2RiskManager.sol:37"
          },
          {
            "label": "capPerSport",
            "offset": 0,
            "slot": "9",
            "type": "t_mapping(t_uint256,t_uint256)",
            "contract": "SportsAMMV2RiskManager",
            "src": "contracts\\core\\AMM\\SportsAMMV2RiskManager.sol:40"
          },
          {
            "label": "capPerSportChild",
            "offset": 0,
            "slot": "10",
            "type": "t_mapping(t_uint256,t_uint256)",
            "contract": "SportsAMMV2RiskManager",
            "src": "contracts\\core\\AMM\\SportsAMMV2RiskManager.sol:43"
          },
          {
            "label": "capPerSportAndType",
            "offset": 0,
            "slot": "11",
            "type": "t_mapping(t_uint256,t_mapping(t_uint256,t_uint256))",
            "contract": "SportsAMMV2RiskManager",
            "src": "contracts\\core\\AMM\\SportsAMMV2RiskManager.sol:46"
          },
          {
            "label": "capPerMarket",
            "offset": 0,
            "slot": "12",
            "type": "t_mapping(t_bytes32,t_mapping(t_uint256,t_mapping(t_uint256,t_mapping(t_int256,t_uint256))))",
            "contract": "SportsAMMV2RiskManager",
            "src": "contracts\\core\\AMM\\SportsAMMV2RiskManager.sol:49"
          },
          {
            "label": "defaultRiskMultiplier",
            "offset": 0,
            "slot": "13",
            "type": "t_uint256",
            "contract": "SportsAMMV2RiskManager",
            "src": "contracts\\core\\AMM\\SportsAMMV2RiskManager.sol:52"
          },
          {
            "label": "riskMultiplierPerSport",
            "offset": 0,
            "slot": "14",
            "type": "t_mapping(t_uint256,t_uint256)",
            "contract": "SportsAMMV2RiskManager",
            "src": "contracts\\core\\AMM\\SportsAMMV2RiskManager.sol:55"
          },
          {
            "label": "riskMultiplierPerGame",
            "offset": 0,
            "slot": "15",
            "type": "t_mapping(t_bytes32,t_uint256)",
            "contract": "SportsAMMV2RiskManager",
            "src": "contracts\\core\\AMM\\SportsAMMV2RiskManager.sol:58"
          },
          {
            "label": "maxCap",
            "offset": 0,
            "slot": "16",
            "type": "t_uint256",
            "contract": "SportsAMMV2RiskManager",
            "src": "contracts\\core\\AMM\\SportsAMMV2RiskManager.sol:61"
          },
          {
            "label": "maxRiskMultiplier",
            "offset": 0,
            "slot": "17",
            "type": "t_uint256",
            "contract": "SportsAMMV2RiskManager",
            "src": "contracts\\core\\AMM\\SportsAMMV2RiskManager.sol:64"
          },
          {
            "label": "dynamicLiquidityCutoffTimePerSport",
            "offset": 0,
            "slot": "18",
            "type": "t_mapping(t_uint256,t_uint256)",
            "contract": "SportsAMMV2RiskManager",
            "src": "contracts\\core\\AMM\\SportsAMMV2RiskManager.sol:67"
          },
          {
            "label": "dynamicLiquidityCutoffDividerPerSport",
            "offset": 0,
            "slot": "19",
            "type": "t_mapping(t_uint256,t_uint256)",
            "contract": "SportsAMMV2RiskManager",
            "src": "contracts\\core\\AMM\\SportsAMMV2RiskManager.sol:70"
          },
          {
            "label": "liveTradingPerSportAndTypeEnabled",
            "offset": 0,
            "slot": "20",
            "type": "t_mapping(t_uint256,t_mapping(t_uint256,t_bool))",
            "contract": "SportsAMMV2RiskManager",
            "src": "contracts\\core\\AMM\\SportsAMMV2RiskManager.sol:72"
          },
          {
            "label": "combiningPerSportEnabled",
            "offset": 0,
            "slot": "21",
            "type": "t_mapping(t_uint256,t_bool)",
            "contract": "SportsAMMV2RiskManager",
            "src": "contracts\\core\\AMM\\SportsAMMV2RiskManager.sol:74"
          },
          {
            "label": "riskPerMarketTypeAndPosition",
            "offset": 0,
            "slot": "22",
            "type": "t_mapping(t_bytes32,t_mapping(t_uint256,t_mapping(t_uint256,t_mapping(t_uint256,t_int256))))",
            "contract": "SportsAMMV2RiskManager",
            "src": "contracts\\core\\AMM\\SportsAMMV2RiskManager.sol:77"
          },
          {
            "label": "spentOnGame",
            "offset": 0,
            "slot": "23",
            "type": "t_mapping(t_bytes32,t_uint256)",
            "contract": "SportsAMMV2RiskManager",
            "src": "contracts\\core\\AMM\\SportsAMMV2RiskManager.sol:80"
          },
          {
            "label": "minBuyInAmount",
            "offset": 0,
            "slot": "24",
            "type": "t_uint256",
            "contract": "SportsAMMV2RiskManager",
            "src": "contracts\\core\\AMM\\SportsAMMV2RiskManager.sol:83"
          },
          {
            "label": "maxTicketSize",
            "offset": 0,
            "slot": "25",
            "type": "t_uint256",
            "contract": "SportsAMMV2RiskManager",
            "src": "contracts\\core\\AMM\\SportsAMMV2RiskManager.sol:86"
          },
          {
            "label": "maxSupportedAmount",
            "offset": 0,
            "slot": "26",
            "type": "t_uint256",
            "contract": "SportsAMMV2RiskManager",
            "src": "contracts\\core\\AMM\\SportsAMMV2RiskManager.sol:89"
          },
          {
            "label": "maxSupportedOdds",
            "offset": 0,
            "slot": "27",
            "type": "t_uint256",
            "contract": "SportsAMMV2RiskManager",
            "src": "contracts\\core\\AMM\\SportsAMMV2RiskManager.sol:92"
          },
          {
            "label": "minimalTimeLeftToMaturity",
            "offset": 0,
            "slot": "28",
            "type": "t_uint256",
            "contract": "SportsAMMV2RiskManager",
            "src": "contracts\\core\\AMM\\SportsAMMV2RiskManager.sol:95"
          },
          {
            "label": "expiryDuration",
            "offset": 0,
            "slot": "29",
            "type": "t_uint256",
            "contract": "SportsAMMV2RiskManager",
            "src": "contracts\\core\\AMM\\SportsAMMV2RiskManager.sol:98"
          },
          {
            "label": "liveCapDividerPerSport",
            "offset": 0,
            "slot": "30",
            "type": "t_mapping(t_uint256,t_uint256)",
            "contract": "SportsAMMV2RiskManager",
            "src": "contracts\\core\\AMM\\SportsAMMV2RiskManager.sol:101"
          },
          {
            "label": "defaultLiveCapDivider",
            "offset": 0,
            "slot": "31",
            "type": "t_uint256",
            "contract": "SportsAMMV2RiskManager",
            "src": "contracts\\core\\AMM\\SportsAMMV2RiskManager.sol:104"
          }
        ],
        "types": {
          "t_bool": {
            "label": "bool",
            "numberOfBytes": "1"
          },
          "t_struct(InitializableStorage)10_storage": {
            "label": "struct Initializable.InitializableStorage",
            "members": [
              {
                "label": "_initialized",
                "type": "t_uint64",
                "offset": 0,
                "slot": "0"
              },
              {
                "label": "_initializing",
                "type": "t_bool",
                "offset": 8,
                "slot": "0"
              }
            ],
            "numberOfBytes": "32"
          },
          "t_uint64": {
            "label": "uint64",
            "numberOfBytes": "8"
          },
          "t_address": {
            "label": "address",
            "numberOfBytes": "20"
          },
          "t_bytes32": {
            "label": "bytes32",
            "numberOfBytes": "32"
          },
          "t_contract(ISportsAMMV2)3507": {
            "label": "contract ISportsAMMV2",
            "numberOfBytes": "20"
          },
          "t_contract(ISportsAMMV2Manager)3640": {
            "label": "contract ISportsAMMV2Manager",
            "numberOfBytes": "20"
          },
          "t_contract(ISportsAMMV2ResultManager)3804": {
            "label": "contract ISportsAMMV2ResultManager",
            "numberOfBytes": "20"
          },
          "t_int256": {
            "label": "int256",
            "numberOfBytes": "32"
          },
          "t_mapping(t_bytes32,t_mapping(t_uint256,t_mapping(t_uint256,t_mapping(t_int256,t_uint256))))": {
            "label": "mapping(bytes32 => mapping(uint256 => mapping(uint256 => mapping(int256 => uint256))))",
            "numberOfBytes": "32"
          },
          "t_mapping(t_bytes32,t_mapping(t_uint256,t_mapping(t_uint256,t_mapping(t_uint256,t_int256))))": {
            "label": "mapping(bytes32 => mapping(uint256 => mapping(uint256 => mapping(uint256 => int256))))",
            "numberOfBytes": "32"
          },
          "t_mapping(t_bytes32,t_uint256)": {
            "label": "mapping(bytes32 => uint256)",
            "numberOfBytes": "32"
          },
          "t_mapping(t_int256,t_uint256)": {
            "label": "mapping(int256 => uint256)",
            "numberOfBytes": "32"
          },
          "t_mapping(t_uint256,t_bool)": {
            "label": "mapping(uint256 => bool)",
            "numberOfBytes": "32"
          },
          "t_mapping(t_uint256,t_int256)": {
            "label": "mapping(uint256 => int256)",
            "numberOfBytes": "32"
          },
          "t_mapping(t_uint256,t_mapping(t_int256,t_uint256))": {
            "label": "mapping(uint256 => mapping(int256 => uint256))",
            "numberOfBytes": "32"
          },
          "t_mapping(t_uint256,t_mapping(t_uint256,t_bool))": {
            "label": "mapping(uint256 => mapping(uint256 => bool))",
            "numberOfBytes": "32"
          },
          "t_mapping(t_uint256,t_mapping(t_uint256,t_int256))": {
            "label": "mapping(uint256 => mapping(uint256 => int256))",
            "numberOfBytes": "32"
          },
          "t_mapping(t_uint256,t_mapping(t_uint256,t_mapping(t_int256,t_uint256)))": {
            "label": "mapping(uint256 => mapping(uint256 => mapping(int256 => uint256)))",
            "numberOfBytes": "32"
          },
          "t_mapping(t_uint256,t_mapping(t_uint256,t_mapping(t_uint256,t_int256)))": {
            "label": "mapping(uint256 => mapping(uint256 => mapping(uint256 => int256)))",
            "numberOfBytes": "32"
          },
          "t_mapping(t_uint256,t_mapping(t_uint256,t_uint256))": {
            "label": "mapping(uint256 => mapping(uint256 => uint256))",
            "numberOfBytes": "32"
          },
          "t_mapping(t_uint256,t_uint256)": {
            "label": "mapping(uint256 => uint256)",
            "numberOfBytes": "32"
          },
          "t_uint256": {
            "label": "uint256",
            "numberOfBytes": "32"
          }
        },
        "namespaces": {
          "erc7201:openzeppelin.storage.Initializable": [
            {
              "contract": "Initializable",
              "label": "_initialized",
              "type": "t_uint64",
              "src": "@openzeppelin\\contracts-upgradeable\\proxy\\utils\\Initializable.sol:69",
              "offset": 0,
              "slot": "0"
            },
            {
              "contract": "Initializable",
              "label": "_initializing",
              "type": "t_bool",
              "src": "@openzeppelin\\contracts-upgradeable\\proxy\\utils\\Initializable.sol:73",
              "offset": 8,
              "slot": "0"
            }
          ]
        }
      }
    },
    "fc66ab897a7368498560b9bcbdee879d1845a151ff92aada8f0d4b9c72e1b570": {
      "address": "0x7d029d36aAD8E69E80E44BE3C26b051D37eDC09e",
      "txHash": "0x0c12a48fb2ff397c33cabb97460858ba87054ee6cbfa995c32127d759d172ac2",
      "layout": {
        "solcVersion": "0.8.20",
        "storage": [
          {
            "label": "owner",
            "offset": 0,
            "slot": "0",
            "type": "t_address",
            "contract": "ProxyOwned",
            "src": "contracts/utils/proxy/ProxyOwned.sol:6"
          },
          {
            "label": "nominatedOwner",
            "offset": 0,
            "slot": "1",
            "type": "t_address",
            "contract": "ProxyOwned",
            "src": "contracts/utils/proxy/ProxyOwned.sol:7"
          },
          {
            "label": "_initialized",
            "offset": 20,
            "slot": "1",
            "type": "t_bool",
            "contract": "ProxyOwned",
            "src": "contracts/utils/proxy/ProxyOwned.sol:8"
          },
          {
            "label": "_transferredAtInit",
            "offset": 21,
            "slot": "1",
            "type": "t_bool",
            "contract": "ProxyOwned",
            "src": "contracts/utils/proxy/ProxyOwned.sol:9"
          },
          {
            "label": "lastPauseTime",
            "offset": 0,
            "slot": "2",
            "type": "t_uint256",
            "contract": "ProxyPausable",
            "src": "contracts/utils/proxy/ProxyPausable.sol:9"
          },
          {
            "label": "paused",
            "offset": 0,
            "slot": "3",
            "type": "t_bool",
            "contract": "ProxyPausable",
            "src": "contracts/utils/proxy/ProxyPausable.sol:10"
          },
          {
            "label": "_guardCounter",
            "offset": 0,
            "slot": "4",
            "type": "t_uint256",
            "contract": "ProxyReentrancyGuard",
            "src": "contracts/utils/proxy/ProxyReentrancyGuard.sol:18"
          },
          {
            "label": "_initialized",
            "offset": 0,
            "slot": "5",
            "type": "t_bool",
            "contract": "ProxyReentrancyGuard",
            "src": "contracts/utils/proxy/ProxyReentrancyGuard.sol:19"
          },
          {
            "label": "rootPerGame",
            "offset": 0,
            "slot": "6",
            "type": "t_mapping(t_bytes32,t_bytes32)",
            "contract": "SportsAMMV2",
            "src": "contracts/core/AMM/SportsAMMV2.sol:54"
          },
          {
            "label": "defaultCollateral",
            "offset": 0,
            "slot": "7",
            "type": "t_contract(IERC20)630",
            "contract": "SportsAMMV2",
            "src": "contracts/core/AMM/SportsAMMV2.sol:57"
          },
          {
            "label": "liquidityPoolForCollateral",
            "offset": 0,
            "slot": "8",
            "type": "t_mapping(t_address,t_address)",
            "contract": "SportsAMMV2",
            "src": "contracts/core/AMM/SportsAMMV2.sol:60"
          },
          {
            "label": "defaultCollateralDecimals",
            "offset": 0,
            "slot": "9",
            "type": "t_uint256",
            "contract": "SportsAMMV2",
            "src": "contracts/core/AMM/SportsAMMV2.sol:63"
          },
          {
            "label": "manager",
            "offset": 0,
            "slot": "10",
            "type": "t_contract(ISportsAMMV2Manager)12739",
            "contract": "SportsAMMV2",
            "src": "contracts/core/AMM/SportsAMMV2.sol:66"
          },
          {
            "label": "riskManager",
            "offset": 0,
            "slot": "11",
            "type": "t_contract(ISportsAMMV2RiskManager)13045",
            "contract": "SportsAMMV2",
            "src": "contracts/core/AMM/SportsAMMV2.sol:69"
          },
          {
            "label": "resultManager",
            "offset": 0,
            "slot": "12",
            "type": "t_contract(ISportsAMMV2ResultManager)12903",
            "contract": "SportsAMMV2",
            "src": "contracts/core/AMM/SportsAMMV2.sol:72"
          },
          {
            "label": "referrals",
            "offset": 0,
            "slot": "13",
            "type": "t_contract(IReferrals)1983",
            "contract": "SportsAMMV2",
            "src": "contracts/core/AMM/SportsAMMV2.sol:75"
          },
          {
            "label": "ticketMastercopy",
            "offset": 0,
            "slot": "14",
            "type": "t_address",
            "contract": "SportsAMMV2",
            "src": "contracts/core/AMM/SportsAMMV2.sol:78"
          },
          {
            "label": "safeBox",
            "offset": 0,
            "slot": "15",
            "type": "t_address",
            "contract": "SportsAMMV2",
            "src": "contracts/core/AMM/SportsAMMV2.sol:81"
          },
          {
            "label": "safeBoxFee",
            "offset": 0,
            "slot": "16",
            "type": "t_uint256",
            "contract": "SportsAMMV2",
            "src": "contracts/core/AMM/SportsAMMV2.sol:84"
          },
          {
            "label": "multiCollateralOnOffRamp",
            "offset": 0,
            "slot": "17",
            "type": "t_contract(IMultiCollateralOnOffRamp)1904",
            "contract": "SportsAMMV2",
            "src": "contracts/core/AMM/SportsAMMV2.sol:87"
          },
          {
            "label": "multicollateralEnabled",
            "offset": 20,
            "slot": "17",
            "type": "t_bool",
            "contract": "SportsAMMV2",
            "src": "contracts/core/AMM/SportsAMMV2.sol:90"
          },
          {
            "label": "stakingThales",
            "offset": 0,
            "slot": "18",
            "type": "t_contract(IStakingThales)2092",
            "contract": "SportsAMMV2",
            "src": "contracts/core/AMM/SportsAMMV2.sol:93"
          },
          {
            "label": "liveTradingProcessor",
            "offset": 0,
            "slot": "19",
            "type": "t_address",
            "contract": "SportsAMMV2",
            "src": "contracts/core/AMM/SportsAMMV2.sol:96"
          },
          {
            "label": "freeBetsHolder",
            "offset": 0,
            "slot": "20",
            "type": "t_address",
            "contract": "SportsAMMV2",
            "src": "contracts/core/AMM/SportsAMMV2.sol:99"
          },
          {
            "label": "addedPayoutPercentagePerCollateral",
            "offset": 0,
            "slot": "21",
            "type": "t_mapping(t_address,t_uint256)",
            "contract": "SportsAMMV2",
            "src": "contracts/core/AMM/SportsAMMV2.sol:102"
          },
          {
            "label": "safeBoxPerCollateral",
            "offset": 0,
            "slot": "22",
            "type": "t_mapping(t_address,t_address)",
            "contract": "SportsAMMV2",
            "src": "contracts/core/AMM/SportsAMMV2.sol:105"
          }
        ],
        "types": {
          "t_bool": {
            "label": "bool",
            "numberOfBytes": "1"
          },
          "t_struct(InitializableStorage)10_storage": {
            "label": "struct Initializable.InitializableStorage",
            "members": [
              {
                "label": "_initialized",
                "type": "t_uint64",
                "offset": 0,
                "slot": "0"
              },
              {
                "label": "_initializing",
                "type": "t_bool",
                "offset": 8,
                "slot": "0"
              }
            ],
            "numberOfBytes": "32"
          },
          "t_uint64": {
            "label": "uint64",
            "numberOfBytes": "8"
          },
          "t_address": {
            "label": "address",
            "numberOfBytes": "20"
          },
          "t_bytes32": {
            "label": "bytes32",
            "numberOfBytes": "32"
          },
          "t_contract(IERC20)630": {
            "label": "contract IERC20",
            "numberOfBytes": "20"
          },
          "t_contract(IMultiCollateralOnOffRamp)1904": {
            "label": "contract IMultiCollateralOnOffRamp",
            "numberOfBytes": "20"
          },
          "t_contract(IReferrals)1983": {
            "label": "contract IReferrals",
            "numberOfBytes": "20"
          },
          "t_contract(ISportsAMMV2Manager)12739": {
            "label": "contract ISportsAMMV2Manager",
            "numberOfBytes": "20"
          },
          "t_contract(ISportsAMMV2ResultManager)12903": {
            "label": "contract ISportsAMMV2ResultManager",
            "numberOfBytes": "20"
          },
          "t_contract(ISportsAMMV2RiskManager)13045": {
            "label": "contract ISportsAMMV2RiskManager",
            "numberOfBytes": "20"
          },
          "t_contract(IStakingThales)2092": {
            "label": "contract IStakingThales",
            "numberOfBytes": "20"
          },
          "t_mapping(t_address,t_address)": {
            "label": "mapping(address => address)",
            "numberOfBytes": "32"
          },
          "t_mapping(t_address,t_uint256)": {
            "label": "mapping(address => uint256)",
            "numberOfBytes": "32"
          },
          "t_mapping(t_bytes32,t_bytes32)": {
            "label": "mapping(bytes32 => bytes32)",
            "numberOfBytes": "32"
          },
          "t_uint256": {
            "label": "uint256",
            "numberOfBytes": "32"
          }
        },
        "namespaces": {
          "erc7201:openzeppelin.storage.Initializable": [
            {
              "contract": "Initializable",
              "label": "_initialized",
              "type": "t_uint64",
              "src": "@openzeppelin/contracts-upgradeable/proxy/utils/Initializable.sol:69",
              "offset": 0,
              "slot": "0"
            },
            {
              "contract": "Initializable",
              "label": "_initializing",
              "type": "t_bool",
              "src": "@openzeppelin/contracts-upgradeable/proxy/utils/Initializable.sol:73",
              "offset": 8,
              "slot": "0"
            }
          ]
        }
      }
    },
    "e3fffedfd27c5445be67ae35364acdb3d5fe9c563fd83ed969207fcbdc18457a": {
      "address": "0xb0Ba12f6899B86c869b683C09a8cA7D1A7A88B84",
      "txHash": "0xf76a0b54b54678e73fe48eec2d8221548292521240766384669b49f97ef1b693",
      "layout": {
        "solcVersion": "0.8.20",
        "storage": [
          {
            "label": "owner",
            "offset": 0,
            "slot": "0",
            "type": "t_address",
            "contract": "ProxyOwned",
            "src": "contracts/utils/proxy/ProxyOwned.sol:6"
          },
          {
            "label": "nominatedOwner",
            "offset": 0,
            "slot": "1",
            "type": "t_address",
            "contract": "ProxyOwned",
            "src": "contracts/utils/proxy/ProxyOwned.sol:7"
          },
          {
            "label": "_initialized",
            "offset": 20,
            "slot": "1",
            "type": "t_bool",
            "contract": "ProxyOwned",
            "src": "contracts/utils/proxy/ProxyOwned.sol:8"
          },
          {
            "label": "_transferredAtInit",
            "offset": 21,
            "slot": "1",
            "type": "t_bool",
            "contract": "ProxyOwned",
            "src": "contracts/utils/proxy/ProxyOwned.sol:9"
          },
          {
            "label": "lastPauseTime",
            "offset": 0,
            "slot": "2",
            "type": "t_uint256",
            "contract": "ProxyPausable",
            "src": "contracts/utils/proxy/ProxyPausable.sol:9"
          },
          {
            "label": "paused",
            "offset": 0,
            "slot": "3",
            "type": "t_bool",
            "contract": "ProxyPausable",
            "src": "contracts/utils/proxy/ProxyPausable.sol:10"
          },
          {
            "label": "_guardCounter",
            "offset": 0,
            "slot": "4",
            "type": "t_uint256",
            "contract": "ProxyReentrancyGuard",
            "src": "contracts/utils/proxy/ProxyReentrancyGuard.sol:18"
          },
          {
            "label": "_initialized",
            "offset": 0,
            "slot": "5",
            "type": "t_bool",
            "contract": "ProxyReentrancyGuard",
            "src": "contracts/utils/proxy/ProxyReentrancyGuard.sol:19"
          },
          {
            "label": "sportsAMM",
            "offset": 1,
            "slot": "5",
            "type": "t_contract(ISportsAMMV2)20321",
            "contract": "StakingThalesBettingProxy",
            "src": "contracts/core/StakingThalesBetting/StakingThalesBettingProxy.sol:24"
          },
          {
            "label": "liveTradingProcessor",
            "offset": 0,
            "slot": "6",
            "type": "t_contract(ILiveTradingProcessor)20132",
            "contract": "StakingThalesBettingProxy",
            "src": "contracts/core/StakingThalesBetting/StakingThalesBettingProxy.sol:26"
          },
          {
            "label": "stakingThales",
            "offset": 0,
            "slot": "7",
            "type": "t_contract(IStakingThales)4556",
            "contract": "StakingThalesBettingProxy",
            "src": "contracts/core/StakingThalesBetting/StakingThalesBettingProxy.sol:28"
          },
          {
            "label": "stakingCollateral",
            "offset": 0,
            "slot": "8",
            "type": "t_contract(IERC20)2955",
            "contract": "StakingThalesBettingProxy",
            "src": "contracts/core/StakingThalesBetting/StakingThalesBettingProxy.sol:30"
          },
          {
            "label": "ticketToUser",
            "offset": 0,
            "slot": "9",
            "type": "t_mapping(t_address,t_address)",
            "contract": "StakingThalesBettingProxy",
            "src": "contracts/core/StakingThalesBetting/StakingThalesBettingProxy.sol:32"
          },
          {
            "label": "liveRequestsPerUser",
            "offset": 0,
            "slot": "10",
            "type": "t_mapping(t_bytes32,t_address)",
            "contract": "StakingThalesBettingProxy",
            "src": "contracts/core/StakingThalesBetting/StakingThalesBettingProxy.sol:34"
          },
          {
            "label": "activeTicketsPerUser",
            "offset": 0,
            "slot": "11",
            "type": "t_mapping(t_address,t_struct(AddressSet)20845_storage)",
            "contract": "StakingThalesBettingProxy",
            "src": "contracts/core/StakingThalesBetting/StakingThalesBettingProxy.sol:37"
          },
          {
            "label": "resolvedTicketsPerUser",
            "offset": 0,
            "slot": "12",
            "type": "t_mapping(t_address,t_struct(AddressSet)20845_storage)",
            "contract": "StakingThalesBettingProxy",
            "src": "contracts/core/StakingThalesBetting/StakingThalesBettingProxy.sol:40"
          }
        ],
        "types": {
          "t_bool": {
            "label": "bool",
            "numberOfBytes": "1"
          },
          "t_struct(InitializableStorage)371_storage": {
            "label": "struct Initializable.InitializableStorage",
            "members": [
              {
                "label": "_initialized",
                "type": "t_uint64",
                "offset": 0,
                "slot": "0"
              },
              {
                "label": "_initializing",
                "type": "t_bool",
                "offset": 8,
                "slot": "0"
              }
            ],
            "numberOfBytes": "32"
          },
          "t_uint64": {
            "label": "uint64",
            "numberOfBytes": "8"
          },
          "t_address": {
            "label": "address",
            "numberOfBytes": "20"
          },
          "t_array(t_address)dyn_storage": {
            "label": "address[]",
            "numberOfBytes": "32"
          },
          "t_bytes32": {
            "label": "bytes32",
            "numberOfBytes": "32"
          },
          "t_contract(IERC20)2955": {
            "label": "contract IERC20",
            "numberOfBytes": "20"
          },
          "t_contract(ILiveTradingProcessor)20132": {
            "label": "contract ILiveTradingProcessor",
            "numberOfBytes": "20"
          },
          "t_contract(ISportsAMMV2)20321": {
            "label": "contract ISportsAMMV2",
            "numberOfBytes": "20"
          },
          "t_contract(IStakingThales)4556": {
            "label": "contract IStakingThales",
            "numberOfBytes": "20"
          },
          "t_mapping(t_address,t_address)": {
            "label": "mapping(address => address)",
            "numberOfBytes": "32"
          },
          "t_mapping(t_address,t_struct(AddressSet)20845_storage)": {
            "label": "mapping(address => struct AddressSetLib.AddressSet)",
            "numberOfBytes": "32"
          },
          "t_mapping(t_address,t_uint256)": {
            "label": "mapping(address => uint256)",
            "numberOfBytes": "32"
          },
          "t_mapping(t_bytes32,t_address)": {
            "label": "mapping(bytes32 => address)",
            "numberOfBytes": "32"
          },
          "t_struct(AddressSet)20845_storage": {
            "label": "struct AddressSetLib.AddressSet",
            "members": [
              {
                "label": "elements",
                "type": "t_array(t_address)dyn_storage",
                "offset": 0,
                "slot": "0"
              },
              {
                "label": "indices",
                "type": "t_mapping(t_address,t_uint256)",
                "offset": 0,
                "slot": "1"
              }
            ],
            "numberOfBytes": "64"
          },
          "t_uint256": {
            "label": "uint256",
            "numberOfBytes": "32"
          }
        },
        "namespaces": {
          "erc7201:openzeppelin.storage.Initializable": [
            {
              "contract": "Initializable",
              "label": "_initialized",
              "type": "t_uint64",
              "src": "@openzeppelin/contracts-upgradeable/proxy/utils/Initializable.sol:69",
              "offset": 0,
              "slot": "0"
            },
            {
              "contract": "Initializable",
              "label": "_initializing",
              "type": "t_bool",
              "src": "@openzeppelin/contracts-upgradeable/proxy/utils/Initializable.sol:73",
              "offset": 8,
              "slot": "0"
            }
          ]
        }
      }
    },
    "0afd69aeaa9901186f062802a1d965a364046cc4eb9809be4b96bb1c1d69f2ed": {
      "address": "0x71Cdfe5Ba0536a733cEe13b507A0a65b7022Fbf4",
      "txHash": "0x7cd3d4df1e88a909a8e13b30cb0040711c95dde8f558c4e4083e0e084e17128e",
      "layout": {
        "solcVersion": "0.8.20",
        "storage": [
          {
            "label": "owner",
            "offset": 0,
            "slot": "0",
            "type": "t_address",
            "contract": "ProxyOwned",
            "src": "contracts/utils/proxy/ProxyOwned.sol:6"
          },
          {
            "label": "nominatedOwner",
            "offset": 0,
            "slot": "1",
            "type": "t_address",
            "contract": "ProxyOwned",
            "src": "contracts/utils/proxy/ProxyOwned.sol:7"
          },
          {
            "label": "_initialized",
            "offset": 20,
            "slot": "1",
            "type": "t_bool",
            "contract": "ProxyOwned",
            "src": "contracts/utils/proxy/ProxyOwned.sol:8"
          },
          {
            "label": "_transferredAtInit",
            "offset": 21,
            "slot": "1",
            "type": "t_bool",
            "contract": "ProxyOwned",
            "src": "contracts/utils/proxy/ProxyOwned.sol:9"
          },
          {
            "label": "lastPauseTime",
            "offset": 0,
            "slot": "2",
            "type": "t_uint256",
            "contract": "ProxyPausable",
            "src": "contracts/utils/proxy/ProxyPausable.sol:9"
          },
          {
            "label": "paused",
            "offset": 0,
            "slot": "3",
            "type": "t_bool",
            "contract": "ProxyPausable",
            "src": "contracts/utils/proxy/ProxyPausable.sol:10"
          },
          {
            "label": "_guardCounter",
            "offset": 0,
            "slot": "4",
            "type": "t_uint256",
            "contract": "ProxyReentrancyGuard",
            "src": "contracts/utils/proxy/ProxyReentrancyGuard.sol:18"
          },
          {
            "label": "_initialized",
            "offset": 0,
            "slot": "5",
            "type": "t_bool",
            "contract": "ProxyReentrancyGuard",
            "src": "contracts/utils/proxy/ProxyReentrancyGuard.sol:19"
          },
          {
            "label": "rootPerGame",
            "offset": 0,
            "slot": "6",
            "type": "t_mapping(t_bytes32,t_bytes32)",
            "contract": "SportsAMMV2",
            "src": "contracts/core/AMM/SportsAMMV2.sol:54"
          },
          {
            "label": "defaultCollateral",
            "offset": 0,
            "slot": "7",
            "type": "t_contract(IERC20)2741",
            "contract": "SportsAMMV2",
            "src": "contracts/core/AMM/SportsAMMV2.sol:57"
          },
          {
            "label": "liquidityPoolForCollateral",
            "offset": 0,
            "slot": "8",
            "type": "t_mapping(t_address,t_address)",
            "contract": "SportsAMMV2",
            "src": "contracts/core/AMM/SportsAMMV2.sol:60"
          },
          {
            "label": "defaultCollateralDecimals",
            "offset": 0,
            "slot": "9",
            "type": "t_uint256",
            "contract": "SportsAMMV2",
            "src": "contracts/core/AMM/SportsAMMV2.sol:63"
          },
          {
            "label": "manager",
            "offset": 0,
            "slot": "10",
            "type": "t_contract(ISportsAMMV2Manager)10126",
            "contract": "SportsAMMV2",
            "src": "contracts/core/AMM/SportsAMMV2.sol:66"
          },
          {
            "label": "riskManager",
            "offset": 0,
            "slot": "11",
            "type": "t_contract(ISportsAMMV2RiskManager)10432",
            "contract": "SportsAMMV2",
            "src": "contracts/core/AMM/SportsAMMV2.sol:69"
          },
          {
            "label": "resultManager",
            "offset": 0,
            "slot": "12",
            "type": "t_contract(ISportsAMMV2ResultManager)10290",
            "contract": "SportsAMMV2",
            "src": "contracts/core/AMM/SportsAMMV2.sol:72"
          },
          {
            "label": "referrals",
            "offset": 0,
            "slot": "13",
            "type": "t_contract(IReferrals)3621",
            "contract": "SportsAMMV2",
            "src": "contracts/core/AMM/SportsAMMV2.sol:75"
          },
          {
            "label": "ticketMastercopy",
            "offset": 0,
            "slot": "14",
            "type": "t_address",
            "contract": "SportsAMMV2",
            "src": "contracts/core/AMM/SportsAMMV2.sol:78"
          },
          {
            "label": "safeBox",
            "offset": 0,
            "slot": "15",
            "type": "t_address",
            "contract": "SportsAMMV2",
            "src": "contracts/core/AMM/SportsAMMV2.sol:81"
          },
          {
            "label": "safeBoxFee",
            "offset": 0,
            "slot": "16",
            "type": "t_uint256",
            "contract": "SportsAMMV2",
            "src": "contracts/core/AMM/SportsAMMV2.sol:84"
          },
          {
            "label": "multiCollateralOnOffRamp",
            "offset": 0,
            "slot": "17",
            "type": "t_contract(IMultiCollateralOnOffRamp)3542",
            "contract": "SportsAMMV2",
            "src": "contracts/core/AMM/SportsAMMV2.sol:87"
          },
          {
            "label": "multicollateralEnabled",
            "offset": 20,
            "slot": "17",
            "type": "t_bool",
            "contract": "SportsAMMV2",
            "src": "contracts/core/AMM/SportsAMMV2.sol:90"
          },
          {
            "label": "stakingThales",
            "offset": 0,
            "slot": "18",
            "type": "t_contract(IStakingThales)3730",
            "contract": "SportsAMMV2",
            "src": "contracts/core/AMM/SportsAMMV2.sol:93"
          },
          {
            "label": "liveTradingProcessor",
            "offset": 0,
            "slot": "19",
            "type": "t_address",
            "contract": "SportsAMMV2",
            "src": "contracts/core/AMM/SportsAMMV2.sol:96"
          },
          {
            "label": "freeBetsHolder",
            "offset": 0,
            "slot": "20",
            "type": "t_address",
            "contract": "SportsAMMV2",
            "src": "contracts/core/AMM/SportsAMMV2.sol:99"
          },
          {
            "label": "addedPayoutPercentagePerCollateral",
            "offset": 0,
            "slot": "21",
            "type": "t_mapping(t_address,t_uint256)",
            "contract": "SportsAMMV2",
            "src": "contracts/core/AMM/SportsAMMV2.sol:102"
          },
          {
            "label": "safeBoxPerCollateral",
            "offset": 0,
            "slot": "22",
            "type": "t_mapping(t_address,t_address)",
            "contract": "SportsAMMV2",
            "src": "contracts/core/AMM/SportsAMMV2.sol:105"
          },
          {
            "label": "stakingThalesBettingProxy",
            "offset": 0,
            "slot": "23",
            "type": "t_address",
            "contract": "SportsAMMV2",
            "src": "contracts/core/AMM/SportsAMMV2.sol:108"
          }
        ],
        "types": {
          "t_bool": {
            "label": "bool",
            "numberOfBytes": "1"
          },
          "t_struct(InitializableStorage)371_storage": {
            "label": "struct Initializable.InitializableStorage",
            "members": [
              {
                "label": "_initialized",
                "type": "t_uint64",
                "offset": 0,
                "slot": "0"
              },
              {
                "label": "_initializing",
                "type": "t_bool",
                "offset": 8,
                "slot": "0"
              }
            ],
            "numberOfBytes": "32"
          },
          "t_uint64": {
            "label": "uint64",
            "numberOfBytes": "8"
          },
          "t_address": {
            "label": "address",
            "numberOfBytes": "20"
          },
          "t_bytes32": {
            "label": "bytes32",
            "numberOfBytes": "32"
          },
          "t_contract(IERC20)2741": {
            "label": "contract IERC20",
            "numberOfBytes": "20"
          },
          "t_contract(IMultiCollateralOnOffRamp)3542": {
            "label": "contract IMultiCollateralOnOffRamp",
            "numberOfBytes": "20"
          },
          "t_contract(IReferrals)3621": {
            "label": "contract IReferrals",
            "numberOfBytes": "20"
          },
          "t_contract(ISportsAMMV2Manager)10126": {
            "label": "contract ISportsAMMV2Manager",
            "numberOfBytes": "20"
          },
          "t_contract(ISportsAMMV2ResultManager)10290": {
            "label": "contract ISportsAMMV2ResultManager",
            "numberOfBytes": "20"
          },
          "t_contract(ISportsAMMV2RiskManager)10432": {
            "label": "contract ISportsAMMV2RiskManager",
            "numberOfBytes": "20"
          },
          "t_contract(IStakingThales)3730": {
            "label": "contract IStakingThales",
            "numberOfBytes": "20"
          },
          "t_mapping(t_address,t_address)": {
            "label": "mapping(address => address)",
            "numberOfBytes": "32"
          },
          "t_mapping(t_address,t_uint256)": {
            "label": "mapping(address => uint256)",
            "numberOfBytes": "32"
          },
          "t_mapping(t_bytes32,t_bytes32)": {
            "label": "mapping(bytes32 => bytes32)",
            "numberOfBytes": "32"
          },
          "t_uint256": {
            "label": "uint256",
            "numberOfBytes": "32"
          }
        },
        "namespaces": {
          "erc7201:openzeppelin.storage.Initializable": [
            {
              "contract": "Initializable",
              "label": "_initialized",
              "type": "t_uint64",
              "src": "@openzeppelin/contracts-upgradeable/proxy/utils/Initializable.sol:69",
              "offset": 0,
              "slot": "0"
            },
            {
              "contract": "Initializable",
              "label": "_initializing",
              "type": "t_bool",
              "src": "@openzeppelin/contracts-upgradeable/proxy/utils/Initializable.sol:73",
              "offset": 8,
              "slot": "0"
            }
          ]
        }
      }
    },
    "b6b585b7a12d534c1bdd16df79927fc9ab45811c24c421c8ae94101d4693d8a8": {
      "address": "0x4c1F9a3C889D87aeefA35f7658f004125fA375A7",
      "txHash": "0x09cab5c1937fd1271669b13cb155060f5203f0c7171f00ceb00f17a8bcc5d6eb",
      "layout": {
        "solcVersion": "0.8.20",
        "storage": [
          {
            "label": "owner",
            "offset": 0,
            "slot": "0",
            "type": "t_address",
            "contract": "ProxyOwned",
            "src": "contracts/utils/proxy/ProxyOwned.sol:6"
          },
          {
            "label": "nominatedOwner",
            "offset": 0,
            "slot": "1",
            "type": "t_address",
            "contract": "ProxyOwned",
            "src": "contracts/utils/proxy/ProxyOwned.sol:7"
          },
          {
            "label": "_initialized",
            "offset": 20,
            "slot": "1",
            "type": "t_bool",
            "contract": "ProxyOwned",
            "src": "contracts/utils/proxy/ProxyOwned.sol:8"
          },
          {
            "label": "_transferredAtInit",
            "offset": 21,
            "slot": "1",
            "type": "t_bool",
            "contract": "ProxyOwned",
            "src": "contracts/utils/proxy/ProxyOwned.sol:9"
          },
          {
            "label": "lastPauseTime",
            "offset": 0,
            "slot": "2",
            "type": "t_uint256",
            "contract": "ProxyPausable",
            "src": "contracts/utils/proxy/ProxyPausable.sol:9"
          },
          {
            "label": "paused",
            "offset": 0,
            "slot": "3",
            "type": "t_bool",
            "contract": "ProxyPausable",
            "src": "contracts/utils/proxy/ProxyPausable.sol:10"
          },
          {
            "label": "sportsAMM",
            "offset": 1,
            "slot": "3",
            "type": "t_contract(ISportsAMMV2)20321",
            "contract": "SportsAMMV2Data",
            "src": "contracts/core/Data/SportsAMMV2Data.sol:80"
          },
          {
            "label": "riskManager",
            "offset": 0,
            "slot": "4",
            "type": "t_contract(ISportsAMMV2RiskManager)20794",
            "contract": "SportsAMMV2Data",
            "src": "contracts/core/Data/SportsAMMV2Data.sol:82"
          }
        ],
        "types": {
          "t_bool": {
            "label": "bool",
            "numberOfBytes": "1"
          },
          "t_struct(InitializableStorage)371_storage": {
            "label": "struct Initializable.InitializableStorage",
            "members": [
              {
                "label": "_initialized",
                "type": "t_uint64",
                "offset": 0,
                "slot": "0"
              },
              {
                "label": "_initializing",
                "type": "t_bool",
                "offset": 8,
                "slot": "0"
              }
            ],
            "numberOfBytes": "32"
          },
          "t_uint64": {
            "label": "uint64",
            "numberOfBytes": "8"
          },
          "t_address": {
            "label": "address",
            "numberOfBytes": "20"
          },
          "t_contract(ISportsAMMV2)20321": {
            "label": "contract ISportsAMMV2",
            "numberOfBytes": "20"
          },
          "t_contract(ISportsAMMV2RiskManager)20794": {
            "label": "contract ISportsAMMV2RiskManager",
            "numberOfBytes": "20"
          },
          "t_uint256": {
            "label": "uint256",
            "numberOfBytes": "32"
          }
        },
        "namespaces": {
          "erc7201:openzeppelin.storage.Initializable": [
            {
              "contract": "Initializable",
              "label": "_initialized",
              "type": "t_uint64",
              "src": "@openzeppelin/contracts-upgradeable/proxy/utils/Initializable.sol:69",
              "offset": 0,
              "slot": "0"
            },
            {
              "contract": "Initializable",
              "label": "_initializing",
              "type": "t_bool",
              "src": "@openzeppelin/contracts-upgradeable/proxy/utils/Initializable.sol:73",
              "offset": 8,
              "slot": "0"
            }
          ]
        }
      }
    },
<<<<<<< HEAD
    "785c539b8c0f1e618a7e793a3012f4137e741d9f7809633ddb383c5afd0b4c3a": {
      "address": "0x6e1a4fBF86813F68f58d52C0AA2aab61A612cf3F",
      "txHash": "0xb56997b4dee4bdcccb07a6139a4c5af5e5e641ebd85c115dd33bd1d75c0526ae",
=======
    "d05593085a8b6c9611bc93569ff107c6b11d50df3541cd44df5f810efbde40f6": {
      "address": "0xBECeE49D013eAE5A56E7A7D57536bB1719824b06",
      "txHash": "0x4eb79da3f98679290dac3abe5a8cdc66703c3b6242bdc260b40f7a850bf7c3a6",
      "layout": {
        "solcVersion": "0.8.20",
        "storage": [
          {
            "label": "owner",
            "offset": 0,
            "slot": "0",
            "type": "t_address",
            "contract": "ProxyOwned",
            "src": "contracts\\utils\\proxy\\ProxyOwned.sol:6"
          },
          {
            "label": "nominatedOwner",
            "offset": 0,
            "slot": "1",
            "type": "t_address",
            "contract": "ProxyOwned",
            "src": "contracts\\utils\\proxy\\ProxyOwned.sol:7"
          },
          {
            "label": "_initialized",
            "offset": 20,
            "slot": "1",
            "type": "t_bool",
            "contract": "ProxyOwned",
            "src": "contracts\\utils\\proxy\\ProxyOwned.sol:8"
          },
          {
            "label": "_transferredAtInit",
            "offset": 21,
            "slot": "1",
            "type": "t_bool",
            "contract": "ProxyOwned",
            "src": "contracts\\utils\\proxy\\ProxyOwned.sol:9"
          },
          {
            "label": "lastPauseTime",
            "offset": 0,
            "slot": "2",
            "type": "t_uint256",
            "contract": "ProxyPausable",
            "src": "contracts\\utils\\proxy\\ProxyPausable.sol:9"
          },
          {
            "label": "paused",
            "offset": 0,
            "slot": "3",
            "type": "t_bool",
            "contract": "ProxyPausable",
            "src": "contracts\\utils\\proxy\\ProxyPausable.sol:10"
          },
          {
            "label": "_guardCounter",
            "offset": 0,
            "slot": "4",
            "type": "t_uint256",
            "contract": "ProxyReentrancyGuard",
            "src": "contracts\\utils\\proxy\\ProxyReentrancyGuard.sol:18"
          },
          {
            "label": "_initialized",
            "offset": 0,
            "slot": "5",
            "type": "t_bool",
            "contract": "ProxyReentrancyGuard",
            "src": "contracts\\utils\\proxy\\ProxyReentrancyGuard.sol:19"
          },
          {
            "label": "sportsAMM",
            "offset": 1,
            "slot": "5",
            "type": "t_contract(ISportsAMMV2)2922",
            "contract": "FreeBetsHolder",
            "src": "contracts\\core\\FreeBets\\FreeBetsHolder.sol:23"
          },
          {
            "label": "liveTradingProcessor",
            "offset": 0,
            "slot": "6",
            "type": "t_contract(ILiveTradingProcessor)2733",
            "contract": "FreeBetsHolder",
            "src": "contracts\\core\\FreeBets\\FreeBetsHolder.sol:25"
          },
          {
            "label": "balancePerUserAndCollateral",
            "offset": 0,
            "slot": "7",
            "type": "t_mapping(t_address,t_mapping(t_address,t_uint256))",
            "contract": "FreeBetsHolder",
            "src": "contracts\\core\\FreeBets\\FreeBetsHolder.sol:27"
          },
          {
            "label": "supportedCollateral",
            "offset": 0,
            "slot": "8",
            "type": "t_mapping(t_address,t_bool)",
            "contract": "FreeBetsHolder",
            "src": "contracts\\core\\FreeBets\\FreeBetsHolder.sol:29"
          },
          {
            "label": "ticketToUser",
            "offset": 0,
            "slot": "9",
            "type": "t_mapping(t_address,t_address)",
            "contract": "FreeBetsHolder",
            "src": "contracts\\core\\FreeBets\\FreeBetsHolder.sol:31"
          },
          {
            "label": "paidPerTicket",
            "offset": 0,
            "slot": "10",
            "type": "t_mapping(t_address,t_uint256)",
            "contract": "FreeBetsHolder",
            "src": "contracts\\core\\FreeBets\\FreeBetsHolder.sol:33"
          },
          {
            "label": "liveRequestsPerUser",
            "offset": 0,
            "slot": "11",
            "type": "t_mapping(t_bytes32,t_address)",
            "contract": "FreeBetsHolder",
            "src": "contracts\\core\\FreeBets\\FreeBetsHolder.sol:35"
          },
          {
            "label": "activeTicketsPerUser",
            "offset": 0,
            "slot": "12",
            "type": "t_mapping(t_address,t_struct(AddressSet)3393_storage)",
            "contract": "FreeBetsHolder",
            "src": "contracts\\core\\FreeBets\\FreeBetsHolder.sol:38"
          },
          {
            "label": "resolvedTicketsPerUser",
            "offset": 0,
            "slot": "13",
            "type": "t_mapping(t_address,t_struct(AddressSet)3393_storage)",
            "contract": "FreeBetsHolder",
            "src": "contracts\\core\\FreeBets\\FreeBetsHolder.sol:41"
          }
        ],
        "types": {
          "t_bool": {
            "label": "bool",
            "numberOfBytes": "1"
          },
          "t_struct(InitializableStorage)10_storage": {
            "label": "struct Initializable.InitializableStorage",
            "members": [
              {
                "label": "_initialized",
                "type": "t_uint64",
                "offset": 0,
                "slot": "0"
              },
              {
                "label": "_initializing",
                "type": "t_bool",
                "offset": 8,
                "slot": "0"
              }
            ],
            "numberOfBytes": "32"
          },
          "t_uint64": {
            "label": "uint64",
            "numberOfBytes": "8"
          },
          "t_address": {
            "label": "address",
            "numberOfBytes": "20"
          },
          "t_array(t_address)dyn_storage": {
            "label": "address[]",
            "numberOfBytes": "32"
          },
          "t_bytes32": {
            "label": "bytes32",
            "numberOfBytes": "32"
          },
          "t_contract(ILiveTradingProcessor)2733": {
            "label": "contract ILiveTradingProcessor",
            "numberOfBytes": "20"
          },
          "t_contract(ISportsAMMV2)2922": {
            "label": "contract ISportsAMMV2",
            "numberOfBytes": "20"
          },
          "t_mapping(t_address,t_address)": {
            "label": "mapping(address => address)",
            "numberOfBytes": "32"
          },
          "t_mapping(t_address,t_bool)": {
            "label": "mapping(address => bool)",
            "numberOfBytes": "32"
          },
          "t_mapping(t_address,t_mapping(t_address,t_uint256))": {
            "label": "mapping(address => mapping(address => uint256))",
            "numberOfBytes": "32"
          },
          "t_mapping(t_address,t_struct(AddressSet)3393_storage)": {
            "label": "mapping(address => struct AddressSetLib.AddressSet)",
            "numberOfBytes": "32"
          },
          "t_mapping(t_address,t_uint256)": {
            "label": "mapping(address => uint256)",
            "numberOfBytes": "32"
          },
          "t_mapping(t_bytes32,t_address)": {
            "label": "mapping(bytes32 => address)",
            "numberOfBytes": "32"
          },
          "t_struct(AddressSet)3393_storage": {
            "label": "struct AddressSetLib.AddressSet",
            "members": [
              {
                "label": "elements",
                "type": "t_array(t_address)dyn_storage",
                "offset": 0,
                "slot": "0"
              },
              {
                "label": "indices",
                "type": "t_mapping(t_address,t_uint256)",
                "offset": 0,
                "slot": "1"
              }
            ],
            "numberOfBytes": "64"
          },
          "t_uint256": {
            "label": "uint256",
            "numberOfBytes": "32"
          }
        },
        "namespaces": {
          "erc7201:openzeppelin.storage.Initializable": [
            {
              "contract": "Initializable",
              "label": "_initialized",
              "type": "t_uint64",
              "src": "@openzeppelin\\contracts-upgradeable\\proxy\\utils\\Initializable.sol:69",
              "offset": 0,
              "slot": "0"
            },
            {
              "contract": "Initializable",
              "label": "_initializing",
              "type": "t_bool",
              "src": "@openzeppelin\\contracts-upgradeable\\proxy\\utils\\Initializable.sol:73",
              "offset": 8,
              "slot": "0"
            }
          ]
        }
      }
    },
    "5e366257778d41c51a1fa0354fbb80aee3b42c4ea0137859c74acfd50762d5f2": {
      "address": "0xa9bC3f4534f3c634498DcC6b86f7f5F883FE3b4F",
      "txHash": "0xaba0ba0c68aa3d98efebb9a96177128a701c94f101a071988c03b8d8aab37945",
>>>>>>> 1d66de1a
      "layout": {
        "solcVersion": "0.8.20",
        "storage": [
          {
            "label": "owner",
            "offset": 0,
            "slot": "0",
            "type": "t_address",
            "contract": "ProxyOwned",
            "src": "contracts/utils/proxy/ProxyOwned.sol:6"
          },
          {
            "label": "nominatedOwner",
            "offset": 0,
            "slot": "1",
            "type": "t_address",
            "contract": "ProxyOwned",
            "src": "contracts/utils/proxy/ProxyOwned.sol:7"
          },
          {
            "label": "_initialized",
            "offset": 20,
            "slot": "1",
            "type": "t_bool",
            "contract": "ProxyOwned",
            "src": "contracts/utils/proxy/ProxyOwned.sol:8"
          },
          {
            "label": "_transferredAtInit",
            "offset": 21,
            "slot": "1",
            "type": "t_bool",
            "contract": "ProxyOwned",
            "src": "contracts/utils/proxy/ProxyOwned.sol:9"
          },
          {
            "label": "lastPauseTime",
            "offset": 0,
            "slot": "2",
            "type": "t_uint256",
            "contract": "ProxyPausable",
            "src": "contracts/utils/proxy/ProxyPausable.sol:9"
          },
          {
            "label": "paused",
            "offset": 0,
            "slot": "3",
            "type": "t_bool",
            "contract": "ProxyPausable",
            "src": "contracts/utils/proxy/ProxyPausable.sol:10"
          },
          {
            "label": "_guardCounter",
            "offset": 0,
            "slot": "4",
            "type": "t_uint256",
            "contract": "ProxyReentrancyGuard",
            "src": "contracts/utils/proxy/ProxyReentrancyGuard.sol:18"
          },
          {
            "label": "_initialized",
            "offset": 0,
            "slot": "5",
            "type": "t_bool",
            "contract": "ProxyReentrancyGuard",
            "src": "contracts/utils/proxy/ProxyReentrancyGuard.sol:19"
          },
          {
<<<<<<< HEAD
            "label": "sportsAMMData",
            "offset": 1,
            "slot": "5",
            "type": "t_contract(ISportsAMMV2Data)13902",
            "contract": "ResolveBlocker",
            "src": "contracts/core/Resolving/ResolveBlocker.sol:20"
          },
          {
            "label": "manager",
            "offset": 0,
            "slot": "6",
            "type": "t_contract(ISportsAMMV2Manager)14069",
            "contract": "ResolveBlocker",
            "src": "contracts/core/Resolving/ResolveBlocker.sol:21"
          },
          {
            "label": "gameIdBlockedForResolution",
            "offset": 0,
            "slot": "7",
            "type": "t_mapping(t_bytes32,t_bool)",
            "contract": "ResolveBlocker",
            "src": "contracts/core/Resolving/ResolveBlocker.sol:23"
          },
          {
            "label": "gameIdUnblockedByAdmin",
            "offset": 0,
            "slot": "8",
            "type": "t_mapping(t_bytes32,t_bool)",
            "contract": "ResolveBlocker",
            "src": "contracts/core/Resolving/ResolveBlocker.sol:24"
=======
            "label": "rootPerGame",
            "offset": 0,
            "slot": "6",
            "type": "t_mapping(t_bytes32,t_bytes32)",
            "contract": "SportsAMMV2",
            "src": "contracts/core/AMM/SportsAMMV2.sol:54"
          },
          {
            "label": "defaultCollateral",
            "offset": 0,
            "slot": "7",
            "type": "t_contract(IERC20)630",
            "contract": "SportsAMMV2",
            "src": "contracts/core/AMM/SportsAMMV2.sol:57"
          },
          {
            "label": "liquidityPoolForCollateral",
            "offset": 0,
            "slot": "8",
            "type": "t_mapping(t_address,t_address)",
            "contract": "SportsAMMV2",
            "src": "contracts/core/AMM/SportsAMMV2.sol:60"
          },
          {
            "label": "defaultCollateralDecimals",
            "offset": 0,
            "slot": "9",
            "type": "t_uint256",
            "contract": "SportsAMMV2",
            "src": "contracts/core/AMM/SportsAMMV2.sol:63"
          },
          {
            "label": "manager",
            "offset": 0,
            "slot": "10",
            "type": "t_contract(ISportsAMMV2Manager)13890",
            "contract": "SportsAMMV2",
            "src": "contracts/core/AMM/SportsAMMV2.sol:66"
          },
          {
            "label": "riskManager",
            "offset": 0,
            "slot": "11",
            "type": "t_contract(ISportsAMMV2RiskManager)14196",
            "contract": "SportsAMMV2",
            "src": "contracts/core/AMM/SportsAMMV2.sol:69"
          },
          {
            "label": "resultManager",
            "offset": 0,
            "slot": "12",
            "type": "t_contract(ISportsAMMV2ResultManager)14054",
            "contract": "SportsAMMV2",
            "src": "contracts/core/AMM/SportsAMMV2.sol:72"
          },
          {
            "label": "referrals",
            "offset": 0,
            "slot": "13",
            "type": "t_contract(IReferrals)1983",
            "contract": "SportsAMMV2",
            "src": "contracts/core/AMM/SportsAMMV2.sol:75"
          },
          {
            "label": "ticketMastercopy",
            "offset": 0,
            "slot": "14",
            "type": "t_address",
            "contract": "SportsAMMV2",
            "src": "contracts/core/AMM/SportsAMMV2.sol:78"
          },
          {
            "label": "safeBox",
            "offset": 0,
            "slot": "15",
            "type": "t_address",
            "contract": "SportsAMMV2",
            "src": "contracts/core/AMM/SportsAMMV2.sol:81"
          },
          {
            "label": "safeBoxFee",
            "offset": 0,
            "slot": "16",
            "type": "t_uint256",
            "contract": "SportsAMMV2",
            "src": "contracts/core/AMM/SportsAMMV2.sol:84"
          },
          {
            "label": "multiCollateralOnOffRamp",
            "offset": 0,
            "slot": "17",
            "type": "t_contract(IMultiCollateralOnOffRamp)1904",
            "contract": "SportsAMMV2",
            "src": "contracts/core/AMM/SportsAMMV2.sol:87"
          },
          {
            "label": "multicollateralEnabled",
            "offset": 20,
            "slot": "17",
            "type": "t_bool",
            "contract": "SportsAMMV2",
            "src": "contracts/core/AMM/SportsAMMV2.sol:90"
          },
          {
            "label": "stakingThales",
            "offset": 0,
            "slot": "18",
            "type": "t_contract(IStakingThales)2092",
            "contract": "SportsAMMV2",
            "src": "contracts/core/AMM/SportsAMMV2.sol:93"
          },
          {
            "label": "liveTradingProcessor",
            "offset": 0,
            "slot": "19",
            "type": "t_address",
            "contract": "SportsAMMV2",
            "src": "contracts/core/AMM/SportsAMMV2.sol:96"
          },
          {
            "label": "freeBetsHolder",
            "offset": 0,
            "slot": "20",
            "type": "t_address",
            "contract": "SportsAMMV2",
            "src": "contracts/core/AMM/SportsAMMV2.sol:99"
          },
          {
            "label": "addedPayoutPercentagePerCollateral",
            "offset": 0,
            "slot": "21",
            "type": "t_mapping(t_address,t_uint256)",
            "contract": "SportsAMMV2",
            "src": "contracts/core/AMM/SportsAMMV2.sol:102"
          },
          {
            "label": "safeBoxPerCollateral",
            "offset": 0,
            "slot": "22",
            "type": "t_mapping(t_address,t_address)",
            "contract": "SportsAMMV2",
            "src": "contracts/core/AMM/SportsAMMV2.sol:105"
          },
          {
            "label": "stakingThalesBettingProxy",
            "offset": 0,
            "slot": "23",
            "type": "t_address",
            "contract": "SportsAMMV2",
            "src": "contracts/core/AMM/SportsAMMV2.sol:108"
>>>>>>> 1d66de1a
          }
        ],
        "types": {
          "t_bool": {
            "label": "bool",
            "numberOfBytes": "1"
          },
          "t_struct(InitializableStorage)10_storage": {
            "label": "struct Initializable.InitializableStorage",
            "members": [
              {
                "label": "_initialized",
                "type": "t_uint64",
                "offset": 0,
                "slot": "0"
              },
              {
                "label": "_initializing",
                "type": "t_bool",
                "offset": 8,
                "slot": "0"
              }
            ],
            "numberOfBytes": "32"
          },
          "t_uint64": {
            "label": "uint64",
            "numberOfBytes": "8"
          },
          "t_address": {
            "label": "address",
            "numberOfBytes": "20"
          },
          "t_bytes32": {
            "label": "bytes32",
            "numberOfBytes": "32"
          },
<<<<<<< HEAD
          "t_contract(ISportsAMMV2Data)13902": {
            "label": "contract ISportsAMMV2Data",
            "numberOfBytes": "20"
          },
          "t_contract(ISportsAMMV2Manager)14069": {
            "label": "contract ISportsAMMV2Manager",
            "numberOfBytes": "20"
          },
          "t_mapping(t_bytes32,t_bool)": {
            "label": "mapping(bytes32 => bool)",
=======
          "t_contract(IERC20)630": {
            "label": "contract IERC20",
            "numberOfBytes": "20"
          },
          "t_contract(IMultiCollateralOnOffRamp)1904": {
            "label": "contract IMultiCollateralOnOffRamp",
            "numberOfBytes": "20"
          },
          "t_contract(IReferrals)1983": {
            "label": "contract IReferrals",
            "numberOfBytes": "20"
          },
          "t_contract(ISportsAMMV2Manager)13890": {
            "label": "contract ISportsAMMV2Manager",
            "numberOfBytes": "20"
          },
          "t_contract(ISportsAMMV2ResultManager)14054": {
            "label": "contract ISportsAMMV2ResultManager",
            "numberOfBytes": "20"
          },
          "t_contract(ISportsAMMV2RiskManager)14196": {
            "label": "contract ISportsAMMV2RiskManager",
            "numberOfBytes": "20"
          },
          "t_contract(IStakingThales)2092": {
            "label": "contract IStakingThales",
            "numberOfBytes": "20"
          },
          "t_mapping(t_address,t_address)": {
            "label": "mapping(address => address)",
            "numberOfBytes": "32"
          },
          "t_mapping(t_address,t_uint256)": {
            "label": "mapping(address => uint256)",
            "numberOfBytes": "32"
          },
          "t_mapping(t_bytes32,t_bytes32)": {
            "label": "mapping(bytes32 => bytes32)",
>>>>>>> 1d66de1a
            "numberOfBytes": "32"
          },
          "t_uint256": {
            "label": "uint256",
            "numberOfBytes": "32"
          }
        },
        "namespaces": {
          "erc7201:openzeppelin.storage.Initializable": [
            {
              "contract": "Initializable",
              "label": "_initialized",
              "type": "t_uint64",
              "src": "@openzeppelin/contracts-upgradeable/proxy/utils/Initializable.sol:69",
              "offset": 0,
              "slot": "0"
            },
            {
              "contract": "Initializable",
              "label": "_initializing",
              "type": "t_bool",
              "src": "@openzeppelin/contracts-upgradeable/proxy/utils/Initializable.sol:73",
              "offset": 8,
              "slot": "0"
            }
          ]
        }
      }
    }
  }
}<|MERGE_RESOLUTION|>--- conflicted
+++ resolved
@@ -7321,11 +7321,183 @@
         }
       }
     },
-<<<<<<< HEAD
     "785c539b8c0f1e618a7e793a3012f4137e741d9f7809633ddb383c5afd0b4c3a": {
       "address": "0x6e1a4fBF86813F68f58d52C0AA2aab61A612cf3F",
       "txHash": "0xb56997b4dee4bdcccb07a6139a4c5af5e5e641ebd85c115dd33bd1d75c0526ae",
-=======
+      "layout": {
+        "solcVersion": "0.8.20",
+        "storage": [
+          {
+            "label": "owner",
+            "offset": 0,
+            "slot": "0",
+            "type": "t_address",
+            "contract": "ProxyOwned",
+            "src": "contracts/utils/proxy/ProxyOwned.sol:6"
+          },
+          {
+            "label": "nominatedOwner",
+            "offset": 0,
+            "slot": "1",
+            "type": "t_address",
+            "contract": "ProxyOwned",
+            "src": "contracts/utils/proxy/ProxyOwned.sol:7"
+          },
+          {
+            "label": "_initialized",
+            "offset": 20,
+            "slot": "1",
+            "type": "t_bool",
+            "contract": "ProxyOwned",
+            "src": "contracts/utils/proxy/ProxyOwned.sol:8"
+          },
+          {
+            "label": "_transferredAtInit",
+            "offset": 21,
+            "slot": "1",
+            "type": "t_bool",
+            "contract": "ProxyOwned",
+            "src": "contracts/utils/proxy/ProxyOwned.sol:9"
+          },
+          {
+            "label": "lastPauseTime",
+            "offset": 0,
+            "slot": "2",
+            "type": "t_uint256",
+            "contract": "ProxyPausable",
+            "src": "contracts/utils/proxy/ProxyPausable.sol:9"
+          },
+          {
+            "label": "paused",
+            "offset": 0,
+            "slot": "3",
+            "type": "t_bool",
+            "contract": "ProxyPausable",
+            "src": "contracts/utils/proxy/ProxyPausable.sol:10"
+          },
+          {
+            "label": "_guardCounter",
+            "offset": 0,
+            "slot": "4",
+            "type": "t_uint256",
+            "contract": "ProxyReentrancyGuard",
+            "src": "contracts/utils/proxy/ProxyReentrancyGuard.sol:18"
+          },
+          {
+            "label": "_initialized",
+            "offset": 0,
+            "slot": "5",
+            "type": "t_bool",
+            "contract": "ProxyReentrancyGuard",
+            "src": "contracts/utils/proxy/ProxyReentrancyGuard.sol:19"
+          },
+          {
+            "label": "sportsAMMData",
+            "offset": 1,
+            "slot": "5",
+            "type": "t_contract(ISportsAMMV2Data)13902",
+            "contract": "ResolveBlocker",
+            "src": "contracts/core/Resolving/ResolveBlocker.sol:20"
+          },
+          {
+            "label": "manager",
+            "offset": 0,
+            "slot": "6",
+            "type": "t_contract(ISportsAMMV2Manager)14069",
+            "contract": "ResolveBlocker",
+            "src": "contracts/core/Resolving/ResolveBlocker.sol:21"
+          },
+          {
+            "label": "gameIdBlockedForResolution",
+            "offset": 0,
+            "slot": "7",
+            "type": "t_mapping(t_bytes32,t_bool)",
+            "contract": "ResolveBlocker",
+            "src": "contracts/core/Resolving/ResolveBlocker.sol:23"
+          },
+          {
+            "label": "gameIdUnblockedByAdmin",
+            "offset": 0,
+            "slot": "8",
+            "type": "t_mapping(t_bytes32,t_bool)",
+            "contract": "ResolveBlocker",
+            "src": "contracts/core/Resolving/ResolveBlocker.sol:24"
+          }
+        ],
+        "types": {
+          "t_bool": {
+            "label": "bool",
+            "numberOfBytes": "1"
+          },
+          "t_struct(InitializableStorage)10_storage": {
+            "label": "struct Initializable.InitializableStorage",
+            "members": [
+              {
+                "label": "_initialized",
+                "type": "t_uint64",
+                "offset": 0,
+                "slot": "0"
+              },
+              {
+                "label": "_initializing",
+                "type": "t_bool",
+                "offset": 8,
+                "slot": "0"
+              }
+            ],
+            "numberOfBytes": "32"
+          },
+          "t_uint64": {
+            "label": "uint64",
+            "numberOfBytes": "8"
+          },
+          "t_address": {
+            "label": "address",
+            "numberOfBytes": "20"
+          },
+          "t_bytes32": {
+            "label": "bytes32",
+            "numberOfBytes": "32"
+          },
+          "t_contract(ISportsAMMV2Data)13902": {
+            "label": "contract ISportsAMMV2Data",
+            "numberOfBytes": "20"
+          },
+          "t_contract(ISportsAMMV2Manager)14069": {
+            "label": "contract ISportsAMMV2Manager",
+            "numberOfBytes": "20"
+          },
+          "t_mapping(t_bytes32,t_bool)": {
+            "label": "mapping(bytes32 => bool)",
+            "numberOfBytes": "32"
+          },
+          "t_uint256": {
+            "label": "uint256",
+            "numberOfBytes": "32"
+          }
+        },
+        "namespaces": {
+          "erc7201:openzeppelin.storage.Initializable": [
+            {
+              "contract": "Initializable",
+              "label": "_initialized",
+              "type": "t_uint64",
+              "src": "@openzeppelin/contracts-upgradeable/proxy/utils/Initializable.sol:69",
+              "offset": 0,
+              "slot": "0"
+            },
+            {
+              "contract": "Initializable",
+              "label": "_initializing",
+              "type": "t_bool",
+              "src": "@openzeppelin/contracts-upgradeable/proxy/utils/Initializable.sol:73",
+              "offset": 8,
+              "slot": "0"
+            }
+          ]
+        }
+      }
+    },
     "d05593085a8b6c9611bc93569ff107c6b11d50df3541cd44df5f810efbde40f6": {
       "address": "0xBECeE49D013eAE5A56E7A7D57536bB1719824b06",
       "txHash": "0x4eb79da3f98679290dac3abe5a8cdc66703c3b6242bdc260b40f7a850bf7c3a6",
@@ -7588,7 +7760,6 @@
     "5e366257778d41c51a1fa0354fbb80aee3b42c4ea0137859c74acfd50762d5f2": {
       "address": "0xa9bC3f4534f3c634498DcC6b86f7f5F883FE3b4F",
       "txHash": "0xaba0ba0c68aa3d98efebb9a96177128a701c94f101a071988c03b8d8aab37945",
->>>>>>> 1d66de1a
       "layout": {
         "solcVersion": "0.8.20",
         "storage": [
@@ -7657,38 +7828,6 @@
             "src": "contracts/utils/proxy/ProxyReentrancyGuard.sol:19"
           },
           {
-<<<<<<< HEAD
-            "label": "sportsAMMData",
-            "offset": 1,
-            "slot": "5",
-            "type": "t_contract(ISportsAMMV2Data)13902",
-            "contract": "ResolveBlocker",
-            "src": "contracts/core/Resolving/ResolveBlocker.sol:20"
-          },
-          {
-            "label": "manager",
-            "offset": 0,
-            "slot": "6",
-            "type": "t_contract(ISportsAMMV2Manager)14069",
-            "contract": "ResolveBlocker",
-            "src": "contracts/core/Resolving/ResolveBlocker.sol:21"
-          },
-          {
-            "label": "gameIdBlockedForResolution",
-            "offset": 0,
-            "slot": "7",
-            "type": "t_mapping(t_bytes32,t_bool)",
-            "contract": "ResolveBlocker",
-            "src": "contracts/core/Resolving/ResolveBlocker.sol:23"
-          },
-          {
-            "label": "gameIdUnblockedByAdmin",
-            "offset": 0,
-            "slot": "8",
-            "type": "t_mapping(t_bytes32,t_bool)",
-            "contract": "ResolveBlocker",
-            "src": "contracts/core/Resolving/ResolveBlocker.sol:24"
-=======
             "label": "rootPerGame",
             "offset": 0,
             "slot": "6",
@@ -7839,7 +7978,6 @@
             "type": "t_address",
             "contract": "SportsAMMV2",
             "src": "contracts/core/AMM/SportsAMMV2.sol:108"
->>>>>>> 1d66de1a
           }
         ],
         "types": {
@@ -7877,18 +8015,6 @@
             "label": "bytes32",
             "numberOfBytes": "32"
           },
-<<<<<<< HEAD
-          "t_contract(ISportsAMMV2Data)13902": {
-            "label": "contract ISportsAMMV2Data",
-            "numberOfBytes": "20"
-          },
-          "t_contract(ISportsAMMV2Manager)14069": {
-            "label": "contract ISportsAMMV2Manager",
-            "numberOfBytes": "20"
-          },
-          "t_mapping(t_bytes32,t_bool)": {
-            "label": "mapping(bytes32 => bool)",
-=======
           "t_contract(IERC20)630": {
             "label": "contract IERC20",
             "numberOfBytes": "20"
@@ -7927,7 +8053,6 @@
           },
           "t_mapping(t_bytes32,t_bytes32)": {
             "label": "mapping(bytes32 => bytes32)",
->>>>>>> 1d66de1a
             "numberOfBytes": "32"
           },
           "t_uint256": {
