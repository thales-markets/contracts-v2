--- conflicted
+++ resolved
@@ -13719,15 +13719,9 @@
         }
       }
     },
-<<<<<<< HEAD
-    "ee48f104198906f9857c2cbfe3f2d15a7beea2b495ce452eacfd91aaf1340d9c": {
-      "address": "0x3472114c0AaEDC74fc518d5fbe6b027CaCD471e6",
-      "txHash": "0x69af503238820eabea286cf454ba655fc4993c88d1ec72b7a5fe78c0e1ed13bb",
-=======
     "8eac9240e8fcc3004a69ae259d7083ceac14bb23454b03bc0c65a397a260a18c": {
       "address": "0x73B8a417e491Cb8E434B5Aca9b3C3B271f366060",
       "txHash": "0x53b3017eaafd2006a44fa8c98292df5cbaa42ba1276e879ac2fe0a923cded751",
->>>>>>> 80ea1e7e
       "layout": {
         "solcVersion": "0.8.20",
         "storage": [
@@ -13737,11 +13731,7 @@
             "slot": "0",
             "type": "t_address",
             "contract": "ProxyOwned",
-<<<<<<< HEAD
-            "src": "contracts/utils/proxy/ProxyOwned.sol:6"
-=======
             "src": "contracts\\utils\\proxy\\ProxyOwned.sol:6"
->>>>>>> 80ea1e7e
           },
           {
             "label": "nominatedOwner",
@@ -13749,11 +13739,7 @@
             "slot": "1",
             "type": "t_address",
             "contract": "ProxyOwned",
-<<<<<<< HEAD
-            "src": "contracts/utils/proxy/ProxyOwned.sol:7"
-=======
             "src": "contracts\\utils\\proxy\\ProxyOwned.sol:7"
->>>>>>> 80ea1e7e
           },
           {
             "label": "_initialized",
@@ -13761,11 +13747,7 @@
             "slot": "1",
             "type": "t_bool",
             "contract": "ProxyOwned",
-<<<<<<< HEAD
-            "src": "contracts/utils/proxy/ProxyOwned.sol:8"
-=======
             "src": "contracts\\utils\\proxy\\ProxyOwned.sol:8"
->>>>>>> 80ea1e7e
           },
           {
             "label": "_transferredAtInit",
@@ -13773,25 +13755,6 @@
             "slot": "1",
             "type": "t_bool",
             "contract": "ProxyOwned",
-<<<<<<< HEAD
-            "src": "contracts/utils/proxy/ProxyOwned.sol:9"
-          },
-          {
-            "label": "_guardCounter",
-            "offset": 0,
-            "slot": "2",
-            "type": "t_uint256",
-            "contract": "ProxyReentrancyGuard",
-            "src": "contracts/utils/proxy/ProxyReentrancyGuard.sol:18"
-          },
-          {
-            "label": "_initialized",
-            "offset": 0,
-            "slot": "3",
-            "type": "t_bool",
-            "contract": "ProxyReentrancyGuard",
-            "src": "contracts/utils/proxy/ProxyReentrancyGuard.sol:19"
-=======
             "src": "contracts\\utils\\proxy\\ProxyOwned.sol:9"
           },
           {
@@ -13809,273 +13772,11 @@
             "type": "t_bool",
             "contract": "ProxyPausable",
             "src": "contracts\\utils\\proxy\\ProxyPausable.sol:10"
->>>>>>> 80ea1e7e
           },
           {
             "label": "sportsAMM",
             "offset": 1,
             "slot": "3",
-<<<<<<< HEAD
-            "type": "t_contract(ISportsAMMV2)22969",
-            "contract": "SportsAMMV2LiquidityPool",
-            "src": "contracts/core/LiquidityPool/SportsAMMV2LiquidityPool.sol:54"
-          },
-          {
-            "label": "collateral",
-            "offset": 0,
-            "slot": "4",
-            "type": "t_contract(IERC20)2955",
-            "contract": "SportsAMMV2LiquidityPool",
-            "src": "contracts/core/LiquidityPool/SportsAMMV2LiquidityPool.sol:55"
-          },
-          {
-            "label": "started",
-            "offset": 20,
-            "slot": "4",
-            "type": "t_bool",
-            "contract": "SportsAMMV2LiquidityPool",
-            "src": "contracts/core/LiquidityPool/SportsAMMV2LiquidityPool.sol:57"
-          },
-          {
-            "label": "round",
-            "offset": 0,
-            "slot": "5",
-            "type": "t_uint256",
-            "contract": "SportsAMMV2LiquidityPool",
-            "src": "contracts/core/LiquidityPool/SportsAMMV2LiquidityPool.sol:59"
-          },
-          {
-            "label": "roundLength",
-            "offset": 0,
-            "slot": "6",
-            "type": "t_uint256",
-            "contract": "SportsAMMV2LiquidityPool",
-            "src": "contracts/core/LiquidityPool/SportsAMMV2LiquidityPool.sol:60"
-          },
-          {
-            "label": "firstRoundStartTime",
-            "offset": 0,
-            "slot": "7",
-            "type": "t_uint256",
-            "contract": "SportsAMMV2LiquidityPool",
-            "src": "contracts/core/LiquidityPool/SportsAMMV2LiquidityPool.sol:62"
-          },
-          {
-            "label": "roundPools",
-            "offset": 0,
-            "slot": "8",
-            "type": "t_mapping(t_uint256,t_address)",
-            "contract": "SportsAMMV2LiquidityPool",
-            "src": "contracts/core/LiquidityPool/SportsAMMV2LiquidityPool.sol:64"
-          },
-          {
-            "label": "usersPerRound",
-            "offset": 0,
-            "slot": "9",
-            "type": "t_mapping(t_uint256,t_array(t_address)dyn_storage)",
-            "contract": "SportsAMMV2LiquidityPool",
-            "src": "contracts/core/LiquidityPool/SportsAMMV2LiquidityPool.sol:66"
-          },
-          {
-            "label": "userInRound",
-            "offset": 0,
-            "slot": "10",
-            "type": "t_mapping(t_uint256,t_mapping(t_address,t_bool))",
-            "contract": "SportsAMMV2LiquidityPool",
-            "src": "contracts/core/LiquidityPool/SportsAMMV2LiquidityPool.sol:67"
-          },
-          {
-            "label": "balancesPerRound",
-            "offset": 0,
-            "slot": "11",
-            "type": "t_mapping(t_uint256,t_mapping(t_address,t_uint256))",
-            "contract": "SportsAMMV2LiquidityPool",
-            "src": "contracts/core/LiquidityPool/SportsAMMV2LiquidityPool.sol:68"
-          },
-          {
-            "label": "allocationPerRound",
-            "offset": 0,
-            "slot": "12",
-            "type": "t_mapping(t_uint256,t_uint256)",
-            "contract": "SportsAMMV2LiquidityPool",
-            "src": "contracts/core/LiquidityPool/SportsAMMV2LiquidityPool.sol:69"
-          },
-          {
-            "label": "withdrawalRequested",
-            "offset": 0,
-            "slot": "13",
-            "type": "t_mapping(t_address,t_bool)",
-            "contract": "SportsAMMV2LiquidityPool",
-            "src": "contracts/core/LiquidityPool/SportsAMMV2LiquidityPool.sol:71"
-          },
-          {
-            "label": "withdrawalShare",
-            "offset": 0,
-            "slot": "14",
-            "type": "t_mapping(t_address,t_uint256)",
-            "contract": "SportsAMMV2LiquidityPool",
-            "src": "contracts/core/LiquidityPool/SportsAMMV2LiquidityPool.sol:72"
-          },
-          {
-            "label": "tradingTicketsPerRound",
-            "offset": 0,
-            "slot": "15",
-            "type": "t_mapping(t_uint256,t_array(t_address)dyn_storage)",
-            "contract": "SportsAMMV2LiquidityPool",
-            "src": "contracts/core/LiquidityPool/SportsAMMV2LiquidityPool.sol:74"
-          },
-          {
-            "label": "isTradingTicketInARound",
-            "offset": 0,
-            "slot": "16",
-            "type": "t_mapping(t_uint256,t_mapping(t_address,t_bool))",
-            "contract": "SportsAMMV2LiquidityPool",
-            "src": "contracts/core/LiquidityPool/SportsAMMV2LiquidityPool.sol:75"
-          },
-          {
-            "label": "ticketAlreadyExercisedInRound",
-            "offset": 0,
-            "slot": "17",
-            "type": "t_mapping(t_uint256,t_mapping(t_address,t_bool))",
-            "contract": "SportsAMMV2LiquidityPool",
-            "src": "contracts/core/LiquidityPool/SportsAMMV2LiquidityPool.sol:76"
-          },
-          {
-            "label": "roundPerTicket",
-            "offset": 0,
-            "slot": "18",
-            "type": "t_mapping(t_address,t_uint256)",
-            "contract": "SportsAMMV2LiquidityPool",
-            "src": "contracts/core/LiquidityPool/SportsAMMV2LiquidityPool.sol:77"
-          },
-          {
-            "label": "profitAndLossPerRound",
-            "offset": 0,
-            "slot": "19",
-            "type": "t_mapping(t_uint256,t_uint256)",
-            "contract": "SportsAMMV2LiquidityPool",
-            "src": "contracts/core/LiquidityPool/SportsAMMV2LiquidityPool.sol:79"
-          },
-          {
-            "label": "cumulativeProfitAndLoss",
-            "offset": 0,
-            "slot": "20",
-            "type": "t_mapping(t_uint256,t_uint256)",
-            "contract": "SportsAMMV2LiquidityPool",
-            "src": "contracts/core/LiquidityPool/SportsAMMV2LiquidityPool.sol:80"
-          },
-          {
-            "label": "maxAllowedDeposit",
-            "offset": 0,
-            "slot": "21",
-            "type": "t_uint256",
-            "contract": "SportsAMMV2LiquidityPool",
-            "src": "contracts/core/LiquidityPool/SportsAMMV2LiquidityPool.sol:82"
-          },
-          {
-            "label": "minDepositAmount",
-            "offset": 0,
-            "slot": "22",
-            "type": "t_uint256",
-            "contract": "SportsAMMV2LiquidityPool",
-            "src": "contracts/core/LiquidityPool/SportsAMMV2LiquidityPool.sol:83"
-          },
-          {
-            "label": "maxAllowedUsers",
-            "offset": 0,
-            "slot": "23",
-            "type": "t_uint256",
-            "contract": "SportsAMMV2LiquidityPool",
-            "src": "contracts/core/LiquidityPool/SportsAMMV2LiquidityPool.sol:84"
-          },
-          {
-            "label": "usersCurrentlyInPool",
-            "offset": 0,
-            "slot": "24",
-            "type": "t_uint256",
-            "contract": "SportsAMMV2LiquidityPool",
-            "src": "contracts/core/LiquidityPool/SportsAMMV2LiquidityPool.sol:85"
-          },
-          {
-            "label": "defaultLiquidityProvider",
-            "offset": 0,
-            "slot": "25",
-            "type": "t_address",
-            "contract": "SportsAMMV2LiquidityPool",
-            "src": "contracts/core/LiquidityPool/SportsAMMV2LiquidityPool.sol:87"
-          },
-          {
-            "label": "poolRoundMastercopy",
-            "offset": 0,
-            "slot": "26",
-            "type": "t_address",
-            "contract": "SportsAMMV2LiquidityPool",
-            "src": "contracts/core/LiquidityPool/SportsAMMV2LiquidityPool.sol:89"
-          },
-          {
-            "label": "totalDeposited",
-            "offset": 0,
-            "slot": "27",
-            "type": "t_uint256",
-            "contract": "SportsAMMV2LiquidityPool",
-            "src": "contracts/core/LiquidityPool/SportsAMMV2LiquidityPool.sol:91"
-          },
-          {
-            "label": "roundClosingPrepared",
-            "offset": 0,
-            "slot": "28",
-            "type": "t_bool",
-            "contract": "SportsAMMV2LiquidityPool",
-            "src": "contracts/core/LiquidityPool/SportsAMMV2LiquidityPool.sol:93"
-          },
-          {
-            "label": "usersProcessedInRound",
-            "offset": 0,
-            "slot": "29",
-            "type": "t_uint256",
-            "contract": "SportsAMMV2LiquidityPool",
-            "src": "contracts/core/LiquidityPool/SportsAMMV2LiquidityPool.sol:94"
-          },
-          {
-            "label": "utilizationRate",
-            "offset": 0,
-            "slot": "30",
-            "type": "t_uint256",
-            "contract": "SportsAMMV2LiquidityPool",
-            "src": "contracts/core/LiquidityPool/SportsAMMV2LiquidityPool.sol:96"
-          },
-          {
-            "label": "safeBox",
-            "offset": 0,
-            "slot": "31",
-            "type": "t_address",
-            "contract": "SportsAMMV2LiquidityPool",
-            "src": "contracts/core/LiquidityPool/SportsAMMV2LiquidityPool.sol:98"
-          },
-          {
-            "label": "safeBoxImpact",
-            "offset": 0,
-            "slot": "32",
-            "type": "t_uint256",
-            "contract": "SportsAMMV2LiquidityPool",
-            "src": "contracts/core/LiquidityPool/SportsAMMV2LiquidityPool.sol:99"
-          },
-          {
-            "label": "addressManager",
-            "offset": 0,
-            "slot": "33",
-            "type": "t_contract(IAddressManager)4285",
-            "contract": "SportsAMMV2LiquidityPool",
-            "src": "contracts/core/LiquidityPool/SportsAMMV2LiquidityPool.sol:101"
-          },
-          {
-            "label": "collateralKey",
-            "offset": 0,
-            "slot": "34",
-            "type": "t_bytes32",
-            "contract": "SportsAMMV2LiquidityPool",
-            "src": "contracts/core/LiquidityPool/SportsAMMV2LiquidityPool.sol:103"
-=======
             "type": "t_contract(ISportsAMMV2)23142",
             "contract": "SportsAMMV2Data",
             "src": "contracts\\core\\Data\\SportsAMMV2Data.sol:83"
@@ -14087,7 +13788,6 @@
             "type": "t_contract(ISportsAMMV2RiskManager)23827",
             "contract": "SportsAMMV2Data",
             "src": "contracts\\core\\Data\\SportsAMMV2Data.sol:85"
->>>>>>> 80ea1e7e
           }
         ],
         "types": {
@@ -14113,7 +13813,391 @@
             ],
             "numberOfBytes": "32"
           },
-<<<<<<< HEAD
+          "t_uint64": {
+            "label": "uint64",
+            "numberOfBytes": "8"
+          },
+          "t_address": {
+            "label": "address",
+            "numberOfBytes": "20"
+          },
+          "t_contract(ISportsAMMV2)23142": {
+            "label": "contract ISportsAMMV2",
+            "numberOfBytes": "20"
+          },
+          "t_contract(ISportsAMMV2RiskManager)23827": {
+            "label": "contract ISportsAMMV2RiskManager",
+            "numberOfBytes": "20"
+          },
+          "t_uint256": {
+            "label": "uint256",
+            "numberOfBytes": "32"
+          }
+        },
+        "namespaces": {
+          "erc7201:openzeppelin.storage.Initializable": [
+            {
+              "contract": "Initializable",
+              "label": "_initialized",
+              "type": "t_uint64",
+              "src": "@openzeppelin\\contracts-upgradeable\\proxy\\utils\\Initializable.sol:69",
+              "offset": 0,
+              "slot": "0"
+            },
+            {
+              "contract": "Initializable",
+              "label": "_initializing",
+              "type": "t_bool",
+              "src": "@openzeppelin\\contracts-upgradeable\\proxy\\utils\\Initializable.sol:73",
+              "offset": 8,
+              "slot": "0"
+            }
+          ]
+        }
+      }
+    },
+    "ee48f104198906f9857c2cbfe3f2d15a7beea2b495ce452eacfd91aaf1340d9c": {
+      "address": "0x3472114c0AaEDC74fc518d5fbe6b027CaCD471e6",
+      "txHash": "0x69af503238820eabea286cf454ba655fc4993c88d1ec72b7a5fe78c0e1ed13bb",
+      "layout": {
+        "solcVersion": "0.8.20",
+        "storage": [
+          {
+            "label": "owner",
+            "offset": 0,
+            "slot": "0",
+            "type": "t_address",
+            "contract": "ProxyOwned",
+            "src": "contracts/utils/proxy/ProxyOwned.sol:6"
+          },
+          {
+            "label": "nominatedOwner",
+            "offset": 0,
+            "slot": "1",
+            "type": "t_address",
+            "contract": "ProxyOwned",
+            "src": "contracts/utils/proxy/ProxyOwned.sol:7"
+          },
+          {
+            "label": "_initialized",
+            "offset": 20,
+            "slot": "1",
+            "type": "t_bool",
+            "contract": "ProxyOwned",
+            "src": "contracts/utils/proxy/ProxyOwned.sol:8"
+          },
+          {
+            "label": "_transferredAtInit",
+            "offset": 21,
+            "slot": "1",
+            "type": "t_bool",
+            "contract": "ProxyOwned",
+            "src": "contracts/utils/proxy/ProxyOwned.sol:9"
+          },
+          {
+            "label": "_guardCounter",
+            "offset": 0,
+            "slot": "2",
+            "type": "t_uint256",
+            "contract": "ProxyReentrancyGuard",
+            "src": "contracts/utils/proxy/ProxyReentrancyGuard.sol:18"
+          },
+          {
+            "label": "_initialized",
+            "offset": 0,
+            "slot": "3",
+            "type": "t_bool",
+            "contract": "ProxyReentrancyGuard",
+            "src": "contracts/utils/proxy/ProxyReentrancyGuard.sol:19"
+          },
+          {
+            "label": "sportsAMM",
+            "offset": 1,
+            "slot": "3",
+            "type": "t_contract(ISportsAMMV2)22969",
+            "contract": "SportsAMMV2LiquidityPool",
+            "src": "contracts/core/LiquidityPool/SportsAMMV2LiquidityPool.sol:54"
+          },
+          {
+            "label": "collateral",
+            "offset": 0,
+            "slot": "4",
+            "type": "t_contract(IERC20)2955",
+            "contract": "SportsAMMV2LiquidityPool",
+            "src": "contracts/core/LiquidityPool/SportsAMMV2LiquidityPool.sol:55"
+          },
+          {
+            "label": "started",
+            "offset": 20,
+            "slot": "4",
+            "type": "t_bool",
+            "contract": "SportsAMMV2LiquidityPool",
+            "src": "contracts/core/LiquidityPool/SportsAMMV2LiquidityPool.sol:57"
+          },
+          {
+            "label": "round",
+            "offset": 0,
+            "slot": "5",
+            "type": "t_uint256",
+            "contract": "SportsAMMV2LiquidityPool",
+            "src": "contracts/core/LiquidityPool/SportsAMMV2LiquidityPool.sol:59"
+          },
+          {
+            "label": "roundLength",
+            "offset": 0,
+            "slot": "6",
+            "type": "t_uint256",
+            "contract": "SportsAMMV2LiquidityPool",
+            "src": "contracts/core/LiquidityPool/SportsAMMV2LiquidityPool.sol:60"
+          },
+          {
+            "label": "firstRoundStartTime",
+            "offset": 0,
+            "slot": "7",
+            "type": "t_uint256",
+            "contract": "SportsAMMV2LiquidityPool",
+            "src": "contracts/core/LiquidityPool/SportsAMMV2LiquidityPool.sol:62"
+          },
+          {
+            "label": "roundPools",
+            "offset": 0,
+            "slot": "8",
+            "type": "t_mapping(t_uint256,t_address)",
+            "contract": "SportsAMMV2LiquidityPool",
+            "src": "contracts/core/LiquidityPool/SportsAMMV2LiquidityPool.sol:64"
+          },
+          {
+            "label": "usersPerRound",
+            "offset": 0,
+            "slot": "9",
+            "type": "t_mapping(t_uint256,t_array(t_address)dyn_storage)",
+            "contract": "SportsAMMV2LiquidityPool",
+            "src": "contracts/core/LiquidityPool/SportsAMMV2LiquidityPool.sol:66"
+          },
+          {
+            "label": "userInRound",
+            "offset": 0,
+            "slot": "10",
+            "type": "t_mapping(t_uint256,t_mapping(t_address,t_bool))",
+            "contract": "SportsAMMV2LiquidityPool",
+            "src": "contracts/core/LiquidityPool/SportsAMMV2LiquidityPool.sol:67"
+          },
+          {
+            "label": "balancesPerRound",
+            "offset": 0,
+            "slot": "11",
+            "type": "t_mapping(t_uint256,t_mapping(t_address,t_uint256))",
+            "contract": "SportsAMMV2LiquidityPool",
+            "src": "contracts/core/LiquidityPool/SportsAMMV2LiquidityPool.sol:68"
+          },
+          {
+            "label": "allocationPerRound",
+            "offset": 0,
+            "slot": "12",
+            "type": "t_mapping(t_uint256,t_uint256)",
+            "contract": "SportsAMMV2LiquidityPool",
+            "src": "contracts/core/LiquidityPool/SportsAMMV2LiquidityPool.sol:69"
+          },
+          {
+            "label": "withdrawalRequested",
+            "offset": 0,
+            "slot": "13",
+            "type": "t_mapping(t_address,t_bool)",
+            "contract": "SportsAMMV2LiquidityPool",
+            "src": "contracts/core/LiquidityPool/SportsAMMV2LiquidityPool.sol:71"
+          },
+          {
+            "label": "withdrawalShare",
+            "offset": 0,
+            "slot": "14",
+            "type": "t_mapping(t_address,t_uint256)",
+            "contract": "SportsAMMV2LiquidityPool",
+            "src": "contracts/core/LiquidityPool/SportsAMMV2LiquidityPool.sol:72"
+          },
+          {
+            "label": "tradingTicketsPerRound",
+            "offset": 0,
+            "slot": "15",
+            "type": "t_mapping(t_uint256,t_array(t_address)dyn_storage)",
+            "contract": "SportsAMMV2LiquidityPool",
+            "src": "contracts/core/LiquidityPool/SportsAMMV2LiquidityPool.sol:74"
+          },
+          {
+            "label": "isTradingTicketInARound",
+            "offset": 0,
+            "slot": "16",
+            "type": "t_mapping(t_uint256,t_mapping(t_address,t_bool))",
+            "contract": "SportsAMMV2LiquidityPool",
+            "src": "contracts/core/LiquidityPool/SportsAMMV2LiquidityPool.sol:75"
+          },
+          {
+            "label": "ticketAlreadyExercisedInRound",
+            "offset": 0,
+            "slot": "17",
+            "type": "t_mapping(t_uint256,t_mapping(t_address,t_bool))",
+            "contract": "SportsAMMV2LiquidityPool",
+            "src": "contracts/core/LiquidityPool/SportsAMMV2LiquidityPool.sol:76"
+          },
+          {
+            "label": "roundPerTicket",
+            "offset": 0,
+            "slot": "18",
+            "type": "t_mapping(t_address,t_uint256)",
+            "contract": "SportsAMMV2LiquidityPool",
+            "src": "contracts/core/LiquidityPool/SportsAMMV2LiquidityPool.sol:77"
+          },
+          {
+            "label": "profitAndLossPerRound",
+            "offset": 0,
+            "slot": "19",
+            "type": "t_mapping(t_uint256,t_uint256)",
+            "contract": "SportsAMMV2LiquidityPool",
+            "src": "contracts/core/LiquidityPool/SportsAMMV2LiquidityPool.sol:79"
+          },
+          {
+            "label": "cumulativeProfitAndLoss",
+            "offset": 0,
+            "slot": "20",
+            "type": "t_mapping(t_uint256,t_uint256)",
+            "contract": "SportsAMMV2LiquidityPool",
+            "src": "contracts/core/LiquidityPool/SportsAMMV2LiquidityPool.sol:80"
+          },
+          {
+            "label": "maxAllowedDeposit",
+            "offset": 0,
+            "slot": "21",
+            "type": "t_uint256",
+            "contract": "SportsAMMV2LiquidityPool",
+            "src": "contracts/core/LiquidityPool/SportsAMMV2LiquidityPool.sol:82"
+          },
+          {
+            "label": "minDepositAmount",
+            "offset": 0,
+            "slot": "22",
+            "type": "t_uint256",
+            "contract": "SportsAMMV2LiquidityPool",
+            "src": "contracts/core/LiquidityPool/SportsAMMV2LiquidityPool.sol:83"
+          },
+          {
+            "label": "maxAllowedUsers",
+            "offset": 0,
+            "slot": "23",
+            "type": "t_uint256",
+            "contract": "SportsAMMV2LiquidityPool",
+            "src": "contracts/core/LiquidityPool/SportsAMMV2LiquidityPool.sol:84"
+          },
+          {
+            "label": "usersCurrentlyInPool",
+            "offset": 0,
+            "slot": "24",
+            "type": "t_uint256",
+            "contract": "SportsAMMV2LiquidityPool",
+            "src": "contracts/core/LiquidityPool/SportsAMMV2LiquidityPool.sol:85"
+          },
+          {
+            "label": "defaultLiquidityProvider",
+            "offset": 0,
+            "slot": "25",
+            "type": "t_address",
+            "contract": "SportsAMMV2LiquidityPool",
+            "src": "contracts/core/LiquidityPool/SportsAMMV2LiquidityPool.sol:87"
+          },
+          {
+            "label": "poolRoundMastercopy",
+            "offset": 0,
+            "slot": "26",
+            "type": "t_address",
+            "contract": "SportsAMMV2LiquidityPool",
+            "src": "contracts/core/LiquidityPool/SportsAMMV2LiquidityPool.sol:89"
+          },
+          {
+            "label": "totalDeposited",
+            "offset": 0,
+            "slot": "27",
+            "type": "t_uint256",
+            "contract": "SportsAMMV2LiquidityPool",
+            "src": "contracts/core/LiquidityPool/SportsAMMV2LiquidityPool.sol:91"
+          },
+          {
+            "label": "roundClosingPrepared",
+            "offset": 0,
+            "slot": "28",
+            "type": "t_bool",
+            "contract": "SportsAMMV2LiquidityPool",
+            "src": "contracts/core/LiquidityPool/SportsAMMV2LiquidityPool.sol:93"
+          },
+          {
+            "label": "usersProcessedInRound",
+            "offset": 0,
+            "slot": "29",
+            "type": "t_uint256",
+            "contract": "SportsAMMV2LiquidityPool",
+            "src": "contracts/core/LiquidityPool/SportsAMMV2LiquidityPool.sol:94"
+          },
+          {
+            "label": "utilizationRate",
+            "offset": 0,
+            "slot": "30",
+            "type": "t_uint256",
+            "contract": "SportsAMMV2LiquidityPool",
+            "src": "contracts/core/LiquidityPool/SportsAMMV2LiquidityPool.sol:96"
+          },
+          {
+            "label": "safeBox",
+            "offset": 0,
+            "slot": "31",
+            "type": "t_address",
+            "contract": "SportsAMMV2LiquidityPool",
+            "src": "contracts/core/LiquidityPool/SportsAMMV2LiquidityPool.sol:98"
+          },
+          {
+            "label": "safeBoxImpact",
+            "offset": 0,
+            "slot": "32",
+            "type": "t_uint256",
+            "contract": "SportsAMMV2LiquidityPool",
+            "src": "contracts/core/LiquidityPool/SportsAMMV2LiquidityPool.sol:99"
+          },
+          {
+            "label": "addressManager",
+            "offset": 0,
+            "slot": "33",
+            "type": "t_contract(IAddressManager)4285",
+            "contract": "SportsAMMV2LiquidityPool",
+            "src": "contracts/core/LiquidityPool/SportsAMMV2LiquidityPool.sol:101"
+          },
+          {
+            "label": "collateralKey",
+            "offset": 0,
+            "slot": "34",
+            "type": "t_bytes32",
+            "contract": "SportsAMMV2LiquidityPool",
+            "src": "contracts/core/LiquidityPool/SportsAMMV2LiquidityPool.sol:103"
+          }
+        ],
+        "types": {
+          "t_bool": {
+            "label": "bool",
+            "numberOfBytes": "1"
+          },
+          "t_struct(InitializableStorage)371_storage": {
+            "label": "struct Initializable.InitializableStorage",
+            "members": [
+              {
+                "label": "_initialized",
+                "type": "t_uint64",
+                "offset": 0,
+                "slot": "0"
+              },
+              {
+                "label": "_initializing",
+                "type": "t_bool",
+                "offset": 8,
+                "slot": "0"
+              }
+            ],
+            "numberOfBytes": "32"
+          },
           "t_struct(PausableStorage)441_storage": {
             "label": "struct PausableUpgradeable.PausableStorage",
             "members": [
@@ -14126,8 +14210,6 @@
             ],
             "numberOfBytes": "32"
           },
-=======
->>>>>>> 80ea1e7e
           "t_uint64": {
             "label": "uint64",
             "numberOfBytes": "8"
@@ -14136,7 +14218,6 @@
             "label": "address",
             "numberOfBytes": "20"
           },
-<<<<<<< HEAD
           "t_array(t_address)dyn_storage": {
             "label": "address[]",
             "numberOfBytes": "32"
@@ -14342,14 +14423,6 @@
           },
           "t_contract(IERC20)331": {
             "label": "contract IERC20",
-=======
-          "t_contract(ISportsAMMV2)23142": {
-            "label": "contract ISportsAMMV2",
-            "numberOfBytes": "20"
-          },
-          "t_contract(ISportsAMMV2RiskManager)23827": {
-            "label": "contract ISportsAMMV2RiskManager",
->>>>>>> 80ea1e7e
             "numberOfBytes": "20"
           },
           "t_uint256": {
@@ -14363,11 +14436,7 @@
               "contract": "Initializable",
               "label": "_initialized",
               "type": "t_uint64",
-<<<<<<< HEAD
               "src": "@openzeppelin/contracts-upgradeable/proxy/utils/Initializable.sol:69",
-=======
-              "src": "@openzeppelin\\contracts-upgradeable\\proxy\\utils\\Initializable.sol:69",
->>>>>>> 80ea1e7e
               "offset": 0,
               "slot": "0"
             },
@@ -14375,11 +14444,7 @@
               "contract": "Initializable",
               "label": "_initializing",
               "type": "t_bool",
-<<<<<<< HEAD
               "src": "@openzeppelin/contracts-upgradeable/proxy/utils/Initializable.sol:73",
-=======
-              "src": "@openzeppelin\\contracts-upgradeable\\proxy\\utils\\Initializable.sol:73",
->>>>>>> 80ea1e7e
               "offset": 8,
               "slot": "0"
             }
