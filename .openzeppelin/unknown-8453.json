--- conflicted
+++ resolved
@@ -6112,15 +6112,9 @@
         }
       }
     },
-<<<<<<< HEAD
-    "5995f906ebf9c26b51ff3d49bfcd6109bec0c717db9feda49271028b01999351": {
-      "address": "0xc9DF7fe74ff692D3c4D8259b9aD42f17a93E022b",
-      "txHash": "0x8cc7f726ae7e1c83cb066ff22eff3912a68eea950828975379b8ef91c30f0c08",
-=======
     "bb5eb4dc12a2035a88e067e8aa314b672d0902d7d88371515569c3844684949c": {
       "address": "0xB444b352c3f070Bc4419EC732B5555847F477ab2",
       "txHash": "0xa100631dbc6c662bc86b91d54d7a6f59599dad07c9e4a8d91271f007af13b785",
->>>>>>> 58cef75d
       "layout": {
         "solcVersion": "0.8.20",
         "storage": [
@@ -6130,11 +6124,7 @@
             "slot": "0",
             "type": "t_address",
             "contract": "ProxyOwned",
-<<<<<<< HEAD
-            "src": "contracts/utils/proxy/ProxyOwned.sol:6"
-=======
             "src": "contracts\\utils\\proxy\\ProxyOwned.sol:6"
->>>>>>> 58cef75d
           },
           {
             "label": "nominatedOwner",
@@ -6142,11 +6132,7 @@
             "slot": "1",
             "type": "t_address",
             "contract": "ProxyOwned",
-<<<<<<< HEAD
-            "src": "contracts/utils/proxy/ProxyOwned.sol:7"
-=======
             "src": "contracts\\utils\\proxy\\ProxyOwned.sol:7"
->>>>>>> 58cef75d
           },
           {
             "label": "_initialized",
@@ -6154,11 +6140,7 @@
             "slot": "1",
             "type": "t_bool",
             "contract": "ProxyOwned",
-<<<<<<< HEAD
-            "src": "contracts/utils/proxy/ProxyOwned.sol:8"
-=======
             "src": "contracts\\utils\\proxy\\ProxyOwned.sol:8"
->>>>>>> 58cef75d
           },
           {
             "label": "_transferredAtInit",
@@ -6166,289 +6148,6 @@
             "slot": "1",
             "type": "t_bool",
             "contract": "ProxyOwned",
-<<<<<<< HEAD
-            "src": "contracts/utils/proxy/ProxyOwned.sol:9"
-          },
-          {
-            "label": "_guardCounter",
-            "offset": 0,
-            "slot": "2",
-            "type": "t_uint256",
-            "contract": "ProxyReentrancyGuard",
-            "src": "contracts/utils/proxy/ProxyReentrancyGuard.sol:18"
-          },
-          {
-            "label": "_initialized",
-            "offset": 0,
-            "slot": "3",
-            "type": "t_bool",
-            "contract": "ProxyReentrancyGuard",
-            "src": "contracts/utils/proxy/ProxyReentrancyGuard.sol:19"
-          },
-          {
-            "label": "sportsAMM",
-            "offset": 1,
-            "slot": "3",
-            "type": "t_contract(ISportsAMMV2)6674",
-            "contract": "SportsAMMV2LiquidityPool",
-            "src": "contracts/core/LiquidityPool/SportsAMMV2LiquidityPool.sol:54"
-          },
-          {
-            "label": "collateral",
-            "offset": 0,
-            "slot": "4",
-            "type": "t_contract(IERC20)630",
-            "contract": "SportsAMMV2LiquidityPool",
-            "src": "contracts/core/LiquidityPool/SportsAMMV2LiquidityPool.sol:55"
-          },
-          {
-            "label": "started",
-            "offset": 20,
-            "slot": "4",
-            "type": "t_bool",
-            "contract": "SportsAMMV2LiquidityPool",
-            "src": "contracts/core/LiquidityPool/SportsAMMV2LiquidityPool.sol:57"
-          },
-          {
-            "label": "round",
-            "offset": 0,
-            "slot": "5",
-            "type": "t_uint256",
-            "contract": "SportsAMMV2LiquidityPool",
-            "src": "contracts/core/LiquidityPool/SportsAMMV2LiquidityPool.sol:59"
-          },
-          {
-            "label": "roundLength",
-            "offset": 0,
-            "slot": "6",
-            "type": "t_uint256",
-            "contract": "SportsAMMV2LiquidityPool",
-            "src": "contracts/core/LiquidityPool/SportsAMMV2LiquidityPool.sol:60"
-          },
-          {
-            "label": "firstRoundStartTime",
-            "offset": 0,
-            "slot": "7",
-            "type": "t_uint256",
-            "contract": "SportsAMMV2LiquidityPool",
-            "src": "contracts/core/LiquidityPool/SportsAMMV2LiquidityPool.sol:62"
-          },
-          {
-            "label": "roundPools",
-            "offset": 0,
-            "slot": "8",
-            "type": "t_mapping(t_uint256,t_address)",
-            "contract": "SportsAMMV2LiquidityPool",
-            "src": "contracts/core/LiquidityPool/SportsAMMV2LiquidityPool.sol:64"
-          },
-          {
-            "label": "usersPerRound",
-            "offset": 0,
-            "slot": "9",
-            "type": "t_mapping(t_uint256,t_array(t_address)dyn_storage)",
-            "contract": "SportsAMMV2LiquidityPool",
-            "src": "contracts/core/LiquidityPool/SportsAMMV2LiquidityPool.sol:66"
-          },
-          {
-            "label": "userInRound",
-            "offset": 0,
-            "slot": "10",
-            "type": "t_mapping(t_uint256,t_mapping(t_address,t_bool))",
-            "contract": "SportsAMMV2LiquidityPool",
-            "src": "contracts/core/LiquidityPool/SportsAMMV2LiquidityPool.sol:67"
-          },
-          {
-            "label": "balancesPerRound",
-            "offset": 0,
-            "slot": "11",
-            "type": "t_mapping(t_uint256,t_mapping(t_address,t_uint256))",
-            "contract": "SportsAMMV2LiquidityPool",
-            "src": "contracts/core/LiquidityPool/SportsAMMV2LiquidityPool.sol:68"
-          },
-          {
-            "label": "allocationPerRound",
-            "offset": 0,
-            "slot": "12",
-            "type": "t_mapping(t_uint256,t_uint256)",
-            "contract": "SportsAMMV2LiquidityPool",
-            "src": "contracts/core/LiquidityPool/SportsAMMV2LiquidityPool.sol:69"
-          },
-          {
-            "label": "withdrawalRequested",
-            "offset": 0,
-            "slot": "13",
-            "type": "t_mapping(t_address,t_bool)",
-            "contract": "SportsAMMV2LiquidityPool",
-            "src": "contracts/core/LiquidityPool/SportsAMMV2LiquidityPool.sol:71"
-          },
-          {
-            "label": "withdrawalShare",
-            "offset": 0,
-            "slot": "14",
-            "type": "t_mapping(t_address,t_uint256)",
-            "contract": "SportsAMMV2LiquidityPool",
-            "src": "contracts/core/LiquidityPool/SportsAMMV2LiquidityPool.sol:72"
-          },
-          {
-            "label": "tradingTicketsPerRound",
-            "offset": 0,
-            "slot": "15",
-            "type": "t_mapping(t_uint256,t_array(t_address)dyn_storage)",
-            "contract": "SportsAMMV2LiquidityPool",
-            "src": "contracts/core/LiquidityPool/SportsAMMV2LiquidityPool.sol:74"
-          },
-          {
-            "label": "isTradingTicketInARound",
-            "offset": 0,
-            "slot": "16",
-            "type": "t_mapping(t_uint256,t_mapping(t_address,t_bool))",
-            "contract": "SportsAMMV2LiquidityPool",
-            "src": "contracts/core/LiquidityPool/SportsAMMV2LiquidityPool.sol:75"
-          },
-          {
-            "label": "ticketAlreadyExercisedInRound",
-            "offset": 0,
-            "slot": "17",
-            "type": "t_mapping(t_uint256,t_mapping(t_address,t_bool))",
-            "contract": "SportsAMMV2LiquidityPool",
-            "src": "contracts/core/LiquidityPool/SportsAMMV2LiquidityPool.sol:76"
-          },
-          {
-            "label": "roundPerTicket",
-            "offset": 0,
-            "slot": "18",
-            "type": "t_mapping(t_address,t_uint256)",
-            "contract": "SportsAMMV2LiquidityPool",
-            "src": "contracts/core/LiquidityPool/SportsAMMV2LiquidityPool.sol:77"
-          },
-          {
-            "label": "profitAndLossPerRound",
-            "offset": 0,
-            "slot": "19",
-            "type": "t_mapping(t_uint256,t_uint256)",
-            "contract": "SportsAMMV2LiquidityPool",
-            "src": "contracts/core/LiquidityPool/SportsAMMV2LiquidityPool.sol:79"
-          },
-          {
-            "label": "cumulativeProfitAndLoss",
-            "offset": 0,
-            "slot": "20",
-            "type": "t_mapping(t_uint256,t_uint256)",
-            "contract": "SportsAMMV2LiquidityPool",
-            "src": "contracts/core/LiquidityPool/SportsAMMV2LiquidityPool.sol:80"
-          },
-          {
-            "label": "maxAllowedDeposit",
-            "offset": 0,
-            "slot": "21",
-            "type": "t_uint256",
-            "contract": "SportsAMMV2LiquidityPool",
-            "src": "contracts/core/LiquidityPool/SportsAMMV2LiquidityPool.sol:82"
-          },
-          {
-            "label": "minDepositAmount",
-            "offset": 0,
-            "slot": "22",
-            "type": "t_uint256",
-            "contract": "SportsAMMV2LiquidityPool",
-            "src": "contracts/core/LiquidityPool/SportsAMMV2LiquidityPool.sol:83"
-          },
-          {
-            "label": "maxAllowedUsers",
-            "offset": 0,
-            "slot": "23",
-            "type": "t_uint256",
-            "contract": "SportsAMMV2LiquidityPool",
-            "src": "contracts/core/LiquidityPool/SportsAMMV2LiquidityPool.sol:84"
-          },
-          {
-            "label": "usersCurrentlyInPool",
-            "offset": 0,
-            "slot": "24",
-            "type": "t_uint256",
-            "contract": "SportsAMMV2LiquidityPool",
-            "src": "contracts/core/LiquidityPool/SportsAMMV2LiquidityPool.sol:85"
-          },
-          {
-            "label": "defaultLiquidityProvider",
-            "offset": 0,
-            "slot": "25",
-            "type": "t_address",
-            "contract": "SportsAMMV2LiquidityPool",
-            "src": "contracts/core/LiquidityPool/SportsAMMV2LiquidityPool.sol:87"
-          },
-          {
-            "label": "poolRoundMastercopy",
-            "offset": 0,
-            "slot": "26",
-            "type": "t_address",
-            "contract": "SportsAMMV2LiquidityPool",
-            "src": "contracts/core/LiquidityPool/SportsAMMV2LiquidityPool.sol:89"
-          },
-          {
-            "label": "totalDeposited",
-            "offset": 0,
-            "slot": "27",
-            "type": "t_uint256",
-            "contract": "SportsAMMV2LiquidityPool",
-            "src": "contracts/core/LiquidityPool/SportsAMMV2LiquidityPool.sol:91"
-          },
-          {
-            "label": "roundClosingPrepared",
-            "offset": 0,
-            "slot": "28",
-            "type": "t_bool",
-            "contract": "SportsAMMV2LiquidityPool",
-            "src": "contracts/core/LiquidityPool/SportsAMMV2LiquidityPool.sol:93"
-          },
-          {
-            "label": "usersProcessedInRound",
-            "offset": 0,
-            "slot": "29",
-            "type": "t_uint256",
-            "contract": "SportsAMMV2LiquidityPool",
-            "src": "contracts/core/LiquidityPool/SportsAMMV2LiquidityPool.sol:94"
-          },
-          {
-            "label": "utilizationRate",
-            "offset": 0,
-            "slot": "30",
-            "type": "t_uint256",
-            "contract": "SportsAMMV2LiquidityPool",
-            "src": "contracts/core/LiquidityPool/SportsAMMV2LiquidityPool.sol:96"
-          },
-          {
-            "label": "safeBox",
-            "offset": 0,
-            "slot": "31",
-            "type": "t_address",
-            "contract": "SportsAMMV2LiquidityPool",
-            "src": "contracts/core/LiquidityPool/SportsAMMV2LiquidityPool.sol:98"
-          },
-          {
-            "label": "safeBoxImpact",
-            "offset": 0,
-            "slot": "32",
-            "type": "t_uint256",
-            "contract": "SportsAMMV2LiquidityPool",
-            "src": "contracts/core/LiquidityPool/SportsAMMV2LiquidityPool.sol:99"
-          },
-          {
-            "label": "addressManager",
-            "offset": 0,
-            "slot": "33",
-            "type": "t_contract(IAddressManager)1284",
-            "contract": "SportsAMMV2LiquidityPool",
-            "src": "contracts/core/LiquidityPool/SportsAMMV2LiquidityPool.sol:101"
-          },
-          {
-            "label": "collateralKey",
-            "offset": 0,
-            "slot": "34",
-            "type": "t_bytes32",
-            "contract": "SportsAMMV2LiquidityPool",
-            "src": "contracts/core/LiquidityPool/SportsAMMV2LiquidityPool.sol:103"
-=======
             "src": "contracts\\utils\\proxy\\ProxyOwned.sol:9"
           },
           {
@@ -6746,7 +6445,6 @@
             "type": "t_mapping(t_bytes32,t_uint256)",
             "contract": "SportsAMMV2RiskManager",
             "src": "contracts\\core\\AMM\\SportsAMMV2RiskManager.sol:122"
->>>>>>> 58cef75d
           }
         ],
         "types": {
@@ -6754,11 +6452,7 @@
             "label": "bool",
             "numberOfBytes": "1"
           },
-<<<<<<< HEAD
-          "t_struct(InitializableStorage)10_storage": {
-=======
           "t_struct(InitializableStorage)371_storage": {
->>>>>>> 58cef75d
             "label": "struct Initializable.InitializableStorage",
             "members": [
               {
@@ -6776,7 +6470,463 @@
             ],
             "numberOfBytes": "32"
           },
-<<<<<<< HEAD
+          "t_uint64": {
+            "label": "uint64",
+            "numberOfBytes": "8"
+          },
+          "t_address": {
+            "label": "address",
+            "numberOfBytes": "20"
+          },
+          "t_bytes32": {
+            "label": "bytes32",
+            "numberOfBytes": "32"
+          },
+          "t_contract(ISportsAMMV2)10151": {
+            "label": "contract ISportsAMMV2",
+            "numberOfBytes": "20"
+          },
+          "t_contract(ISportsAMMV2Manager)10337": {
+            "label": "contract ISportsAMMV2Manager",
+            "numberOfBytes": "20"
+          },
+          "t_contract(ISportsAMMV2ResultManager)10522": {
+            "label": "contract ISportsAMMV2ResultManager",
+            "numberOfBytes": "20"
+          },
+          "t_int256": {
+            "label": "int256",
+            "numberOfBytes": "32"
+          },
+          "t_mapping(t_bytes32,t_mapping(t_uint256,t_mapping(t_uint256,t_mapping(t_int256,t_uint256))))": {
+            "label": "mapping(bytes32 => mapping(uint256 => mapping(uint256 => mapping(int256 => uint256))))",
+            "numberOfBytes": "32"
+          },
+          "t_mapping(t_bytes32,t_mapping(t_uint256,t_mapping(t_uint256,t_mapping(t_uint256,t_int256))))": {
+            "label": "mapping(bytes32 => mapping(uint256 => mapping(uint256 => mapping(uint256 => int256))))",
+            "numberOfBytes": "32"
+          },
+          "t_mapping(t_bytes32,t_uint256)": {
+            "label": "mapping(bytes32 => uint256)",
+            "numberOfBytes": "32"
+          },
+          "t_mapping(t_int256,t_uint256)": {
+            "label": "mapping(int256 => uint256)",
+            "numberOfBytes": "32"
+          },
+          "t_mapping(t_uint16,t_bool)": {
+            "label": "mapping(uint16 => bool)",
+            "numberOfBytes": "32"
+          },
+          "t_mapping(t_uint256,t_bool)": {
+            "label": "mapping(uint256 => bool)",
+            "numberOfBytes": "32"
+          },
+          "t_mapping(t_uint256,t_int256)": {
+            "label": "mapping(uint256 => int256)",
+            "numberOfBytes": "32"
+          },
+          "t_mapping(t_uint256,t_mapping(t_int256,t_uint256))": {
+            "label": "mapping(uint256 => mapping(int256 => uint256))",
+            "numberOfBytes": "32"
+          },
+          "t_mapping(t_uint256,t_mapping(t_uint256,t_bool))": {
+            "label": "mapping(uint256 => mapping(uint256 => bool))",
+            "numberOfBytes": "32"
+          },
+          "t_mapping(t_uint256,t_mapping(t_uint256,t_int256))": {
+            "label": "mapping(uint256 => mapping(uint256 => int256))",
+            "numberOfBytes": "32"
+          },
+          "t_mapping(t_uint256,t_mapping(t_uint256,t_mapping(t_int256,t_uint256)))": {
+            "label": "mapping(uint256 => mapping(uint256 => mapping(int256 => uint256)))",
+            "numberOfBytes": "32"
+          },
+          "t_mapping(t_uint256,t_mapping(t_uint256,t_mapping(t_uint256,t_int256)))": {
+            "label": "mapping(uint256 => mapping(uint256 => mapping(uint256 => int256)))",
+            "numberOfBytes": "32"
+          },
+          "t_mapping(t_uint256,t_mapping(t_uint256,t_uint256))": {
+            "label": "mapping(uint256 => mapping(uint256 => uint256))",
+            "numberOfBytes": "32"
+          },
+          "t_mapping(t_uint256,t_uint256)": {
+            "label": "mapping(uint256 => uint256)",
+            "numberOfBytes": "32"
+          },
+          "t_uint16": {
+            "label": "uint16",
+            "numberOfBytes": "2"
+          },
+          "t_uint256": {
+            "label": "uint256",
+            "numberOfBytes": "32"
+          }
+        },
+        "namespaces": {
+          "erc7201:openzeppelin.storage.Initializable": [
+            {
+              "contract": "Initializable",
+              "label": "_initialized",
+              "type": "t_uint64",
+              "src": "@openzeppelin\\contracts-upgradeable\\proxy\\utils\\Initializable.sol:69",
+              "offset": 0,
+              "slot": "0"
+            },
+            {
+              "contract": "Initializable",
+              "label": "_initializing",
+              "type": "t_bool",
+              "src": "@openzeppelin\\contracts-upgradeable\\proxy\\utils\\Initializable.sol:73",
+              "offset": 8,
+              "slot": "0"
+            }
+          ]
+        }
+      }
+    },
+    "5995f906ebf9c26b51ff3d49bfcd6109bec0c717db9feda49271028b01999351": {
+      "address": "0xc9DF7fe74ff692D3c4D8259b9aD42f17a93E022b",
+      "txHash": "0x8cc7f726ae7e1c83cb066ff22eff3912a68eea950828975379b8ef91c30f0c08",
+      "layout": {
+        "solcVersion": "0.8.20",
+        "storage": [
+          {
+            "label": "owner",
+            "offset": 0,
+            "slot": "0",
+            "type": "t_address",
+            "contract": "ProxyOwned",
+            "src": "contracts/utils/proxy/ProxyOwned.sol:6"
+          },
+          {
+            "label": "nominatedOwner",
+            "offset": 0,
+            "slot": "1",
+            "type": "t_address",
+            "contract": "ProxyOwned",
+            "src": "contracts/utils/proxy/ProxyOwned.sol:7"
+          },
+          {
+            "label": "_initialized",
+            "offset": 20,
+            "slot": "1",
+            "type": "t_bool",
+            "contract": "ProxyOwned",
+            "src": "contracts/utils/proxy/ProxyOwned.sol:8"
+          },
+          {
+            "label": "_transferredAtInit",
+            "offset": 21,
+            "slot": "1",
+            "type": "t_bool",
+            "contract": "ProxyOwned",
+            "src": "contracts/utils/proxy/ProxyOwned.sol:9"
+          },
+          {
+            "label": "_guardCounter",
+            "offset": 0,
+            "slot": "2",
+            "type": "t_uint256",
+            "contract": "ProxyReentrancyGuard",
+            "src": "contracts/utils/proxy/ProxyReentrancyGuard.sol:18"
+          },
+          {
+            "label": "_initialized",
+            "offset": 0,
+            "slot": "3",
+            "type": "t_bool",
+            "contract": "ProxyReentrancyGuard",
+            "src": "contracts/utils/proxy/ProxyReentrancyGuard.sol:19"
+          },
+          {
+            "label": "sportsAMM",
+            "offset": 1,
+            "slot": "3",
+            "type": "t_contract(ISportsAMMV2)6674",
+            "contract": "SportsAMMV2LiquidityPool",
+            "src": "contracts/core/LiquidityPool/SportsAMMV2LiquidityPool.sol:54"
+          },
+          {
+            "label": "collateral",
+            "offset": 0,
+            "slot": "4",
+            "type": "t_contract(IERC20)630",
+            "contract": "SportsAMMV2LiquidityPool",
+            "src": "contracts/core/LiquidityPool/SportsAMMV2LiquidityPool.sol:55"
+          },
+          {
+            "label": "started",
+            "offset": 20,
+            "slot": "4",
+            "type": "t_bool",
+            "contract": "SportsAMMV2LiquidityPool",
+            "src": "contracts/core/LiquidityPool/SportsAMMV2LiquidityPool.sol:57"
+          },
+          {
+            "label": "round",
+            "offset": 0,
+            "slot": "5",
+            "type": "t_uint256",
+            "contract": "SportsAMMV2LiquidityPool",
+            "src": "contracts/core/LiquidityPool/SportsAMMV2LiquidityPool.sol:59"
+          },
+          {
+            "label": "roundLength",
+            "offset": 0,
+            "slot": "6",
+            "type": "t_uint256",
+            "contract": "SportsAMMV2LiquidityPool",
+            "src": "contracts/core/LiquidityPool/SportsAMMV2LiquidityPool.sol:60"
+          },
+          {
+            "label": "firstRoundStartTime",
+            "offset": 0,
+            "slot": "7",
+            "type": "t_uint256",
+            "contract": "SportsAMMV2LiquidityPool",
+            "src": "contracts/core/LiquidityPool/SportsAMMV2LiquidityPool.sol:62"
+          },
+          {
+            "label": "roundPools",
+            "offset": 0,
+            "slot": "8",
+            "type": "t_mapping(t_uint256,t_address)",
+            "contract": "SportsAMMV2LiquidityPool",
+            "src": "contracts/core/LiquidityPool/SportsAMMV2LiquidityPool.sol:64"
+          },
+          {
+            "label": "usersPerRound",
+            "offset": 0,
+            "slot": "9",
+            "type": "t_mapping(t_uint256,t_array(t_address)dyn_storage)",
+            "contract": "SportsAMMV2LiquidityPool",
+            "src": "contracts/core/LiquidityPool/SportsAMMV2LiquidityPool.sol:66"
+          },
+          {
+            "label": "userInRound",
+            "offset": 0,
+            "slot": "10",
+            "type": "t_mapping(t_uint256,t_mapping(t_address,t_bool))",
+            "contract": "SportsAMMV2LiquidityPool",
+            "src": "contracts/core/LiquidityPool/SportsAMMV2LiquidityPool.sol:67"
+          },
+          {
+            "label": "balancesPerRound",
+            "offset": 0,
+            "slot": "11",
+            "type": "t_mapping(t_uint256,t_mapping(t_address,t_uint256))",
+            "contract": "SportsAMMV2LiquidityPool",
+            "src": "contracts/core/LiquidityPool/SportsAMMV2LiquidityPool.sol:68"
+          },
+          {
+            "label": "allocationPerRound",
+            "offset": 0,
+            "slot": "12",
+            "type": "t_mapping(t_uint256,t_uint256)",
+            "contract": "SportsAMMV2LiquidityPool",
+            "src": "contracts/core/LiquidityPool/SportsAMMV2LiquidityPool.sol:69"
+          },
+          {
+            "label": "withdrawalRequested",
+            "offset": 0,
+            "slot": "13",
+            "type": "t_mapping(t_address,t_bool)",
+            "contract": "SportsAMMV2LiquidityPool",
+            "src": "contracts/core/LiquidityPool/SportsAMMV2LiquidityPool.sol:71"
+          },
+          {
+            "label": "withdrawalShare",
+            "offset": 0,
+            "slot": "14",
+            "type": "t_mapping(t_address,t_uint256)",
+            "contract": "SportsAMMV2LiquidityPool",
+            "src": "contracts/core/LiquidityPool/SportsAMMV2LiquidityPool.sol:72"
+          },
+          {
+            "label": "tradingTicketsPerRound",
+            "offset": 0,
+            "slot": "15",
+            "type": "t_mapping(t_uint256,t_array(t_address)dyn_storage)",
+            "contract": "SportsAMMV2LiquidityPool",
+            "src": "contracts/core/LiquidityPool/SportsAMMV2LiquidityPool.sol:74"
+          },
+          {
+            "label": "isTradingTicketInARound",
+            "offset": 0,
+            "slot": "16",
+            "type": "t_mapping(t_uint256,t_mapping(t_address,t_bool))",
+            "contract": "SportsAMMV2LiquidityPool",
+            "src": "contracts/core/LiquidityPool/SportsAMMV2LiquidityPool.sol:75"
+          },
+          {
+            "label": "ticketAlreadyExercisedInRound",
+            "offset": 0,
+            "slot": "17",
+            "type": "t_mapping(t_uint256,t_mapping(t_address,t_bool))",
+            "contract": "SportsAMMV2LiquidityPool",
+            "src": "contracts/core/LiquidityPool/SportsAMMV2LiquidityPool.sol:76"
+          },
+          {
+            "label": "roundPerTicket",
+            "offset": 0,
+            "slot": "18",
+            "type": "t_mapping(t_address,t_uint256)",
+            "contract": "SportsAMMV2LiquidityPool",
+            "src": "contracts/core/LiquidityPool/SportsAMMV2LiquidityPool.sol:77"
+          },
+          {
+            "label": "profitAndLossPerRound",
+            "offset": 0,
+            "slot": "19",
+            "type": "t_mapping(t_uint256,t_uint256)",
+            "contract": "SportsAMMV2LiquidityPool",
+            "src": "contracts/core/LiquidityPool/SportsAMMV2LiquidityPool.sol:79"
+          },
+          {
+            "label": "cumulativeProfitAndLoss",
+            "offset": 0,
+            "slot": "20",
+            "type": "t_mapping(t_uint256,t_uint256)",
+            "contract": "SportsAMMV2LiquidityPool",
+            "src": "contracts/core/LiquidityPool/SportsAMMV2LiquidityPool.sol:80"
+          },
+          {
+            "label": "maxAllowedDeposit",
+            "offset": 0,
+            "slot": "21",
+            "type": "t_uint256",
+            "contract": "SportsAMMV2LiquidityPool",
+            "src": "contracts/core/LiquidityPool/SportsAMMV2LiquidityPool.sol:82"
+          },
+          {
+            "label": "minDepositAmount",
+            "offset": 0,
+            "slot": "22",
+            "type": "t_uint256",
+            "contract": "SportsAMMV2LiquidityPool",
+            "src": "contracts/core/LiquidityPool/SportsAMMV2LiquidityPool.sol:83"
+          },
+          {
+            "label": "maxAllowedUsers",
+            "offset": 0,
+            "slot": "23",
+            "type": "t_uint256",
+            "contract": "SportsAMMV2LiquidityPool",
+            "src": "contracts/core/LiquidityPool/SportsAMMV2LiquidityPool.sol:84"
+          },
+          {
+            "label": "usersCurrentlyInPool",
+            "offset": 0,
+            "slot": "24",
+            "type": "t_uint256",
+            "contract": "SportsAMMV2LiquidityPool",
+            "src": "contracts/core/LiquidityPool/SportsAMMV2LiquidityPool.sol:85"
+          },
+          {
+            "label": "defaultLiquidityProvider",
+            "offset": 0,
+            "slot": "25",
+            "type": "t_address",
+            "contract": "SportsAMMV2LiquidityPool",
+            "src": "contracts/core/LiquidityPool/SportsAMMV2LiquidityPool.sol:87"
+          },
+          {
+            "label": "poolRoundMastercopy",
+            "offset": 0,
+            "slot": "26",
+            "type": "t_address",
+            "contract": "SportsAMMV2LiquidityPool",
+            "src": "contracts/core/LiquidityPool/SportsAMMV2LiquidityPool.sol:89"
+          },
+          {
+            "label": "totalDeposited",
+            "offset": 0,
+            "slot": "27",
+            "type": "t_uint256",
+            "contract": "SportsAMMV2LiquidityPool",
+            "src": "contracts/core/LiquidityPool/SportsAMMV2LiquidityPool.sol:91"
+          },
+          {
+            "label": "roundClosingPrepared",
+            "offset": 0,
+            "slot": "28",
+            "type": "t_bool",
+            "contract": "SportsAMMV2LiquidityPool",
+            "src": "contracts/core/LiquidityPool/SportsAMMV2LiquidityPool.sol:93"
+          },
+          {
+            "label": "usersProcessedInRound",
+            "offset": 0,
+            "slot": "29",
+            "type": "t_uint256",
+            "contract": "SportsAMMV2LiquidityPool",
+            "src": "contracts/core/LiquidityPool/SportsAMMV2LiquidityPool.sol:94"
+          },
+          {
+            "label": "utilizationRate",
+            "offset": 0,
+            "slot": "30",
+            "type": "t_uint256",
+            "contract": "SportsAMMV2LiquidityPool",
+            "src": "contracts/core/LiquidityPool/SportsAMMV2LiquidityPool.sol:96"
+          },
+          {
+            "label": "safeBox",
+            "offset": 0,
+            "slot": "31",
+            "type": "t_address",
+            "contract": "SportsAMMV2LiquidityPool",
+            "src": "contracts/core/LiquidityPool/SportsAMMV2LiquidityPool.sol:98"
+          },
+          {
+            "label": "safeBoxImpact",
+            "offset": 0,
+            "slot": "32",
+            "type": "t_uint256",
+            "contract": "SportsAMMV2LiquidityPool",
+            "src": "contracts/core/LiquidityPool/SportsAMMV2LiquidityPool.sol:99"
+          },
+          {
+            "label": "addressManager",
+            "offset": 0,
+            "slot": "33",
+            "type": "t_contract(IAddressManager)1284",
+            "contract": "SportsAMMV2LiquidityPool",
+            "src": "contracts/core/LiquidityPool/SportsAMMV2LiquidityPool.sol:101"
+          },
+          {
+            "label": "collateralKey",
+            "offset": 0,
+            "slot": "34",
+            "type": "t_bytes32",
+            "contract": "SportsAMMV2LiquidityPool",
+            "src": "contracts/core/LiquidityPool/SportsAMMV2LiquidityPool.sol:103"
+          }
+        ],
+        "types": {
+          "t_bool": {
+            "label": "bool",
+            "numberOfBytes": "1"
+          },
+          "t_struct(InitializableStorage)10_storage": {
+            "label": "struct Initializable.InitializableStorage",
+            "members": [
+              {
+                "label": "_initialized",
+                "type": "t_uint64",
+                "offset": 0,
+                "slot": "0"
+              },
+              {
+                "label": "_initializing",
+                "type": "t_bool",
+                "offset": 8,
+                "slot": "0"
+              }
+            ],
+            "numberOfBytes": "32"
+          },
           "t_struct(PausableStorage)80_storage": {
             "label": "struct PausableUpgradeable.PausableStorage",
             "members": [
@@ -6789,8 +6939,6 @@
             ],
             "numberOfBytes": "32"
           },
-=======
->>>>>>> 58cef75d
           "t_uint64": {
             "label": "uint64",
             "numberOfBytes": "8"
@@ -6799,18 +6947,14 @@
             "label": "address",
             "numberOfBytes": "20"
           },
-<<<<<<< HEAD
           "t_array(t_address)dyn_storage": {
             "label": "address[]",
             "numberOfBytes": "32"
           },
-=======
->>>>>>> 58cef75d
           "t_bytes32": {
             "label": "bytes32",
             "numberOfBytes": "32"
           },
-<<<<<<< HEAD
           "t_contract(IAddressManager)1284": {
             "label": "contract IAddressManager",
             "numberOfBytes": "20"
@@ -6845,94 +6989,18 @@
           },
           "t_mapping(t_uint256,t_mapping(t_address,t_uint256))": {
             "label": "mapping(uint256 => mapping(address => uint256))",
-=======
-          "t_contract(ISportsAMMV2)10151": {
-            "label": "contract ISportsAMMV2",
-            "numberOfBytes": "20"
-          },
-          "t_contract(ISportsAMMV2Manager)10337": {
-            "label": "contract ISportsAMMV2Manager",
-            "numberOfBytes": "20"
-          },
-          "t_contract(ISportsAMMV2ResultManager)10522": {
-            "label": "contract ISportsAMMV2ResultManager",
-            "numberOfBytes": "20"
-          },
-          "t_int256": {
-            "label": "int256",
-            "numberOfBytes": "32"
-          },
-          "t_mapping(t_bytes32,t_mapping(t_uint256,t_mapping(t_uint256,t_mapping(t_int256,t_uint256))))": {
-            "label": "mapping(bytes32 => mapping(uint256 => mapping(uint256 => mapping(int256 => uint256))))",
-            "numberOfBytes": "32"
-          },
-          "t_mapping(t_bytes32,t_mapping(t_uint256,t_mapping(t_uint256,t_mapping(t_uint256,t_int256))))": {
-            "label": "mapping(bytes32 => mapping(uint256 => mapping(uint256 => mapping(uint256 => int256))))",
-            "numberOfBytes": "32"
-          },
-          "t_mapping(t_bytes32,t_uint256)": {
-            "label": "mapping(bytes32 => uint256)",
-            "numberOfBytes": "32"
-          },
-          "t_mapping(t_int256,t_uint256)": {
-            "label": "mapping(int256 => uint256)",
-            "numberOfBytes": "32"
-          },
-          "t_mapping(t_uint16,t_bool)": {
-            "label": "mapping(uint16 => bool)",
-            "numberOfBytes": "32"
-          },
-          "t_mapping(t_uint256,t_bool)": {
-            "label": "mapping(uint256 => bool)",
-            "numberOfBytes": "32"
-          },
-          "t_mapping(t_uint256,t_int256)": {
-            "label": "mapping(uint256 => int256)",
-            "numberOfBytes": "32"
-          },
-          "t_mapping(t_uint256,t_mapping(t_int256,t_uint256))": {
-            "label": "mapping(uint256 => mapping(int256 => uint256))",
-            "numberOfBytes": "32"
-          },
-          "t_mapping(t_uint256,t_mapping(t_uint256,t_bool))": {
-            "label": "mapping(uint256 => mapping(uint256 => bool))",
-            "numberOfBytes": "32"
-          },
-          "t_mapping(t_uint256,t_mapping(t_uint256,t_int256))": {
-            "label": "mapping(uint256 => mapping(uint256 => int256))",
-            "numberOfBytes": "32"
-          },
-          "t_mapping(t_uint256,t_mapping(t_uint256,t_mapping(t_int256,t_uint256)))": {
-            "label": "mapping(uint256 => mapping(uint256 => mapping(int256 => uint256)))",
-            "numberOfBytes": "32"
-          },
-          "t_mapping(t_uint256,t_mapping(t_uint256,t_mapping(t_uint256,t_int256)))": {
-            "label": "mapping(uint256 => mapping(uint256 => mapping(uint256 => int256)))",
-            "numberOfBytes": "32"
-          },
-          "t_mapping(t_uint256,t_mapping(t_uint256,t_uint256))": {
-            "label": "mapping(uint256 => mapping(uint256 => uint256))",
->>>>>>> 58cef75d
             "numberOfBytes": "32"
           },
           "t_mapping(t_uint256,t_uint256)": {
             "label": "mapping(uint256 => uint256)",
             "numberOfBytes": "32"
           },
-<<<<<<< HEAD
-=======
-          "t_uint16": {
-            "label": "uint16",
-            "numberOfBytes": "2"
-          },
->>>>>>> 58cef75d
           "t_uint256": {
             "label": "uint256",
             "numberOfBytes": "32"
           }
         },
         "namespaces": {
-<<<<<<< HEAD
           "erc7201:openzeppelin.storage.Pausable": [
             {
               "contract": "PausableUpgradeable",
@@ -6943,18 +7011,12 @@
               "slot": "0"
             }
           ],
-=======
->>>>>>> 58cef75d
           "erc7201:openzeppelin.storage.Initializable": [
             {
               "contract": "Initializable",
               "label": "_initialized",
               "type": "t_uint64",
-<<<<<<< HEAD
               "src": "@openzeppelin/contracts-upgradeable/proxy/utils/Initializable.sol:69",
-=======
-              "src": "@openzeppelin\\contracts-upgradeable\\proxy\\utils\\Initializable.sol:69",
->>>>>>> 58cef75d
               "offset": 0,
               "slot": "0"
             },
@@ -6962,11 +7024,7 @@
               "contract": "Initializable",
               "label": "_initializing",
               "type": "t_bool",
-<<<<<<< HEAD
               "src": "@openzeppelin/contracts-upgradeable/proxy/utils/Initializable.sol:73",
-=======
-              "src": "@openzeppelin\\contracts-upgradeable\\proxy\\utils\\Initializable.sol:73",
->>>>>>> 58cef75d
               "offset": 8,
               "slot": "0"
             }
